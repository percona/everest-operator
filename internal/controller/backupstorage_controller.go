--- conflicted
+++ resolved
@@ -294,18 +294,13 @@
 
 func (r *BackupStorageReconciler) isBackupStorageUsed(ctx context.Context, bs *everestv1alpha1.BackupStorage) (bool, error) {
 	// Check if the backup storage is used by any database cluster backups through the DBClusterBackupBackupStorageNameField field
-	if dbbList, err := common.DatabaseClusterBackupsThatReferenceObject(ctx, r.Client, common.DBClusterBackupBackupStorageNameField,
+	if dbbList, err := common.DatabaseClusterBackupsThatReferenceObject(ctx, r.Client, consts.DBClusterBackupBackupStorageNameField,
 		bs.GetNamespace(), bs.GetName()); err != nil {
 		return false, fmt.Errorf("failed to fetch DB cluster backups that use backup storage='%s' through '%s' field: %w",
-			bs.GetName(), common.DBClusterBackupBackupStorageNameField, err)
+			bs.GetName(), consts.DBClusterBackupBackupStorageNameField, err)
 	} else if len(dbbList.Items) > 0 {
 		return true, nil
 	}
-<<<<<<< HEAD
-	backupStorageName, ok := secret.Labels[consts.BackupStorageNameLabel]
-	if !ok {
-		return nil
-=======
 
 	// Check if the backup storage is used by any database clusters through the BackupStorageName field
 	if dbList, err := common.DatabaseClustersThatReferenceObject(ctx, r.Client, backupStorageNameField,
@@ -314,7 +309,6 @@
 			bs.GetName(), backupStorageNameField, err)
 	} else if len(dbList.Items) > 0 {
 		return true, nil
->>>>>>> c147d08f
 	}
 
 	// Check if the backup storage is used by any database clusters through the PITRBackupStorageName field
@@ -327,10 +321,10 @@
 	}
 
 	// Check if the backup storage is used by any database clusters through the DBClusterDataSourceBackupStorageNameField field
-	if dbList, err := common.DatabaseClustersThatReferenceObject(ctx, r.Client, dataSourceBackupStorageNameField,
+	if dbList, err := common.DatabaseClustersThatReferenceObject(ctx, r.Client, consts.DataSourceBackupStorageNameField,
 		bs.GetNamespace(), bs.GetName()); err != nil {
 		return false, fmt.Errorf("failed to fetch DB clusters that use backup storage='%s' through '%s' field: %w",
-			bs.GetName(), dataSourceBackupStorageNameField, err)
+			bs.GetName(), consts.DataSourceBackupStorageNameField, err)
 	} else if len(dbList.Items) > 0 {
 		return true, nil
 	}
