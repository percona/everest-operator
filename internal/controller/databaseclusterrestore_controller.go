--- conflicted
+++ resolved
@@ -110,14 +110,6 @@
 			consts.DatabaseClusterNameLabel: cr.Spec.DBClusterName,
 		}
 
-<<<<<<< HEAD
-		if cr.Spec.DataSource.BackupSource != nil {
-			key := fmt.Sprintf(consts.BackupStorageNameLabelTmpl, cr.Spec.DataSource.BackupSource.BackupStorageName)
-			cr.ObjectMeta.Labels[key] = consts.BackupStorageLabelValue
-		}
-
-=======
->>>>>>> c147d08f
 		if err := r.Update(ctx, cr); err != nil {
 			return reconcile.Result{}, err
 		}
@@ -676,15 +668,11 @@
 	return spec, nil
 }
 
-<<<<<<< HEAD
 func getPGRestoreOptions(dataSource everestv1alpha1.DatabaseClusterRestoreDataSource, backupBaseName string) ([]string, error) {
-=======
-func getPGRestoreOptions(dataSource everestv1alpha1.DataSource, backupBaseName string) ([]string, error) {
 	// it happens for bootstraped restores, they only appear with the repoName and clusterName, no details about the particular backup
 	if backupBaseName == "." {
 		return []string{}, nil
 	}
->>>>>>> c147d08f
 	options := []string{
 		"--set=" + backupBaseName,
 	}
@@ -868,7 +856,7 @@
 		BackupStorageName: name,
 	}
 	restore.ObjectMeta.Labels = map[string]string{
-		databaseClusterNameLabel: pgRestore.Spec.PGCluster,
+		consts.DatabaseClusterNameLabel: pgRestore.Spec.PGCluster,
 	}
 	if err = controllerutil.SetControllerReference(cluster, restore, r.Scheme); err != nil {
 		return err
