--- conflicted
+++ resolved
@@ -153,14 +153,10 @@
 	mutate := func() error {
 		applier := p.Apply(ctx)
 		applier.Paused(db.Spec.Paused)
-<<<<<<< HEAD
 		applier.AllowUnsafeConfig()
-=======
-		applier.AllowUnsafeConfig(db.Spec.AllowUnsafeConfiguration)
 		if err := applier.Metadata(); err != nil {
 			return err
 		}
->>>>>>> 91ac8038
 		if err := applier.Engine(); err != nil {
 			return err
 		}
