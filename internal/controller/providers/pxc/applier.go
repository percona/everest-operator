--- conflicted
+++ resolved
@@ -207,14 +207,6 @@
 		return fmt.Errorf("engine version %s not available", p.DB.Spec.Engine.Version)
 	}
 	pxc.Spec.PXC.Image = pxcEngineVersion.ImagePath
-<<<<<<< HEAD
-=======
-	// Set image pull policy explicitly only in case this is a new cluster.
-	// This will prevent changing the image pull policy on upgrades and no DB restart will be triggered.
-	if common.IsNewDatabaseCluster(p.DB.Status.Status) {
-		pxc.Spec.PXC.ImagePullPolicy = corev1.PullIfNotPresent
-	}
->>>>>>> 10f138b2
 
 	var engineImagePullPolicy corev1.PullPolicy
 	// Set image pull policy explicitly only in case this is a new cluster.
@@ -541,7 +533,6 @@
 		image = p.currentPerconaXtraDBClusterSpec.HAProxy.PodSpec.Image
 	}
 	haProxy.PodSpec.Image = image
-<<<<<<< HEAD
 
 	var haProxyImagePullPolicy corev1.PullPolicy
 	// Set image pull policy explicitly only in case this is a new cluster.
@@ -553,14 +544,6 @@
 	}
 	haProxy.PodSpec.ImagePullPolicy = haProxyImagePullPolicy
 
-=======
-	// Set image pull policy explicitly only in case this is a new cluster.
-	// This will prevent changing the image pull policy on upgrades and no DB restart will be triggered.
-	if common.IsNewDatabaseCluster(p.DB.Status.Status) {
-		haProxy.ImagePullPolicy = corev1.PullIfNotPresent
-	}
-
->>>>>>> 10f138b2
 	shouldUpdateRequests := common.IsNewDatabaseCluster(p.DB.Status.Status)
 	if !p.DB.Spec.Proxy.Resources.CPU.IsZero() {
 		// When the limits are changed, triggers a pod restart, hence ensuring the requests are applied automatically (next block),
