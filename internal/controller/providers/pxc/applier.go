// everest-operator
// Copyright (C) 2022 Percona LLC
//
// Licensed under the Apache License, Version 2.0 (the "License");
// you may not use this file except in compliance with the License.
// You may obtain a copy of the License at
//
// http://www.apache.org/licenses/LICENSE-2.0
//
// Unless required by applicable law or agreed to in writing, software
// distributed under the License is distributed on an "AS IS" BASIS,
// WITHOUT WARRANTIES OR CONDITIONS OF ANY KIND, either express or implied.
// See the License for the specific language governing permissions and
// limitations under the License.

package pxc

import (
	"context"
	"crypto/rand"
	"errors"
	"fmt"
	"math/big"
	"net/url"

	"github.com/AlekSi/pointer"
	pxcv1 "github.com/percona/percona-xtradb-cluster-operator/pkg/apis/pxc/v1"
	corev1 "k8s.io/api/core/v1"
	"k8s.io/apimachinery/pkg/api/resource"
	metav1 "k8s.io/apimachinery/pkg/apis/meta/v1"
	"k8s.io/apimachinery/pkg/types"
	"k8s.io/apimachinery/pkg/util/intstr"
	"sigs.k8s.io/controller-runtime/pkg/client"
	"sigs.k8s.io/controller-runtime/pkg/controller/controllerutil"

	everestv1alpha1 "github.com/percona/everest-operator/api/v1alpha1"
	"github.com/percona/everest-operator/internal/consts"
	"github.com/percona/everest-operator/internal/controller/common"
)

const (
	haProxyProbesTimeout = 30
	passwordMaxLen       = 20
	passwordMinLen       = 16
	passSymbols          = "ABCDEFGHIJKLMNOPQRSTUVWXYZ" +
		"abcdefghijklmnopqrstuvwxyz" +
		"0123456789" +
		"!#$%&()+,-.<=>?@[]^_{}~"
)

type applier struct {
	*Provider
	ctx context.Context //nolint:containedctx
}

func (p *applier) Metadata() error {
	if p.PerconaXtraDBCluster.GetDeletionTimestamp().IsZero() {
		for _, f := range []string{
			finalizerDeletePXCPodsInOrder,
			finalizerDeletePXCPVC,
			finalizerDeletePXCSSL,
		} {
			controllerutil.AddFinalizer(p.PerconaXtraDBCluster, f)
		}
	}
	return nil
}

func (p *applier) Paused(paused bool) {
	p.Provider.PerconaXtraDBCluster.Spec.Pause = paused
}

//nolint:staticcheck
func (p *applier) AllowUnsafeConfig() {
	p.PerconaXtraDBCluster.Spec.AllowUnsafeConfig = false
	useInsecureSize := p.DB.Spec.Engine.Replicas == 1 || p.DB.Spec.AllowUnsafeConfiguration
	p.PerconaXtraDBCluster.Spec.Unsafe = pxcv1.UnsafeFlags{
		// using deprecated field for backward compatibility
		TLS:               p.DB.Spec.AllowUnsafeConfiguration,
		PXCSize:           useInsecureSize,
		ProxySize:         useInsecureSize,
		BackupIfUnhealthy: p.DB.Spec.AllowUnsafeConfiguration,
	}
}

func configureStorage(
	ctx context.Context,
	c client.Client,
	desired *pxcv1.PerconaXtraDBClusterSpec,
	current *pxcv1.PerconaXtraDBClusterSpec,
	db *everestv1alpha1.DatabaseCluster,
) error {
	var currentSize resource.Quantity
	if db.Status.Status != everestv1alpha1.AppStateNew {
		currentSize = current.PXC.PodSpec.VolumeSpec.PersistentVolumeClaim.Resources.Requests[corev1.ResourceStorage]
	}

	setStorageSize := func(size resource.Quantity) {
		desired.PXC.PodSpec.VolumeSpec = &pxcv1.VolumeSpec{
			PersistentVolumeClaim: &corev1.PersistentVolumeClaimSpec{
				StorageClassName: db.Spec.Engine.Storage.Class,
				Resources: corev1.VolumeResourceRequirements{
					Requests: corev1.ResourceList{
						corev1.ResourceStorage: size,
					},
				},
			},
		}
	}

	return common.ConfigureStorage(ctx, c, db, currentSize, setStorageSize)
}

// generatePass generates a random password.
func generatePass() ([]byte, error) {
	randLenDelta, err := rand.Int(rand.Reader, big.NewInt(int64(passwordMaxLen-passwordMinLen)))
	if err != nil {
		return nil, err
	}

	b := make([]byte, passwordMinLen+randLenDelta.Int64())
	for i := range b {
		randInt, err := rand.Int(rand.Reader, big.NewInt(int64(len(passSymbols))))
		if err != nil {
			return nil, err
		}
		b[i] = passSymbols[randInt.Int64()]
	}

	return b, nil
}

func (p *applier) ensureSecretHasProxyAdminPassword(secretsName string) error {
	secret := &corev1.Secret{}
	err := p.C.Get(p.ctx, types.NamespacedName{
		Name:      p.DB.Spec.Engine.UserSecretsName,
		Namespace: p.DB.GetNamespace(),
	}, secret)
	if client.IgnoreNotFound(err) != nil {
		return err
	}

	if _, ok := secret.Data["proxyadmin"]; ok {
		return nil
	}

	// Generate a new password.
	pass, err := generatePass()
	if err != nil {
		return err
	}

	err = common.CreateOrUpdateSecretData(p.ctx, p.C, p.DB, secretsName, map[string][]byte{
		"proxyadmin": pass,
	}, false)
	if err != nil {
		return err
	}

	return nil
}

func (p *applier) Engine() error {
	engine := p.DBEngine
	if p.DB.Spec.Engine.Version == "" {
		p.DB.Spec.Engine.Version = engine.BestEngineVersion()
	}

	pxc := p.PerconaXtraDBCluster

	// Update CRVersion, if specified.
	desiredCR := pointer.Get(p.DB.Spec.Engine.CRVersion)
	if desiredCR != "" {
		pxc.Spec.CRVersion = desiredCR
	}

	pxc.Spec.SecretsName = p.DB.Spec.Engine.UserSecretsName
	// XXX: PXCO v1.17.0 has a bug in the auto generation of the secrets where
	// there's a 1.5% chance that the proxyadmin password starts with the '*'
	// character, which will be rejected by the secret validation, leaving the
	// cluster stuck in the 'initializing' state.
	// See: https://perconadev.atlassian.net/browse/K8SPXC-1568
	// To work around this, we need to set the password ourselves to bypass the
	// buggy auto generation.
	if p.DBEngine.Status.OperatorVersion == "1.17.0" {
		err := p.ensureSecretHasProxyAdminPassword(pxc.Spec.SecretsName)
		if err != nil {
			return fmt.Errorf("failed to set proxyadmin password: %w", err)
		}
	}

	pxc.Spec.PXC.PodSpec.Size = p.DB.Spec.Engine.Replicas
	pxc.Spec.PXC.PodSpec.Configuration = p.DB.Spec.Engine.Config

	pxcEngineVersion, ok := engine.Status.AvailableVersions.Engine[p.DB.Spec.Engine.Version]
	if !ok {
		return fmt.Errorf("engine version %s not available", p.DB.Spec.Engine.Version)
	}
	pxc.Spec.PXC.Image = pxcEngineVersion.ImagePath

	pxc.Spec.VolumeExpansionEnabled = true

	if err := configureStorage(p.ctx, p.C, &pxc.Spec, &p.currentPerconaXtraDBClusterSpec, p.DB); err != nil {
		return err
	}

	if !p.DB.Spec.Engine.Resources.CPU.IsZero() {
		pxc.Spec.PXC.PodSpec.Resources.Limits[corev1.ResourceCPU] = p.DB.Spec.Engine.Resources.CPU
		pxc.Spec.PXC.PodSpec.Resources.Requests[corev1.ResourceCPU] = p.DB.Spec.Engine.Resources.CPU
	}
	if !p.DB.Spec.Engine.Resources.Memory.IsZero() {
		pxc.Spec.PXC.PodSpec.Resources.Limits[corev1.ResourceMemory] = p.DB.Spec.Engine.Resources.Memory
		pxc.Spec.PXC.PodSpec.Resources.Requests[corev1.ResourceMemory] = p.DB.Spec.Engine.Resources.Memory
	}
	hasDBSpecChanged := func() bool {
		return p.DB.Status.ObservedGeneration > 0 && p.DB.Status.ObservedGeneration != p.DB.Generation
	}
	// We preserve the settings for existing DBs, otherwise restarts are seen when upgrading Everest.
	// Additionally, we also need to check for the spec changes, otherwise the user can never voluntarily change the resource setting.
	// TODO: Remove this once we figure out how to apply such spec changes without automatic restarts.
	// See: https://perconadev.atlassian.net/browse/EVEREST-1413
	if p.DB.Status.Status == everestv1alpha1.AppStateReady && !hasDBSpecChanged() {
		pxc.Spec.PXC.PodSpec.Resources = p.currentPerconaXtraDBClusterSpec.PXC.PodSpec.Resources
	}

	switch p.DB.Spec.Engine.Size() {
	case everestv1alpha1.EngineSizeSmall:
		pxc.Spec.PXC.PodSpec.LivenessProbes.TimeoutSeconds = 450
		pxc.Spec.PXC.PodSpec.ReadinessProbes.TimeoutSeconds = 450
	case everestv1alpha1.EngineSizeMedium:
		pxc.Spec.PXC.PodSpec.LivenessProbes.TimeoutSeconds = 451
		pxc.Spec.PXC.PodSpec.ReadinessProbes.TimeoutSeconds = 451
	case everestv1alpha1.EngineSizeLarge:
		pxc.Spec.PXC.PodSpec.LivenessProbes.TimeoutSeconds = 600
		pxc.Spec.PXC.PodSpec.ReadinessProbes.TimeoutSeconds = 600
	}

	pxc.Spec.UpgradeOptions = defaultSpec().UpgradeOptions

	return nil
}

func (p *applier) Backup() error {
	bkp, err := p.genPXCBackupSpec()
	if err != nil {
		return err
	}
	p.Spec.Backup = bkp
	return nil
}

func (p *applier) Proxy() error {
	proxySpec := p.DB.Spec.Proxy
	// Apply proxy config.
	switch proxySpec.Type {
	case everestv1alpha1.ProxyTypeHAProxy:
		if err := p.applyHAProxyCfg(); err != nil {
			return err
		}
	case everestv1alpha1.ProxyTypeProxySQL:
		if err := p.applyProxySQLCfg(); err != nil {
			return err
		}
	default:
		return fmt.Errorf("invalid proxy type %s", proxySpec.Type)
	}
	return nil
}

func (p *applier) DataSource() error {
	if p.DB.Spec.DataSource == nil {
		// Nothing to do.
		return nil
	}
	// Do not restore from datasource until the cluster is ready.
	if p.DB.Status.Status != everestv1alpha1.AppStateReady {
		return nil
	}
	return common.ReconcileDBRestoreFromDataSource(p.ctx, p.C, p.DB)
}

func (p *applier) Monitoring() error {
	monitoring, err := common.GetDBMonitoringConfig(p.ctx, p.C, p.DB)
	if err != nil {
		return err
	}
	p.PerconaXtraDBCluster.Spec.PMM = defaultSpec().PMM
	if monitoring.Spec.Type == everestv1alpha1.PMMMonitoringType {
		if err := p.applyPMMCfg(monitoring); err != nil {
			return err
		}
	}
	return nil
}

func (p *applier) PodSchedulingPolicy() error {
	// NOTE: this method shall be called after Engine() and Proxy() methods
	// because it extends the engine and proxy specs with the affinity rules.
	//
	// The following cases are possible:
	// 1. The user did not specify a .spec.podSchedulingPolicyName -> do nothing.
	// 2. The user specified a .spec.podSchedulingPolicyName, but it does not exist -> return error.
	// 3. The user specified a .spec.podSchedulingPolicyName, and it exists, but it is not applicable to the upstream cluster -> return error.
	// 4. The user specified a .spec.podSchedulingPolicyName, and it exists, but affinity configuration is absent there -> do nothing.
	// 5. The user specified a .spec.podSchedulingPolicyName, and it exists, and it is applicable to the upstream cluster ->
	// copy the affinity rules to the upstream cluster spec from policy.

	pxc := p.PerconaXtraDBCluster
	// --------------------------------- //
	// Special workaround, need to reset all affinity params in p.PerconaXtraDBCluster before moving further.
	// TODO: Remove it once https://perconadev.atlassian.net/browse/EVEREST-2023 is addressed
	pxc.Spec.PXC.PodSpec.Affinity = nil
	if pxc.Spec.HAProxy != nil {
		pxc.Spec.HAProxy.PodSpec.Affinity = nil
	}

	if pxc.Spec.ProxySQL != nil {
		pxc.Spec.ProxySQL.PodSpec.Affinity = nil
	}
	// --------------------------------- //

	pspName := p.DB.Spec.PodSchedulingPolicyName
	if pspName == "" {
		// Covers case 1.
		return nil
	}

	psp, err := common.GetPodSchedulingPolicy(p.ctx, p.C, pspName)
	if err != nil {
		// Not found or other error.
		// Covers case 2.
		return err
	}

	if psp.Spec.EngineType != everestv1alpha1.DatabaseEnginePXC {
		// Covers case 3.
		return fmt.Errorf("requested pod scheduling policy='%s' is not applicable to engineType='%s'",
			pspName, everestv1alpha1.DatabaseEnginePXC)
	}

	if !psp.HasRules() {
		// Nothing to do.
		// Covers case 4.
		// The affinity rules will be applied later once admin sets them in policy.
		return nil
	}

	// Covers case 5.
	pspAffinityConfig := psp.Spec.AffinityConfig

	// Copy Affinity rules to Engine pods spec from policy
	if pspAffinityConfig.PXC.Engine != nil {
		pxc.Spec.PXC.PodSpec.Affinity = &pxcv1.PodAffinity{
			Advanced: pspAffinityConfig.PXC.Engine.DeepCopy(),
		}
	}

	// Copy Affinity rules to Proxy pod spec from policy
	if pspAffinityConfig.PXC.Proxy != nil {
		proxyAffinityConfig := &pxcv1.PodAffinity{
			Advanced: pspAffinityConfig.PXC.Proxy.DeepCopy(),
		}

		switch p.DB.Spec.Proxy.Type {
		case everestv1alpha1.ProxyTypeHAProxy:
			pxc.Spec.HAProxy.PodSpec.Affinity = proxyAffinityConfig
		case everestv1alpha1.ProxyTypeProxySQL:
			pxc.Spec.ProxySQL.PodSpec.Affinity = proxyAffinityConfig
		default:
			return fmt.Errorf("invalid proxy type %s", p.DB.Spec.Proxy.Type)
		}
	}

	return nil
}

func defaultSpec() pxcv1.PerconaXtraDBClusterSpec {
	maxUnavailable := intstr.FromInt(1)
	return pxcv1.PerconaXtraDBClusterSpec{
		UpdateStrategy: pxcv1.SmartUpdateStatefulSetStrategyType,
		UpgradeOptions: pxcv1.UpgradeOptions{
			Apply:    "never",
			Schedule: "0 4 * * *",
		},
		PXC: &pxcv1.PXCSpec{
			PodSpec: &pxcv1.PodSpec{
				ServiceType: corev1.ServiceTypeClusterIP,
				PodDisruptionBudget: &pxcv1.PodDisruptionBudgetSpec{
					MaxUnavailable: &maxUnavailable,
				},
				Resources: corev1.ResourceRequirements{
					Limits: corev1.ResourceList{
						corev1.ResourceMemory: resource.MustParse("1G"),
						corev1.ResourceCPU:    resource.MustParse("600m"),
					},
					Requests: corev1.ResourceList{
						corev1.ResourceMemory: resource.MustParse("1G"),
						corev1.ResourceCPU:    resource.MustParse("600m"),
					},
				},
			},
		},
		PMM: &pxcv1.PMMSpec{},
		HAProxy: &pxcv1.HAProxySpec{
			PodSpec: pxcv1.PodSpec{
				Enabled: false,
				Resources: corev1.ResourceRequirements{
					// XXX: Remove this once templates will be available
					Limits: corev1.ResourceList{
						corev1.ResourceMemory: resource.MustParse("1G"),
						corev1.ResourceCPU:    resource.MustParse("600m"),
					},
				},
				ReadinessProbes: corev1.Probe{TimeoutSeconds: haProxyProbesTimeout},
				LivenessProbes:  corev1.Probe{TimeoutSeconds: haProxyProbesTimeout},
			},
		},
		ProxySQL: &pxcv1.ProxySQLSpec{
			PodSpec: pxcv1.PodSpec{
				Enabled: false,
				Resources: corev1.ResourceRequirements{
					Limits: corev1.ResourceList{
						corev1.ResourceMemory: resource.MustParse("1G"),
						corev1.ResourceCPU:    resource.MustParse("600m"),
					},
				},
			},
		},
	}
}

func (p *applier) applyHAProxyCfg() error {
	haProxy := defaultSpec().HAProxy
	haProxy.PodSpec.Enabled = true

	switch p.DB.Spec.Engine.Size() {
	case everestv1alpha1.EngineSizeSmall:
		haProxy.PodSpec.Resources = haProxyResourceRequirementsSmall
	case everestv1alpha1.EngineSizeMedium:
		haProxy.PodSpec.Resources = haProxyResourceRequirementsMedium
	case everestv1alpha1.EngineSizeLarge:
		haProxy.PodSpec.Resources = haProxyResourceRequirementsLarge
	}

	if p.DB.Spec.Proxy.Replicas == nil {
		haProxy.PodSpec.Size = p.DB.Spec.Engine.Replicas
	} else {
		haProxy.PodSpec.Size = *p.DB.Spec.Proxy.Replicas
	}

	switch p.DB.Spec.Proxy.Expose.Type {
	case everestv1alpha1.ExposeTypeInternal:
		// No need to set anything, defaults are fine.
	case everestv1alpha1.ExposeTypeExternal:
		annotations := consts.ExposeAnnotationsMap[p.clusterType]
		expose := pxcv1.ServiceExpose{
			Enabled:                  true,
			Type:                     corev1.ServiceTypeLoadBalancer,
			LoadBalancerSourceRanges: p.DB.Spec.Proxy.Expose.IPSourceRangesStringArray(),
			Annotations:              annotations,
		}
		haProxy.ExposePrimary = expose
		haProxy.ExposeReplicas = &pxcv1.ReplicasServiceExpose{ServiceExpose: expose}
	default:
		return fmt.Errorf("invalid expose type %s", p.DB.Spec.Proxy.Expose.Type)
	}

	haProxy.PodSpec.Configuration = p.DB.Spec.Proxy.Config
	if haProxy.PodSpec.Configuration == "" {
		haProxy.PodSpec.Configuration = haProxyConfigDefault
	}

	// Ensure there is a env vars secret for HAProxy
	secret := &corev1.Secret{
		ObjectMeta: metav1.ObjectMeta{
			Name:      pxcHAProxyEnvSecretName,
			Namespace: p.DB.GetNamespace(),
		},
	}
	if err := controllerutil.SetControllerReference(p.DB, secret, p.C.Scheme()); err != nil {
		return fmt.Errorf("failed to set controller reference for secret %s", pxcHAProxyEnvSecretName)
	}
	if _, err := controllerutil.CreateOrUpdate(p.ctx, p.C, secret, func() error {
		secret.Data = haProxyEnvVars
		return nil
	}); err != nil {
		return fmt.Errorf("failed to create or update secret %w", err)
	}
	haProxy.PodSpec.EnvVarsSecretName = pxcHAProxyEnvSecretName

	haProxyAvailVersions, ok := p.DBEngine.Status.AvailableVersions.Proxy[everestv1alpha1.ProxyTypeHAProxy]
	if !ok {
		return errors.New("haproxy version not available")
	}
	bestHAProxyVersion := haProxyAvailVersions.BestVersion()
	haProxyVersion, ok := haProxyAvailVersions[bestHAProxyVersion]
	if !ok {
		return fmt.Errorf("haproxy version %s not available", bestHAProxyVersion)
	}

	// We can update the HAProxy image name only in case the CRVersions match.
	// Otherwise we keep the image unchanged.
	image := haProxyVersion.ImagePath
	if p.currentPerconaXtraDBClusterSpec.HAProxy != nil && p.DBEngine.Status.OperatorVersion != p.DB.Status.CRVersion {
		image = p.currentPerconaXtraDBClusterSpec.HAProxy.PodSpec.Image
	}
	haProxy.PodSpec.Image = image

	shouldUpdateRequests := shouldUpdateResourceRequests(p.DB.Status.Status)
	if !p.DB.Spec.Proxy.Resources.CPU.IsZero() {
		// When the limits are changed, triggers a pod restart, hence ensuring the requests are applied automatically (next block),
		// as it depends on the cluster being in the 'init' state (shouldUpdateRequests).
		haProxy.PodSpec.Resources.Limits[corev1.ResourceCPU] = p.DB.Spec.Proxy.Resources.CPU
		// Prior to 1.3.0, we did not set the requests, and this led to some issues.
		// We now set the requests to the same value as the limits, however, we need to ensure that
		// they're not automatically applied when Everest is upgraded, otherwise it leads to a proxy restart.
		if shouldUpdateRequests ||
			p.currentPerconaXtraDBClusterSpec.HAProxy.Resources.Requests.Cpu().
				Equal(p.DB.Spec.Proxy.Resources.CPU) {
			haProxy.PodSpec.Resources.Requests[corev1.ResourceCPU] = p.DB.Spec.Proxy.Resources.CPU
		}
	}
	if !p.DB.Spec.Proxy.Resources.Memory.IsZero() {
		// When the limits are changed, triggers a pod restart, hence ensuring the requests are applied automatically (next block),
		// as it depends on the cluster being in the 'init' state (shouldUpdateRequests).
		haProxy.PodSpec.Resources.Limits[corev1.ResourceMemory] = p.DB.Spec.Proxy.Resources.Memory
		// Prior to 1.3.0, we did not set the requests, and this led to some issues.
		// We now set the requests to the same value as the limits, however, we need to ensure that
		// they're not automatically applied when Everest is upgraded, otherwise it leads to a proxy restart.
		if shouldUpdateRequests ||
			p.currentPerconaXtraDBClusterSpec.HAProxy.Resources.Requests.Memory().
				Equal(p.DB.Spec.Proxy.Resources.Memory) {
			haProxy.PodSpec.Resources.Requests[corev1.ResourceMemory] = p.DB.Spec.Proxy.Resources.Memory
		}
	}

	p.PerconaXtraDBCluster.Spec.HAProxy = haProxy
	return nil
}

func shouldUpdateResourceRequests(dbState everestv1alpha1.AppState) bool {
	return dbState == everestv1alpha1.AppStateNew || dbState == everestv1alpha1.AppStateInit
}

func (p *applier) applyProxySQLCfg() error {
	proxySQL := defaultSpec().ProxySQL
	proxySQL.Enabled = true

	if p.DB.Spec.Proxy.Replicas == nil {
		// By default we set the same number of replicas as the engine
		proxySQL.Size = p.DB.Spec.Engine.Replicas
	} else {
		proxySQL.Size = *p.DB.Spec.Proxy.Replicas
	}

	switch p.DB.Spec.Proxy.Expose.Type {
	case everestv1alpha1.ExposeTypeInternal:
		// No need to set anything, defaults are fine.
	case everestv1alpha1.ExposeTypeExternal:
		expose := pxcv1.ServiceExpose{
			Enabled:                  true,
			Type:                     corev1.ServiceTypeLoadBalancer,
			LoadBalancerSourceRanges: p.DB.Spec.Proxy.Expose.IPSourceRangesStringArray(),
		}
		proxySQL.Expose = expose
	default:
		return fmt.Errorf("invalid expose type %s", p.DB.Spec.Proxy.Expose.Type)
	}

	proxySQL.Configuration = p.DB.Spec.Proxy.Config

	proxySQLAvailVersions, ok := p.DBEngine.Status.AvailableVersions.Proxy[everestv1alpha1.ProxyTypeProxySQL]
	if !ok {
		return errors.New("proxysql version not available")
	}

	bestProxySQLVersion := proxySQLAvailVersions.BestVersion()
	proxySQLVersion, ok := proxySQLAvailVersions[bestProxySQLVersion]
	if !ok {
		return fmt.Errorf("proxysql version %s not available", bestProxySQLVersion)
	}

	// We can update the image name only in case the CRVersions match.
	// Otherwise we keep the image unchanged.
	image := proxySQLVersion.ImagePath
	if p.currentPerconaXtraDBClusterSpec.ProxySQL != nil && p.DBEngine.Status.OperatorVersion != p.DB.Status.CRVersion {
		image = p.currentPerconaXtraDBClusterSpec.ProxySQL.Image
	}
	proxySQL.Image = image

	shouldUpdateRequests := shouldUpdateResourceRequests(p.DB.Status.Status)
	if !p.DB.Spec.Proxy.Resources.CPU.IsZero() {
		// When the limits are changed, triggers a pod restart, hence ensuring the requests are applied automatically (next block),
		// as it depends on the cluster being in the 'init' state (shouldUpdateRequests).
		proxySQL.Resources.Limits[corev1.ResourceCPU] = p.DB.Spec.Proxy.Resources.CPU
		// Prior to 1.3.0, we did not set the requests, and this led to some issues.
		// We now set the requests to the same value as the limits, however, we need to ensure that
		// they're not automatically applied when Everest is upgraded, otherwise it leads to a proxy restart.
		if shouldUpdateRequests ||
			p.currentPerconaXtraDBClusterSpec.HAProxy.Resources.Requests.Cpu().
				Equal(p.DB.Spec.Proxy.Resources.CPU) {
			proxySQL.Resources.Requests[corev1.ResourceCPU] = p.DB.Spec.Proxy.Resources.CPU
		}
	}
	if !p.DB.Spec.Proxy.Resources.Memory.IsZero() {
		// When the limits are changed, triggers a pod restart, hence ensuring the requests are applied automatically (next block),
		// as it depends on the cluster being in the 'init' state (shouldUpdateRequests).
		proxySQL.Resources.Limits[corev1.ResourceMemory] = p.DB.Spec.Proxy.Resources.Memory
		// Prior to 1.3.0, we did not set the requests, and this led to some issues.
		// We now set the requests to the same value as the limits, however, we need to ensure that
		// they're not automatically applied when Everest is upgraded, otherwise it leads to a proxy restart.
		if shouldUpdateRequests ||
			p.currentPerconaXtraDBClusterSpec.HAProxy.Resources.Requests.Cpu().
				Equal(p.DB.Spec.Proxy.Resources.CPU) {
			proxySQL.Resources.Requests[corev1.ResourceMemory] = p.DB.Spec.Proxy.Resources.Memory
		}
	}
	p.PerconaXtraDBCluster.Spec.ProxySQL = proxySQL
	return nil
}

func (p *applier) applyPMMCfg(monitoring *everestv1alpha1.MonitoringConfig) error {
	pxc := p.PerconaXtraDBCluster
<<<<<<< HEAD
	pxc.Spec.PMM.Enabled = true
	image := consts.DefaultPMMClientImage
=======
	pxc.Spec.PMM = &pxcv1.PMMSpec{
		Enabled:   true,
		Image:     common.DefaultPMMClientImage,
		Resources: common.GetPMMResources(pointer.Get(p.DB.Spec.Monitoring), p.DB.Spec.Engine.Size()),
	}

>>>>>>> 6ffe1372
	if monitoring.Spec.PMM.Image != "" {
		pxc.Spec.PMM.Image = monitoring.Spec.PMM.Image
	}

	//nolint:godox
	// TODO (K8SPXC-1367): Set PMM container LivenessProbes timeouts once possible.
	pmmURL, err := url.Parse(monitoring.Spec.PMM.URL)
	if err != nil {
		return errors.Join(err, errors.New("invalid monitoring URL"))
	}
	pxc.Spec.PMM.ServerHost = pmmURL.Hostname()

	apiKey, err := common.GetSecretFromMonitoringConfig(p.ctx, p.C, monitoring)
	if err != nil {
		return err
	}

	// XXX: PXCO v1.16.1 has a bug in the reconciliation of the internal secret.
	// See: https://perconadev.atlassian.net/browse/K8SPXC-1534
	// If we create the secret with just the PMM key, the internal secret will
	// miss the other auto generated keys, and the DB will not be able to start.
	// To work around this, we need to wait for the secret to be created by
	// PXCO, and then update it with the PMM key.
	// PXCO v1.17.0 fixed this issue, and we can safely create the secret with
	// just the PMM key.
	// TODO(EVEREST-2008): Once we no longer support PXCO v1.16.1, we can
	// remove this code and just keep the CreateOrUpdateSecretData call.
	// See: https://perconadev.atlassian.net/browse/EVEREST-2008
	if p.DBEngine.Status.OperatorVersion == "1.16.1" {
		err = common.UpdateSecretData(p.ctx, p.C, p.DB, pxc.Spec.SecretsName, map[string][]byte{
			"pmmserverkey": []byte(apiKey),
		}, false)
	} else {
		err = common.CreateOrUpdateSecretData(p.ctx, p.C, p.DB, pxc.Spec.SecretsName, map[string][]byte{
			"pmmserverkey": []byte(apiKey),
		}, false)
	}
	if err != nil {
		return err
	}
	return nil
}

func (p *applier) genPXCStorageSpec(name, namespace string) (*pxcv1.BackupStorageSpec, *everestv1alpha1.BackupStorage, error) {
	backupStorage := &everestv1alpha1.BackupStorage{}
	err := p.C.Get(p.ctx, types.NamespacedName{Name: name, Namespace: namespace}, backupStorage)
	if err != nil {
		return nil, nil, errors.Join(err, fmt.Errorf("failed to get backup storage %s", name))
	}

	return &pxcv1.BackupStorageSpec{
		Type: pxcv1.BackupStorageType(backupStorage.Spec.Type),
		// XXX: Remove this once templates will be available
		Resources: corev1.ResourceRequirements{
			Limits: corev1.ResourceList{
				corev1.ResourceMemory: resource.MustParse("1G"),
				corev1.ResourceCPU:    resource.MustParse("600m"),
			},
		},
		VerifyTLS: backupStorage.Spec.VerifyTLS,
	}, backupStorage, nil
}

func (p *applier) genPXCBackupSpec() (*pxcv1.PXCScheduledBackup, error) {
	engine := p.DBEngine
	database := p.DB
	// Get the best backup version for the specified database engine
	bestBackupVersion := engine.BestBackupVersion(database.Spec.Engine.Version)
	backupVersion, ok := engine.Status.AvailableVersions.Backup[bestBackupVersion]
	if !ok {
		return nil, fmt.Errorf("backup version %s not available", bestBackupVersion)
	}

	// We can update the image name only in case the CRVersions match.
	// Otherwise we keep the image unchanged.
	image := backupVersion.ImagePath
	if p.currentPerconaXtraDBClusterSpec.Backup != nil && p.DBEngine.Status.OperatorVersion != p.DB.Status.CRVersion {
		image = p.currentPerconaXtraDBClusterSpec.Backup.Image
	}

	// Initialize PXCScheduledBackup object
	pxcBackupSpec := &pxcv1.PXCScheduledBackup{
		Image: image,
		PITR: pxcv1.PITRSpec{
			Enabled: database.Spec.Backup.PITR.Enabled,
		},
	}

	// Initialize map to store backup storages
	storages := make(map[string]*pxcv1.BackupStorageSpec)

	// List DatabaseClusterBackup objects for this database
	backupList, err := common.DatabaseClusterBackupsThatReferenceObject(p.ctx, p.C, consts.DBClusterBackupDBClusterNameField, database.GetNamespace(), database.GetName())
	if err != nil {
		return nil, err
	}

	// Add the storages used by the DatabaseClusterBackup objects
	if err := p.addBackupStorages(backupList, storages); err != nil {
		return nil, err
	}

	// Add PITR configuration if enabled
	if database.Spec.Backup.PITR.Enabled {
		if err := p.addPITRConfiguration(storages, pxcBackupSpec); err != nil {
			return nil, err
		}
	}

	// If there are no schedules, just return the storages used in DatabaseClusterBackup objects
	if len(database.Spec.Backup.Schedules) == 0 {
		pxcBackupSpec.Storages = storages
		return pxcBackupSpec, nil
	}

	// Add scheduled backup configurations
	if err := p.addScheduledBackupsConfiguration(storages, pxcBackupSpec); err != nil {
		return nil, err
	}

	return pxcBackupSpec, nil
}

func (p *applier) addBackupStorages(
	backupList *everestv1alpha1.DatabaseClusterBackupList,
	storages map[string]*pxcv1.BackupStorageSpec,
) error {
	database := p.DB
	for _, backup := range backupList.Items {
		if _, ok := storages[backup.Spec.BackupStorageName]; ok {
			continue
		}

		spec, backupStorage, err := p.genPXCStorageSpec(
			backup.Spec.BackupStorageName,
			database.GetNamespace(),
		)
		if err != nil {
			return errors.Join(err, fmt.Errorf("failed to get backup storage for backup %s", backup.Name))
		}

		storages[backup.Spec.BackupStorageName] = spec

		switch backupStorage.Spec.Type {
		case everestv1alpha1.BackupStorageTypeS3:
			storages[backup.Spec.BackupStorageName].S3 = &pxcv1.BackupStorageS3Spec{
				Bucket: fmt.Sprintf(
					"%s/%s",
					backupStorage.Spec.Bucket,
					common.BackupStoragePrefix(database),
				),
				CredentialsSecret: backupStorage.Spec.CredentialsSecretName,
				Region:            backupStorage.Spec.Region,
				EndpointURL:       backupStorage.Spec.EndpointURL,
			}
		case everestv1alpha1.BackupStorageTypeAzure:
			storages[backup.Spec.BackupStorageName].Azure = &pxcv1.BackupStorageAzureSpec{
				ContainerPath: fmt.Sprintf(
					"%s/%s",
					backupStorage.Spec.Bucket,
					common.BackupStoragePrefix(database),
				),
				CredentialsSecret: backupStorage.Spec.CredentialsSecretName,
			}
		default:
			return fmt.Errorf("unsupported backup storage type %s for %s", backupStorage.Spec.Type, backupStorage.Name)
		}
	}
	return nil
}

func (p *applier) addPITRConfiguration(storages map[string]*pxcv1.BackupStorageSpec, pxcBackupSpec *pxcv1.PXCScheduledBackup) error {
	database := p.DB
	storageName := *database.Spec.Backup.PITR.BackupStorageName

	spec, backupStorage, err := p.genPXCStorageSpec(storageName, database.GetNamespace())
	if err != nil {
		return errors.Join(err, errors.New("failed to get pitr storage"))
	}
	pxcBackupSpec.PITR.StorageName = common.PITRStorageName(storageName)

	var timeBetweenUploads float64
	if database.Spec.Backup.PITR.UploadIntervalSec != nil {
		timeBetweenUploads = float64(*database.Spec.Backup.PITR.UploadIntervalSec)
	}
	pxcBackupSpec.PITR.TimeBetweenUploads = timeBetweenUploads

	switch backupStorage.Spec.Type {
	case everestv1alpha1.BackupStorageTypeS3:
		spec.S3 = &pxcv1.BackupStorageS3Spec{
			Bucket:            common.PITRBucketName(database, backupStorage.Spec.Bucket),
			CredentialsSecret: backupStorage.Spec.CredentialsSecretName,
			Region:            backupStorage.Spec.Region,
			EndpointURL:       backupStorage.Spec.EndpointURL,
		}
	default:
		return fmt.Errorf("BackupStorage of type %s is not supported. PITR only works for s3 compatible storages", backupStorage.Spec.Type)
	}

	// create a separate storage for pxc pitr as the docs recommend
	// https://docs.percona.com/percona-operator-for-mysql/pxc/backups-pitr.html
	storages[common.PITRStorageName(backupStorage.Name)] = spec
	return nil
}

func (p *applier) addScheduledBackupsConfiguration(
	storages map[string]*pxcv1.BackupStorageSpec,
	pxcBackupSpec *pxcv1.PXCScheduledBackup,
) error {
	database := p.DB
	var pxcSchedules []pxcv1.PXCScheduledBackupSchedule //nolint:prealloc
	for _, schedule := range database.Spec.Backup.Schedules {
		if !schedule.Enabled {
			continue
		}

		// Add the storages used by the schedule backups
		if _, ok := storages[schedule.BackupStorageName]; !ok {
			backupStorage := &everestv1alpha1.BackupStorage{}
			err := p.C.Get(p.ctx, types.NamespacedName{
				Name:      schedule.BackupStorageName,
				Namespace: database.GetNamespace(),
			}, backupStorage)
			if err != nil {
				return errors.Join(err, fmt.Errorf("failed to get backup storage %s", schedule.BackupStorageName))
			}

			storages[schedule.BackupStorageName] = &pxcv1.BackupStorageSpec{
				Type:      pxcv1.BackupStorageType(backupStorage.Spec.Type),
				VerifyTLS: backupStorage.Spec.VerifyTLS,
			}
			switch backupStorage.Spec.Type {
			case everestv1alpha1.BackupStorageTypeS3:
				storages[schedule.BackupStorageName].S3 = &pxcv1.BackupStorageS3Spec{
					Bucket: fmt.Sprintf(
						"%s/%s",
						backupStorage.Spec.Bucket,
						common.BackupStoragePrefix(database),
					),
					CredentialsSecret: backupStorage.Spec.CredentialsSecretName,
					Region:            backupStorage.Spec.Region,
					EndpointURL:       backupStorage.Spec.EndpointURL,
				}
			case everestv1alpha1.BackupStorageTypeAzure:
				storages[schedule.BackupStorageName].Azure = &pxcv1.BackupStorageAzureSpec{
					ContainerPath: fmt.Sprintf(
						"%s/%s",
						backupStorage.Spec.Bucket,
						common.BackupStoragePrefix(database),
					),
					CredentialsSecret: backupStorage.Spec.CredentialsSecretName,
				}
			default:
				return fmt.Errorf("unsupported backup storage type %s for %s", backupStorage.Spec.Type, backupStorage.Name)
			}
		}

		pxcSchedules = append(pxcSchedules, pxcv1.PXCScheduledBackupSchedule{
			Name:        schedule.Name,
			Schedule:    schedule.Schedule,
			Keep:        int(schedule.RetentionCopies),
			StorageName: schedule.BackupStorageName,
		})
	}

	pxcBackupSpec.Storages = storages
	pxcBackupSpec.Schedule = pxcSchedules
	return nil
}<|MERGE_RESOLUTION|>--- conflicted
+++ resolved
@@ -621,17 +621,12 @@
 
 func (p *applier) applyPMMCfg(monitoring *everestv1alpha1.MonitoringConfig) error {
 	pxc := p.PerconaXtraDBCluster
-<<<<<<< HEAD
-	pxc.Spec.PMM.Enabled = true
-	image := consts.DefaultPMMClientImage
-=======
 	pxc.Spec.PMM = &pxcv1.PMMSpec{
 		Enabled:   true,
 		Image:     common.DefaultPMMClientImage,
 		Resources: common.GetPMMResources(pointer.Get(p.DB.Spec.Monitoring), p.DB.Spec.Engine.Size()),
 	}
 
->>>>>>> 6ffe1372
 	if monitoring.Spec.PMM.Image != "" {
 		pxc.Spec.PMM.Image = monitoring.Spec.PMM.Image
 	}
