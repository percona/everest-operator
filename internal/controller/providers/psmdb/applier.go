// everest-operator
// Copyright (C) 2022 Percona LLC
//
// Licensed under the Apache License, Version 2.0 (the "License");
// you may not use this file except in compliance with the License.
// You may obtain a copy of the License at
//
// http://www.apache.org/licenses/LICENSE-2.0
//
// Unless required by applicable law or agreed to in writing, software
// distributed under the License is distributed on an "AS IS" BASIS,
// WITHOUT WARRANTIES OR CONDITIONS OF ANY KIND, either express or implied.
// See the License for the specific language governing permissions and
// limitations under the License.

package psmdb

import (
	"context"
	"errors"
	"fmt"
	"net/url"
	"strconv"
	"time"

	"github.com/AlekSi/pointer"
	psmdbv1 "github.com/percona/percona-server-mongodb-operator/pkg/apis/psmdb/v1"
	"github.com/percona/percona-server-mongodb-operator/pkg/util/numstr"
	corev1 "k8s.io/api/core/v1"
	"k8s.io/apimachinery/pkg/api/resource"
	"k8s.io/apimachinery/pkg/types"
	"sigs.k8s.io/controller-runtime/pkg/client"
	"sigs.k8s.io/controller-runtime/pkg/controller/controllerutil"

	everestv1alpha1 "github.com/percona/everest-operator/api/v1alpha1"
	"github.com/percona/everest-operator/internal/consts"
	"github.com/percona/everest-operator/internal/controller/common"
)

const (
	psmdbDefaultConfigurationTemplate = `
      operationProfiling:
        mode: slowOp
`
	encryptionKeySuffix          = "-mongodb-encryption-key"
	defaultBackupStartingTimeout = 120
)

type applier struct {
	*Provider
	ctx context.Context //nolint:containedctx
}

func (p *applier) Metadata() error {
	if p.PerconaServerMongoDB.GetDeletionTimestamp().IsZero() {
		for _, f := range []string{
			finalizerDeletePSMDBPodsInOrder,
			finalizerDeletePSMDBPVC,
		} {
			controllerutil.AddFinalizer(p.PerconaServerMongoDB, f)
		}

		// remove legacy finalizers.
		for _, f := range []string{
			"delete-psmdb-pods-in-order",
			"delete-psmdb-pvc",
		} {
			controllerutil.RemoveFinalizer(p.PerconaServerMongoDB, f)
		}
	}
	return nil
}

func (p *applier) Paused(paused bool) {
	p.PerconaServerMongoDB.Spec.Pause = paused
}

//nolint:staticcheck
func (p *applier) AllowUnsafeConfig() {
	p.PerconaServerMongoDB.Spec.UnsafeConf = false
	useInsecureSize := p.DB.Spec.Engine.Replicas == 1 || p.DB.Spec.AllowUnsafeConfiguration
	p.PerconaServerMongoDB.Spec.Unsafe = psmdbv1.UnsafeFlags{
		TLS:                    p.DB.Spec.AllowUnsafeConfiguration,
		MongosSize:             useInsecureSize,
		ReplsetSize:            useInsecureSize,
		TerminationGracePeriod: p.DB.Spec.AllowUnsafeConfiguration,
		BackupIfUnhealthy:      p.DB.Spec.AllowUnsafeConfiguration,
	}
	// using deprecated field for backward compatibility
	if p.DB.Spec.AllowUnsafeConfiguration {
		p.PerconaServerMongoDB.Spec.TLS = &psmdbv1.TLSSpec{
			Mode: psmdbv1.TLSModeDisabled,
		}
	}
}

func (p *applier) Engine() error {
	psmdb := p.PerconaServerMongoDB
	database := p.DB
	engine := p.DBEngine

	// Update CRVersion, if specified.
	desiredCR := pointer.Get(p.DB.Spec.Engine.CRVersion)
	if desiredCR != "" {
		psmdb.Spec.CRVersion = desiredCR
	}

	if database.Spec.Engine.Version == "" {
		database.Spec.Engine.Version = engine.BestEngineVersion()
	}
	engineVersion, ok := engine.Status.AvailableVersions.Engine[database.Spec.Engine.Version]
	if !ok {
		return fmt.Errorf("engine version %s not available", database.Spec.Engine.Version)
	}

	engineImagePullPolicy := p.currentPSMDBSpec.ImagePullPolicy
	// Set image pull policy explicitly only in case this is a new cluster.
	// This will prevent changing the image pull policy on upgrades and no DB restart will be triggered.
	if common.IsNewDatabaseCluster(p.DB.Status.Status) {
		engineImagePullPolicy = corev1.PullIfNotPresent
	}

	psmdb.Spec.Image = engineVersion.ImagePath
<<<<<<< HEAD
	psmdb.Spec.ImagePullPolicy = engineImagePullPolicy
=======
	// Set image pull policy explicitly only in case this is a new cluster.
	// This will prevent changing the image pull policy on upgrades and no DB restart will be triggered.
	if common.IsNewDatabaseCluster(p.DB.Status.Status) {
		psmdb.Spec.ImagePullPolicy = corev1.PullIfNotPresent
	}
>>>>>>> 10f138b2

	psmdb.Spec.Secrets = &psmdbv1.SecretsSpec{
		Users:         database.Spec.Engine.UserSecretsName,
		EncryptionKey: database.Name + encryptionKeySuffix,
	}

	psmdb.Spec.VolumeExpansionEnabled = true

	if err := p.configureReplSets(); err != nil {
		return fmt.Errorf("failed to configure replsets: %w", err)
	}

	psmdb.Spec.UpgradeOptions = defaultSpec().UpgradeOptions

	return nil
}

func (p *applier) configureReplSets() error {
	database := p.DB
	psmdb := p.PerconaServerMongoDB

	// TODO: implement disabling
	if database.Spec.Sharding == nil || !database.Spec.Sharding.Enabled {
		// keep the default configuration
		if err := p.configureReplSetSpec(psmdb.Spec.Replsets[0], rsName(0)); err != nil {
			return fmt.Errorf("failed to configure default replset: %w", err)
		}
		return nil
	}

	psmdb.Spec.Sharding.Enabled = database.Spec.Sharding.Enabled

	// Add replsets if needed to fit the shards number
	// TODO: implement scale down
	shards := int(database.Spec.Sharding.Shards)
	for i := len(psmdb.Spec.Replsets); i < shards; i++ {
		rs0copy := *psmdb.Spec.Replsets[0]
		psmdb.Spec.Replsets = append(psmdb.Spec.Replsets, &rs0copy)
	}

	// configure all replsets
	for i := range shards {
		if err := p.configureReplSetSpec(psmdb.Spec.Replsets[i], rsName(i)); err != nil {
			return fmt.Errorf("failed to configure replset %s: %w", rsName(i), err)
		}
	}

	if psmdb.Spec.Sharding.ConfigsvrReplSet == nil {
		psmdb.Spec.Sharding.ConfigsvrReplSet = &psmdbv1.ReplsetSpec{}
	}
	if err := p.configureConfigsvrReplSet(psmdb.Spec.Sharding.ConfigsvrReplSet); err != nil {
		return fmt.Errorf("failed to configure configsvr replset: %w", err)
	}
	return nil
}

func rsName(i int) string {
	return fmt.Sprintf("rs%v", i)
}

func (p *applier) configureConfigsvrReplSet(configsvr *psmdbv1.ReplsetSpec) error {
	database := p.DB
	configsvr.Size = database.Spec.Sharding.ConfigServer.Replicas

	currentReplSet := p.currentPSMDBSpec.Sharding.ConfigsvrReplSet
	if err := configureStorage(p.ctx, p.C, configsvr, currentReplSet, p.DB); err != nil {
		return fmt.Errorf("failed to configure configsvr replset storage: %w", err)
	}
	return nil
}

func (p *applier) configureReplSetSpec(spec *psmdbv1.ReplsetSpec, name string) error {
	spec.Name = name
	dbEngine := p.DB.Spec.Engine
	if dbEngine.Config != "" {
		spec.Configuration = psmdbv1.MongoConfiguration(dbEngine.Config)
	}
	if spec.Configuration == "" {
		// Config missing from the DatabaseCluster CR and the template (if any), apply the default one
		spec.Configuration = psmdbv1.MongoConfiguration(psmdbDefaultConfigurationTemplate)
	}

	spec.Size = dbEngine.Replicas

	currentReplSet := p.getCurrentReplSet(name)
	if err := configureStorage(p.ctx, p.C, spec, currentReplSet, p.DB); err != nil {
		return fmt.Errorf("failed to configure replset storage: %w", err)
	}

	if !dbEngine.Resources.CPU.IsZero() {
		spec.MultiAZ.Resources.Limits[corev1.ResourceCPU] = dbEngine.Resources.CPU
	}
	if !dbEngine.Resources.Memory.IsZero() {
		spec.MultiAZ.Resources.Limits[corev1.ResourceMemory] = dbEngine.Resources.Memory
	}
	return nil
}

func (p *applier) Proxy() error {
	psmdb := p.PerconaServerMongoDB
	database := p.DB

	// if sharding is disabled, expose the default replset directly as usual according to db proxy settings
	if database.Spec.Sharding == nil || !database.Spec.Sharding.Enabled {
		psmdb.Spec.Sharding.Enabled = false
		if err := p.exposeDefaultReplSet(&psmdb.Spec.Replsets[0].Expose); err != nil {
			return err
		}
		return nil
	}

	// otherwise configure psmdb.Spec.Sharding.Mongos according to the db proxy settings
	size := database.Spec.Engine.Replicas
	if database.Spec.Proxy.Replicas != nil {
		size = *database.Spec.Proxy.Replicas
	}

	if psmdb.Spec.Sharding.Mongos == nil {
		psmdb.Spec.Sharding.Mongos = &psmdbv1.MongosSpec{
			MultiAZ: psmdbv1.MultiAZ{
				Resources: corev1.ResourceRequirements{
					Limits: corev1.ResourceList{},
				},
			},
		}
	}
	psmdb.Spec.Sharding.Mongos.Size = size

	if !database.Spec.Proxy.Resources.CPU.IsZero() {
		psmdb.Spec.Sharding.Mongos.Resources.Limits[corev1.ResourceCPU] = database.Spec.Proxy.Resources.CPU
	}
	if !database.Spec.Proxy.Resources.Memory.IsZero() {
		psmdb.Spec.Sharding.Mongos.Resources.Limits[corev1.ResourceMemory] = database.Spec.Proxy.Resources.Memory
	}
	err := p.exposeShardedCluster(&psmdb.Spec.Sharding.Mongos.Expose)
	if err != nil {
		return err
	}

	// disable direct exposure of replsets since .psmdb.Spec.Sharding.Mongos works like proxy
	psmdb.Spec.Replsets[0].Expose.Enabled = false
	psmdb.Spec.Replsets[0].Expose.ExposeType = corev1.ServiceTypeClusterIP
	return nil
}

func (p *applier) exposeShardedCluster(expose *psmdbv1.MongosExpose) error {
	database := p.DB
	switch database.Spec.Proxy.Expose.Type {
	case everestv1alpha1.ExposeTypeInternal:
		expose.ExposeType = corev1.ServiceTypeClusterIP
		expose.ServiceAnnotations = map[string]string{}
	case everestv1alpha1.ExposeTypeExternal:
		expose.ExposeType = corev1.ServiceTypeLoadBalancer
		expose.LoadBalancerSourceRanges = database.Spec.Proxy.Expose.IPSourceRangesStringArray()

		annotations, err := common.GetAnnotations(p.ctx, p.C, p.DB)
		if err != nil {
			return err
		}

		expose.ServiceAnnotations = annotations
	default:
		return fmt.Errorf("invalid expose type %s", database.Spec.Proxy.Expose.Type)
	}
	return nil
}

func (p *applier) exposeDefaultReplSet(expose *psmdbv1.ExposeTogglable) error {
	database := p.DB
	switch database.Spec.Proxy.Expose.Type {
	case everestv1alpha1.ExposeTypeInternal:
		expose.Enabled = true
		expose.ExposeType = corev1.ServiceTypeClusterIP
		expose.ServiceAnnotations = map[string]string{}
	case everestv1alpha1.ExposeTypeExternal:
		expose.Enabled = true
		expose.ExposeType = corev1.ServiceTypeLoadBalancer
		expose.LoadBalancerSourceRanges = database.Spec.Proxy.Expose.IPSourceRangesStringArray()

		annotations, err := common.GetAnnotations(p.ctx, p.C, p.DB)
		if err != nil {
			return err
		}

		expose.ServiceAnnotations = annotations
	default:
		return fmt.Errorf("invalid expose type %s", database.Spec.Proxy.Expose.Type)
	}
	return nil
}

func (p *applier) Backup() error {
	spec, err := p.genPSMDBBackupSpec()
	if err != nil {
		return err
	}
	p.PerconaServerMongoDB.Spec.Backup = spec
	return nil
}

func (p *applier) DataSource() error {
	database := p.DB
	if database.Spec.DataSource == nil {
		// Nothing to do.
		return nil
	}
	if database.Status.Status != everestv1alpha1.AppStateReady {
		// Wait for the cluster to be ready.
		return nil
	}
	return common.ReconcileDBRestoreFromDataSource(p.ctx, p.C, p.DB)
}

func (p *applier) Monitoring() error {
	monitoring, err := common.GetDBMonitoringConfig(p.ctx, p.C, p.DB)
	if err != nil {
		return err
	}
	p.PerconaServerMongoDB.Spec.PMM = defaultSpec().PMM
	if monitoring.Spec.Type == everestv1alpha1.PMMMonitoringType {
		if err := p.applyPMMCfg(monitoring); err != nil {
			return err
		}
	}
	return nil
}

func (p *applier) PodSchedulingPolicy() error {
	// NOTE: this method shall be called after Engine() and Proxy() methods
	// because it extends the engine and proxy specs with the affinity rules.
	//
	// The following cases are possible:
	// 1. The user did not specify a .spec.podSchedulingPolicyName -> do nothing.
	// 2. The user specified a .spec.podSchedulingPolicyName, but it does not exist -> return error.
	// 3. The user specified a .spec.podSchedulingPolicyName, and it exists, but it is not applicable to the upstream cluster -> return error.
	// 4. The user specified a .spec.podSchedulingPolicyName, and it exists, but affinity configuration is absent there -> do nothing.
	// 5. The user specified a .spec.podSchedulingPolicyName, and it exists, and it is applicable to the upstream cluster ->
	// copy the affinity rules to the upstream cluster spec from policy.

	psmdb := p.PerconaServerMongoDB
	// --------------------------------- //
	// Special workaround, need to reset all affinity params in p.PerconaServerMongoDB before moving further.
	// TODO: Remove it once https://perconadev.atlassian.net/browse/EVEREST-2023 is addressed
	for i := range len(psmdb.Spec.Replsets) {
		psmdb.Spec.Replsets[i].MultiAZ.Affinity = nil
	}

	if psmdb.Spec.Sharding.Enabled {
		// Config Server
		psmdb.Spec.Sharding.ConfigsvrReplSet.MultiAZ.Affinity = nil
		// Proxy
		psmdb.Spec.Sharding.Mongos.MultiAZ.Affinity = nil
	}
	// --------------------------------- //
	pspName := p.DB.Spec.PodSchedulingPolicyName

	if pspName == "" {
		// Covers case 1.
		return nil
	}

	psp, err := common.GetPodSchedulingPolicy(p.ctx, p.C, pspName)
	if err != nil {
		// Not found or other error.
		// Covers case 2.
		return err
	}

	if psp.Spec.EngineType != everestv1alpha1.DatabaseEnginePSMDB {
		// Covers case 3.
		return fmt.Errorf("requested pod scheduling policy='%s' is not applicable to engineType='%s'",
			pspName, everestv1alpha1.DatabaseEnginePSMDB)
	}

	if !psp.HasRules() {
		// Nothing to do.
		// Covers case 4.
		// The affinity rules will be applied later once admin sets them in policy.
		return nil
	}

	// Covers case 5.
	pspAffinityConfig := psp.Spec.AffinityConfig
	// ReplicaSets
	if pspAffinityConfig.PSMDB.Engine != nil {
		engineAffinityConfig := &psmdbv1.PodAffinity{
			Advanced: pspAffinityConfig.PSMDB.Engine.DeepCopy(),
		}
		for i := range len(psmdb.Spec.Replsets) {
			// Copy Affinity rules to Engine pods spec from policy.
			psmdb.Spec.Replsets[i].MultiAZ.Affinity = engineAffinityConfig
		}
	}

	// check whether sharding is requested for the upstream cluster.
	if p.DB.Spec.Sharding != nil && p.DB.Spec.Sharding.Enabled {
		// Config Server
		if pspAffinityConfig.PSMDB.ConfigServer != nil {
			// Copy Affinity rules to ConfigServer pods spec from policy.
			psmdb.Spec.Sharding.ConfigsvrReplSet.MultiAZ.Affinity = &psmdbv1.PodAffinity{
				Advanced: pspAffinityConfig.PSMDB.ConfigServer.DeepCopy(),
			}
		}

		// Proxy
		if pspAffinityConfig.PSMDB.Proxy != nil {
			// Copy Affinity rules to Mongos pods spec from policy.
			psmdb.Spec.Sharding.Mongos.MultiAZ.Affinity = &psmdbv1.PodAffinity{
				Advanced: pspAffinityConfig.PSMDB.Proxy.DeepCopy(),
			}
		}
	}

	return nil
}

func (p *applier) applyPMMCfg(monitoring *everestv1alpha1.MonitoringConfig) error {
	psmdb := p.PerconaServerMongoDB
	database := p.DB
	ctx := p.ctx
	c := p.C

	psmdb.Spec.PMM = psmdbv1.PMMSpec{
		Enabled:   true,
		Image:     common.DefaultPMMClientImage,
		Resources: common.GetPMMResources(pointer.Get(database.Spec.Monitoring), database.Spec.Engine.Size()),
	}

	if monitoring.Spec.PMM.Image != "" {
		psmdb.Spec.PMM.Image = monitoring.Spec.PMM.Image
	}

	pmmURL, err := url.Parse(monitoring.Spec.PMM.URL)
	if err != nil {
		return errors.Join(err, errors.New("invalid monitoring URL"))
	}
	psmdb.Spec.PMM.ServerHost = pmmURL.Hostname()

	apiKey, err := common.GetSecretFromMonitoringConfig(ctx, c, monitoring)
	if err != nil {
		return err
	}

	// We avoid setting the controller reference for the Secret here.
	// The PSMDB operator handles Secret cleanup automatically as part of the `delete-psmdb-pvc` finalizer process.
	// If we were to set the controller reference, the Secret would be deleted before the PSMDB cluster, leading to
	// the PSMDB operator recreating the Secret and restarting the DB pods to sync updated user information,
	// which would cause unnecessary restarts.
	setControllerRef := false
	if err := common.CreateOrUpdateSecretData(ctx, c, database, psmdb.Spec.Secrets.Users,
		map[string][]byte{
			"PMM_SERVER_API_KEY": []byte(apiKey),
		},
		setControllerRef,
	); err != nil {
		return err
	}
	return nil
}

// Add the storages used by restores.
func (p *applier) addBackupStoragesByRestores(
	restoreList *everestv1alpha1.DatabaseClusterRestoreList,
	storages map[string]psmdbv1.BackupStorageSpec,
) error {
	database := p.DB
	ctx := p.ctx
	c := p.C
	// Add used restore backup storages to the list
	for _, restore := range restoreList.Items {
		// If the restore has already completed, skip it.
		if restore.IsComplete() {
			continue
		}
		// Restores using the BackupSource field instead of the
		// DBClusterBackupName don't need to have the storage defined, skip
		// them.
		if restore.Spec.DataSource.DBClusterBackupName == "" {
			continue
		}

		backup := &everestv1alpha1.DatabaseClusterBackup{}
		key := types.NamespacedName{Name: restore.Spec.DataSource.DBClusterBackupName, Namespace: restore.GetNamespace()}
		err := c.Get(ctx, key, backup)
		if err != nil {
			return errors.Join(err, errors.New("failed to get DatabaseClusterBackup"))
		}

		// Check if we already fetched that backup storage
		if _, ok := storages[backup.Spec.BackupStorageName]; ok {
			continue
		}

		backupStorage, err := common.GetBackupStorage(ctx, c, backup.Spec.BackupStorageName, database.GetNamespace())
		if err != nil {
			return err
		}

		// configures the storage for S3.
		handleStorageS3 := func() {
			storages[backup.Spec.BackupStorageName] = psmdbv1.BackupStorageSpec{
				Type: psmdbv1.BackupStorageS3,
				S3: psmdbv1.BackupStorageS3Spec{
					Bucket:                backupStorage.Spec.Bucket,
					CredentialsSecret:     backupStorage.Spec.CredentialsSecretName,
					Region:                backupStorage.Spec.Region,
					EndpointURL:           backupStorage.Spec.EndpointURL,
					Prefix:                common.BackupStoragePrefix(database),
					InsecureSkipTLSVerify: !pointer.Get(backupStorage.Spec.VerifyTLS),
				},
			}
		}
		// configures the storage for Azure.
		handleStorageAzure := func() {
			storages[backup.Spec.BackupStorageName] = psmdbv1.BackupStorageSpec{
				Type: psmdbv1.BackupStorageAzure,
				Azure: psmdbv1.BackupStorageAzureSpec{
					Container:         backupStorage.Spec.Bucket,
					Prefix:            common.BackupStoragePrefix(database),
					CredentialsSecret: backupStorage.Spec.CredentialsSecretName,
				},
			}
		}

		switch backupStorage.Spec.Type {
		case everestv1alpha1.BackupStorageTypeS3:
			handleStorageS3()
		case everestv1alpha1.BackupStorageTypeAzure:
			handleStorageAzure()
		default:
			return fmt.Errorf("unsupported backup storage type %s for %s", backupStorage.Spec.Type, backupStorage.Name)
		}
	}
	return nil
}

// Add the storages used by the DatabaseClusterBackup objects.
func (p *applier) addBackupStoragesByDatabaseClusterBackups(
	backupList *everestv1alpha1.DatabaseClusterBackupList,
	storages map[string]psmdbv1.BackupStorageSpec,
) error {
	database := p.DB
	ctx := p.ctx
	c := p.C

	for _, backup := range backupList.Items {
		// Check if we already fetched that backup storage
		if _, ok := storages[backup.Spec.BackupStorageName]; ok {
			continue
		}

		backupStorage, err := common.GetBackupStorage(ctx, c, backup.Spec.BackupStorageName, database.GetNamespace())
		if err != nil {
			return err
		}

		// configures the storage for S3.
		handleStorageS3 := func() {
			storages[backup.Spec.BackupStorageName] = psmdbv1.BackupStorageSpec{
				Type: psmdbv1.BackupStorageS3,
				S3: psmdbv1.BackupStorageS3Spec{
					Bucket:                backupStorage.Spec.Bucket,
					CredentialsSecret:     backupStorage.Spec.CredentialsSecretName,
					Region:                backupStorage.Spec.Region,
					EndpointURL:           backupStorage.Spec.EndpointURL,
					Prefix:                common.BackupStoragePrefix(database),
					InsecureSkipTLSVerify: !pointer.Get(backupStorage.Spec.VerifyTLS),
				},
			}
		}
		// configures the storage for Azure.
		handleStorageAzure := func() {
			storages[backup.Spec.BackupStorageName] = psmdbv1.BackupStorageSpec{
				Type: psmdbv1.BackupStorageAzure,
				Azure: psmdbv1.BackupStorageAzureSpec{
					Container:         backupStorage.Spec.Bucket,
					Prefix:            common.BackupStoragePrefix(database),
					CredentialsSecret: backupStorage.Spec.CredentialsSecretName,
				},
			}
		}

		switch backupStorage.Spec.Type {
		case everestv1alpha1.BackupStorageTypeS3:
			handleStorageS3()
		case everestv1alpha1.BackupStorageTypeAzure:
			handleStorageAzure()
		default:
			return fmt.Errorf("unsupported backup storage type %s for %s", backupStorage.Spec.Type, backupStorage.Name)
		}
	}
	return nil
}

func (p *applier) getBackupTasks(
	storages map[string]psmdbv1.BackupStorageSpec,
) ([]psmdbv1.BackupTaskSpec, error) {
	database := p.DB
	c := p.C
	ctx := p.ctx

	tasks := make([]psmdbv1.BackupTaskSpec, 0, len(database.Spec.Backup.Schedules))
	for _, schedule := range database.Spec.Backup.Schedules {
		if !schedule.Enabled {
			continue
		}

		backupStorage, err := common.GetBackupStorage(ctx, c, schedule.BackupStorageName, database.GetNamespace())
		if err != nil {
			return nil, err
		}

		// configures the storage for S3.
		handleStorageS3 := func() {
			storages[schedule.BackupStorageName] = psmdbv1.BackupStorageSpec{
				Type: psmdbv1.BackupStorageS3,
				S3: psmdbv1.BackupStorageS3Spec{
					Bucket:                backupStorage.Spec.Bucket,
					CredentialsSecret:     backupStorage.Spec.CredentialsSecretName,
					Region:                backupStorage.Spec.Region,
					EndpointURL:           backupStorage.Spec.EndpointURL,
					Prefix:                common.BackupStoragePrefix(database),
					InsecureSkipTLSVerify: !pointer.Get(backupStorage.Spec.VerifyTLS),
				},
			}
		}
		// configures the storage for Azure.
		handleStorageAzure := func() {
			storages[schedule.BackupStorageName] = psmdbv1.BackupStorageSpec{
				Type: psmdbv1.BackupStorageAzure,
				Azure: psmdbv1.BackupStorageAzureSpec{
					Container:         backupStorage.Spec.Bucket,
					Prefix:            common.BackupStoragePrefix(database),
					CredentialsSecret: backupStorage.Spec.CredentialsSecretName,
				},
			}
		}

		switch backupStorage.Spec.Type {
		case everestv1alpha1.BackupStorageTypeS3:
			handleStorageS3()
		case everestv1alpha1.BackupStorageTypeAzure:
			handleStorageAzure()
		default:
			return nil, fmt.Errorf("unsupported backup storage type %s for %s", backupStorage.Spec.Type, backupStorage.Name)
		}

		tasks = append(tasks, psmdbv1.BackupTaskSpec{
			Name:        schedule.Name,
			Enabled:     true,
			Schedule:    schedule.Schedule,
			Keep:        int(schedule.RetentionCopies),
			StorageName: schedule.BackupStorageName,
		})
	}
	return tasks, nil
}

func (p *applier) pbmImage() (string, error) {
	engine := p.DBEngine
	database := p.DB

	bestBackupVersion := engine.BestBackupVersion(database.Spec.Engine.Version)
	backupVersion, ok := engine.Status.AvailableVersions.Backup[bestBackupVersion]
	if !ok {
		return "", fmt.Errorf("backup version %s not available", bestBackupVersion)
	}

	currentImage := p.currentPSMDBSpec.Backup.Image
	desiredImage := backupVersion.ImagePath
	// Preserve the current image until the CRVersion has been updated.
	if currentImage != "" && database.Status.RecommendedCRVersion != nil {
		return currentImage, nil
	}
	return desiredImage, nil
}

func (p *applier) genPSMDBBackupSpec() (psmdbv1.BackupSpec, error) {
	database := p.DB
	ctx := p.ctx
	c := p.C

	emptySpec := psmdbv1.BackupSpec{Enabled: false}

	pbmImage, err := p.pbmImage()
	if err != nil {
		return emptySpec, fmt.Errorf("cannot get backup image: %w", err)
	}

	// Initialize backup spec.
	psmdbBackupSpec := psmdbv1.BackupSpec{
		Enabled: true,
		Image:   pbmImage,
		PITR: psmdbv1.PITRSpec{
			Enabled: database.Spec.Backup.PITR.Enabled,
		},
		Configuration: psmdbv1.BackupConfig{
			BackupOptions: &psmdbv1.BackupOptions{
				Timeouts: &psmdbv1.BackupTimeouts{Starting: pointer.ToUint32(defaultBackupStartingTimeout)},
			},
		},

		// XXX: Remove this once templates will be available
		Resources: corev1.ResourceRequirements{
			Limits: corev1.ResourceList{
				corev1.ResourceMemory: resource.MustParse("1G"),
				corev1.ResourceCPU:    resource.MustParse("300m"),
			},
		},
	}
	// We preserve the settings for existing DBs, otherwise restarts are seen when upgrading Everest.
	// TODO: Remove this once we figure out how to apply such spec changes without automatic restarts.
	// See: https://perconadev.atlassian.net/browse/EVEREST-1413
	if p.DB.Status.Status == everestv1alpha1.AppStateReady {
		psmdbBackupSpec.Configuration = p.currentPSMDBSpec.Backup.Configuration
	}
	storages := make(map[string]psmdbv1.BackupStorageSpec)

	// List DatabaseClusterBackup objects for this database
	backupList, err := common.DatabaseClusterBackupsThatReferenceObject(ctx, c, consts.DBClusterBackupDBClusterNameField, database.GetNamespace(), database.GetName())
	if err != nil {
		return emptySpec, err
	}
	// Add the storages used by the DatabaseClusterBackup objects
	if err := p.addBackupStoragesByDatabaseClusterBackups(backupList, storages); err != nil {
		return emptySpec, err
	}

	// List DatabaseClusterRestore objects for this database
	restoreList, err := common.DatabaseClusterRestoresThatReferenceObject(ctx, c, consts.DBClusterRestoreDBClusterNameField, database.GetNamespace(), database.GetName())
	if err != nil {
		return emptySpec, err
	}
	// Add the storages used by restores.
	if err := p.addBackupStoragesByRestores(restoreList, storages); err != nil {
		return emptySpec, err
	}

	// If there are no schedules, just return the storages used in
	// DatabaseClusterBackup objects
	if len(database.Spec.Backup.Schedules) == 0 {
		if len(storages) > 1 {
			return emptySpec, common.ErrPSMDBOneStorageRestriction
		}
		psmdbBackupSpec.Storages = storages
		return psmdbBackupSpec, nil
	}

	tasks, err := p.getBackupTasks(storages)
	if err != nil {
		return emptySpec, err
	}

	if database.Spec.Backup.PITR.Enabled {
		interval := database.Spec.Backup.PITR.UploadIntervalSec
		if interval != nil {
			// the integer amount of minutes. default 10
			intervalMinutes := *interval / int(time.Minute.Seconds())
			psmdbBackupSpec.PITR.OplogSpanMin = numstr.NumberString(strconv.Itoa(intervalMinutes))
		}
	}

	if len(storages) > 1 {
		return emptySpec, common.ErrPSMDBOneStorageRestriction
	}

	psmdbBackupSpec.Storages = storages
	psmdbBackupSpec.Tasks = tasks

	return psmdbBackupSpec, nil
}

func (p *applier) getCurrentReplSet(name string) *psmdbv1.ReplsetSpec {
	for _, replset := range p.currentPSMDBSpec.Replsets {
		if replset.Name == name {
			return replset
		}
	}
	return nil
}

func configureStorage(
	ctx context.Context,
	c client.Client,
	desired *psmdbv1.ReplsetSpec,
	current *psmdbv1.ReplsetSpec,
	db *everestv1alpha1.DatabaseCluster,
) error {
	var currentSize resource.Quantity
	if current != nil &&
		current.VolumeSpec != nil &&
		current.VolumeSpec.PersistentVolumeClaim.PersistentVolumeClaimSpec != nil {
		currentSize = current.VolumeSpec.PersistentVolumeClaim.PersistentVolumeClaimSpec.Resources.Requests[corev1.ResourceStorage]
	}

	setStorageSize := func(size resource.Quantity) {
		desired.VolumeSpec = &psmdbv1.VolumeSpec{
			PersistentVolumeClaim: psmdbv1.PVCSpec{
				PersistentVolumeClaimSpec: &corev1.PersistentVolumeClaimSpec{
					StorageClassName: db.Spec.Engine.Storage.Class,
					Resources: corev1.VolumeResourceRequirements{
						Requests: corev1.ResourceList{
							corev1.ResourceStorage: size,
						},
					},
				},
			},
		}
	}

	return common.ConfigureStorage(ctx, c, db, currentSize, setStorageSize)
}<|MERGE_RESOLUTION|>--- conflicted
+++ resolved
@@ -121,15 +121,7 @@
 	}
 
 	psmdb.Spec.Image = engineVersion.ImagePath
-<<<<<<< HEAD
 	psmdb.Spec.ImagePullPolicy = engineImagePullPolicy
-=======
-	// Set image pull policy explicitly only in case this is a new cluster.
-	// This will prevent changing the image pull policy on upgrades and no DB restart will be triggered.
-	if common.IsNewDatabaseCluster(p.DB.Status.Status) {
-		psmdb.Spec.ImagePullPolicy = corev1.PullIfNotPresent
-	}
->>>>>>> 10f138b2
 
 	psmdb.Spec.Secrets = &psmdbv1.SecretsSpec{
 		Users:         database.Spec.Engine.UserSecretsName,
