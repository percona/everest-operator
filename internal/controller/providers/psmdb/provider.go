// everest-operator
// Copyright (C) 2022 Percona LLC
//
// Licensed under the Apache License, Version 2.0 (the "License");
// you may not use this file except in compliance with the License.
// You may obtain a copy of the License at
//
// http://www.apache.org/licenses/LICENSE-2.0
//
// Unless required by applicable law or agreed to in writing, software
// distributed under the License is distributed on an "AS IS" BASIS,
// WITHOUT WARRANTIES OR CONDITIONS OF ANY KIND, either express or implied.
// See the License for the specific language governing permissions and
// limitations under the License.

// Package psmdb contains the provider for Percona Server for MongoDB.
package psmdb

import (
	"context"

	"github.com/AlekSi/pointer"
	psmdbv1 "github.com/percona/percona-server-mongodb-operator/pkg/apis/psmdb/v1"
	appsv1 "k8s.io/api/apps/v1"
	corev1 "k8s.io/api/core/v1"
	k8serrors "k8s.io/apimachinery/pkg/api/errors"
	"k8s.io/apimachinery/pkg/api/resource"
	"k8s.io/apimachinery/pkg/runtime/schema"
	"k8s.io/apimachinery/pkg/types"
	"k8s.io/apimachinery/pkg/util/intstr"
	"sigs.k8s.io/controller-runtime/pkg/client"

	everestv1alpha1 "github.com/percona/everest-operator/api/v1alpha1"
	"github.com/percona/everest-operator/internal/controller/common"
	"github.com/percona/everest-operator/internal/controller/providers"
	"github.com/percona/everest-operator/internal/controller/version"
)

const (
	finalizerDeletePSMDBPodsInOrder = "percona.com/delete-psmdb-pods-in-order"
	finalizerDeletePSMDBPVC         = "percona.com/delete-psmdb-pvc"
)

// Provider is a provider for Percona Server for MongoDB.
type Provider struct {
	*psmdbv1.PerconaServerMongoDB
	providers.ProviderOptions

	// currentPSMDB holds the current PXC spec.
	currentPSMDBSpec psmdbv1.PerconaServerMongoDBSpec

	clusterType     common.ClusterType
	operatorVersion *version.Version
}

// New returns a new provider for Percona Server for MongoDB.
func New(
	ctx context.Context,
	opts providers.ProviderOptions,
) (*Provider, error) {
	client := opts.C

	psmdb := &psmdbv1.PerconaServerMongoDB{}
	err := client.Get(ctx,
		types.NamespacedName{
			Name:      opts.DB.GetName(),
			Namespace: opts.DB.GetNamespace(),
		},
		psmdb)
	if err != nil && !k8serrors.IsNotFound(err) {
		return nil, err
	}

	dbEngine, err := common.GetDatabaseEngine(ctx, client, common.PSMDBDeploymentName, opts.DB.GetNamespace())
	if err != nil {
		return nil, err
	}
	opts.DBEngine = dbEngine

	// Get operator version.
	v, err := common.GetOperatorVersion(ctx, opts.C, types.NamespacedName{
		Name:      common.PSMDBDeploymentName,
		Namespace: opts.DB.GetNamespace(),
	})
	if err != nil {
		return nil, err
	}

	currentSpec := psmdb.Spec
	psmdb.Spec = defaultSpec()
	p := &Provider{
		PerconaServerMongoDB: psmdb,
		ProviderOptions:      opts,
		operatorVersion:      v,
		currentPSMDBSpec:     currentSpec,
	}
	ct, err := common.GetClusterType(ctx, p.C)
	if err != nil {
		return nil, err
	}
	p.clusterType = ct
	return p, nil
}

// Apply returns the applier for Percona Server for MongoDB.
//
//nolint:ireturn
func (p *Provider) Apply(ctx context.Context) everestv1alpha1.Applier {
	return &applier{
		Provider: p,
		ctx:      ctx,
	}
}

// Status builds the DatabaseCluster Status based on the current state of the PerconaServerMongoDB.
func (p *Provider) Status(ctx context.Context) (everestv1alpha1.DatabaseClusterStatus, error) {
	status := p.DB.Status
	psmdb := p.PerconaServerMongoDB

	activeStorage := getActiveStorage(psmdb)
	status.Status = everestv1alpha1.AppState(psmdb.Status.State).WithCreatingState()
	status.Hostname = psmdb.Status.Host
	status.Ready = psmdb.Status.Ready
	status.Size = psmdb.Status.Size
	message := psmdb.Status.Message
	conditions := psmdb.Status.Conditions
	if message == "" && len(conditions) != 0 {
		message = conditions[len(conditions)-1].Message
	}
	status.Message = message
	status.Port = 27017
	status.ActiveStorage = activeStorage
	status.CRVersion = psmdb.Spec.CRVersion
	status.Details = common.StatusAsPlainTextOrEmptyString(psmdb.Status)

	// If a restore is running for this database, set the database status to restoring.
	if restoring, err := common.IsDatabaseClusterRestoreRunning(ctx, p.C, p.DB.GetName(), p.DB.GetNamespace()); err != nil {
		return status, err
	} else if restoring {
		status.Status = everestv1alpha1.AppStateRestoring
	}

<<<<<<< HEAD
	// If the current version of the database is different from the version in
	// the CR, an upgrade is pending or in progress.
	if p.DB.Spec.Engine.Version != "" && psmdb.Status.MongoVersion != "" && p.DB.Spec.Engine.Version != psmdb.Status.MongoVersion {
		status.Status = everestv1alpha1.AppStateUpgrading
=======
	if inProgress, err := isPVCResizeInProgress(ctx, p.C, p.PerconaServerMongoDB); err != nil {
		return status, err
	} else if inProgress {
		status.Status = everestv1alpha1.AppStateResizingVolumes
>>>>>>> 7a607f8d
	}

	recCRVer, err := common.GetRecommendedCRVersion(ctx, p.C, common.PSMDBDeploymentName, p.DB)
	if err != nil && !k8serrors.IsNotFound(err) {
		return status, err
	}
	status.RecommendedCRVersion = recCRVer
	return status, nil
}

func isPVCResizeInProgress(ctx context.Context, c client.Client, psmdb *psmdbv1.PerconaServerMongoDB) (bool, error) {
	if psmdb.Status.State == psmdbv1.AppStateInit {
		// We must list all StatefulSets belonging to this PSMDB object,
		// and check for the PVC resize annotation.
		stsList := &appsv1.StatefulSetList{}
		err := c.List(
			ctx,
			stsList,
			client.InNamespace(psmdb.GetNamespace()),
			client.MatchingLabels{
				"app.kubernetes.io/instance": psmdb.GetName(),
			},
		)
		if err != nil {
			return false, err
		}
		for _, sts := range stsList.Items {
			annots := sts.GetAnnotations()
			_, ok := annots[psmdbv1.AnnotationPVCResizeInProgress]
			if ok {
				return true, nil
			}
		}
	}
	return false, nil
}

// Cleanup runs the cleanup routines and returns true if the cleanup is done.
func (p *Provider) Cleanup(ctx context.Context, database *everestv1alpha1.DatabaseCluster) (bool, error) {
	// as a first step of the psmdb cleanup we need to ensure that psmdb pitr is disabled, otherwise the
	// "failed to delete backup: unable to delete the last backup while PITR is on"
	// appears when trying to delete the last backup.
	err := ensurePSMDBPitrDisabled(ctx, p.C, database)
	if err != nil {
		return false, err
	}
	// Even though we no longer set the DBBackupCleanupFinalizer, we still need
	// to handle the cleanup to ensure backward compatibility.
	done, err := common.HandleDBBackupsCleanup(ctx, p.C, database)
	if err != nil || !done {
		return done, err
	}
	return common.HandleUpstreamClusterCleanup(ctx, p.C, database, &psmdbv1.PerconaServerMongoDB{})
}

func ensurePSMDBPitrDisabled(ctx context.Context,
	c client.Client,
	database *everestv1alpha1.DatabaseCluster,
) error {
	psmdb := &psmdbv1.PerconaServerMongoDB{}
	err := c.Get(ctx, types.NamespacedName{
		Name:      database.Name,
		Namespace: database.Namespace,
	}, psmdb)
	if err != nil && !k8serrors.IsNotFound(err) {
		return err
	}
	if !psmdb.Spec.Backup.PITR.Enabled {
		return nil
	}
	psmdb.Spec.Backup.PITR.Enabled = false
	return client.IgnoreNotFound(c.Update(ctx, psmdb))
}

// DBObject returns the PerconaServerMongoDB object.
//
//nolint:ireturn
func (p *Provider) DBObject() client.Object {
	p.PerconaServerMongoDB.SetGroupVersionKind(schema.GroupVersionKind{
		Version: p.operatorVersion.ToK8sVersion(),
		Group:   common.PSMDBAPIGroup,
		Kind:    common.PerconaServerMongoDBKind,
	})
	return p.PerconaServerMongoDB
}

func defaultSpec() psmdbv1.PerconaServerMongoDBSpec {
	maxUnavailable := intstr.FromInt(1)
	return psmdbv1.PerconaServerMongoDBSpec{
		UpdateStrategy: psmdbv1.SmartUpdateStatefulSetStrategyType,
		UpgradeOptions: psmdbv1.UpgradeOptions{
			Apply:    "disabled",
			Schedule: "0 4 * * *",
			SetFCV:   true,
		},
		PMM: psmdbv1.PMMSpec{
			Enabled: false,
			Resources: corev1.ResourceRequirements{
				Limits: corev1.ResourceList{
					corev1.ResourceMemory: resource.MustParse("300M"),
					corev1.ResourceCPU:    resource.MustParse("500m"),
				},
			},
		},
		Replsets: []*psmdbv1.ReplsetSpec{
			{
				Name: "rs0",
				MultiAZ: psmdbv1.MultiAZ{
					PodDisruptionBudget: &psmdbv1.PodDisruptionBudgetSpec{
						MaxUnavailable: &maxUnavailable,
					},
					Affinity: &psmdbv1.PodAffinity{
						TopologyKey: pointer.ToString(psmdbv1.AffinityOff),
					},
					Resources: corev1.ResourceRequirements{
						Limits: corev1.ResourceList{},
					},
				},
			},
		},
		Sharding: psmdbv1.Sharding{
			Enabled: false,
		},
	}
}

func getActiveStorage(psmdb *psmdbv1.PerconaServerMongoDB) string {
	for name := range psmdb.Spec.Backup.Storages {
		return name
	}
	return ""
}<|MERGE_RESOLUTION|>--- conflicted
+++ resolved
@@ -140,17 +140,16 @@
 		status.Status = everestv1alpha1.AppStateRestoring
 	}
 
-<<<<<<< HEAD
+	if inProgress, err := isPVCResizeInProgress(ctx, p.C, p.PerconaServerMongoDB); err != nil {
+		return status, err
+	} else if inProgress {
+		status.Status = everestv1alpha1.AppStateResizingVolumes
+	}
+
 	// If the current version of the database is different from the version in
 	// the CR, an upgrade is pending or in progress.
 	if p.DB.Spec.Engine.Version != "" && psmdb.Status.MongoVersion != "" && p.DB.Spec.Engine.Version != psmdb.Status.MongoVersion {
 		status.Status = everestv1alpha1.AppStateUpgrading
-=======
-	if inProgress, err := isPVCResizeInProgress(ctx, p.C, p.PerconaServerMongoDB); err != nil {
-		return status, err
-	} else if inProgress {
-		status.Status = everestv1alpha1.AppStateResizingVolumes
->>>>>>> 7a607f8d
 	}
 
 	recCRVer, err := common.GetRecommendedCRVersion(ctx, p.C, common.PSMDBDeploymentName, p.DB)
