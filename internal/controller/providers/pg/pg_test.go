// everest-operator
// Copyright (C) 2022 Percona LLC
//
// Licensed under the Apache License, Version 2.0 (the "License");
// you may not use this file except in compliance with the License.
// You may obtain a copy of the License at
//
// http://www.apache.org/licenses/LICENSE-2.0
//
// Unless required by applicable law or agreed to in writing, software
// distributed under the License is distributed on an "AS IS" BASIS,
// WITHOUT WARRANTIES OR CONDITIONS OF ANY KIND, either express or implied.
// See the License for the specific language governing permissions and
// limitations under the License.

//nolint:dupl,goconst
package pg

import (
	"reflect"
	"testing"

	"github.com/AlekSi/pointer"
	crunchyv1beta1 "github.com/percona/percona-postgresql-operator/pkg/apis/postgres-operator.crunchydata.com/v1beta1"
	"github.com/stretchr/testify/assert"
	"github.com/stretchr/testify/require"
	corev1 "k8s.io/api/core/v1"
	"k8s.io/apimachinery/pkg/api/resource"
	metav1 "k8s.io/apimachinery/pkg/apis/meta/v1"

	everestv1alpha1 "github.com/percona/everest-operator/api/v1alpha1"
	"github.com/percona/everest-operator/internal/controller/common"
)

func TestPGConfigParser_ParsePGConfig(t *testing.T) {
	t.Parallel()

	tests := []struct {
		name    string
		config  string
		want    map[string]any
		wantErr bool
	}{
		{
			name:   "parse one value",
			config: "name = value",
			want: map[string]any{
				"name": "value",
			},
			wantErr: false,
		},
		{
			name:   "parse one value with new line",
			config: "name = value\n",
			want: map[string]any{
				"name": "value",
			},
			wantErr: false,
		},
		{
			name: "parse many values",
			config: `
			name1 = value1
			name2 = value2
			name3 = value3
			`,
			want: map[string]any{
				"name1": "value1",
				"name2": "value2",
				"name3": "value3",
			},
			wantErr: false,
		},
		{
			name: "parse many values mixed spaces and equal signs",
			config: `
			name1 = value1
			name2 value2
			name3 = value3
			`,
			want: map[string]any{
				"name1": "value1",
				"name2": "value2",
				"name3": "value3",
			},
			wantErr: false,
		},
		{
			name: "parse complex config",
			config: `
			name1 = value1
			name2 value2
			# comment
			name3 = value3 # comment

			# comment
			name4 value4
			# name5 value5

			`,
			want: map[string]any{
				"name1": "value1",
				"name2": "value2",
				"name3": "value3",
				"name4": "value4",
			},
			wantErr: false,
		},
	}
	for _, tt := range tests {
		t.Run(tt.name, func(t *testing.T) {
			t.Parallel()

			p := &ConfigParser{
				config: tt.config,
			}
			got, err := p.ParsePGConfig()
			if err != nil {
				t.Errorf("ConfigParser.ParsePGConfig() error = %v wantErr %v", err, tt.wantErr)
				return
			}
			if !reflect.DeepEqual(got, tt.want) {
				t.Errorf("ConfigParser.parsePGConfig() = %v, want %v", got, tt.want)
			}
		})
	}
}

func TestConfigParser_lineUsesEqualSign(t *testing.T) {
	t.Parallel()

	tests := []struct {
		name     string
		line     string
		useEqual bool
	}{
		{
			name:     "equal - standard",
			line:     "name = value",
			useEqual: true,
		},
		{
			name:     "equal - no spaces",
			line:     "name=value",
			useEqual: true,
		},
		{
			name:     "equal - no spaces but space in value",
			line:     "name=value abc",
			useEqual: true,
		},
		{
			name:     "equal - no spaces before",
			line:     "name= value",
			useEqual: true,
		},
		{
			name:     "equal - no spaces after",
			line:     "name =value",
			useEqual: true,
		},
		{
			name:     "equal - many spaces",
			line:     "name   =    value",
			useEqual: true,
		},
		{
			name:     "equal - many spaces before",
			line:     "name   = value",
			useEqual: true,
		},
		{
			name:     "equal - many spaces after",
			line:     "name =   value",
			useEqual: true,
		},
		{
			name:     "no equal - standard",
			line:     "name value",
			useEqual: false,
		},
		{
			name:     "no equal - more spaces",
			line:     "name  value",
			useEqual: false,
		},
		{
			name:     "no equal - equal in value with space",
			line:     "name value =",
			useEqual: false,
		},
		{
			name:     "no equal - equal in value with no space",
			line:     "name value=",
			useEqual: false,
		},
		{
			name:     "no equal - multiple spaces, equal in value with no space",
			line:     "name  value=",
			useEqual: false,
		},
		{
			name:     "no equal - multiple spaces, equal in value with space",
			line:     "name  value =",
			useEqual: false,
		},
	}
	for _, tt := range tests {
		t.Run(tt.name, func(t *testing.T) {
			t.Parallel()

			p := &ConfigParser{config: ""}
			got := p.lineUsesEqualSign([]byte(tt.line))
			if tt.useEqual != got {
				t.Errorf("Did not detect equal sign properly for test %s %q", tt.name, tt.line)
			}
		})
	}
}

func TestReconcilePGBackRestReposEmptyAddRequest(t *testing.T) {
	t.Parallel()
	testRepos := []crunchyv1beta1.PGBackRestRepo{}
	testBackupSchedules := []everestv1alpha1.BackupSchedule{}
	testBackupRequests := []everestv1alpha1.DatabaseClusterBackup{
		{
			Spec: everestv1alpha1.DatabaseClusterBackupSpec{
				BackupStorageName: "backupStorage1",
			},
		},
	}
	testBackupStorages := map[string]everestv1alpha1.BackupStorage{
		"backupStorage1": {
			Spec: everestv1alpha1.BackupStorageSpec{
				Type:        everestv1alpha1.BackupStorageTypeS3,
				Bucket:      "bucket1",
				Region:      "region1",
				EndpointURL: "endpoint1",
			},
		},
	}
	testBackupStoragesSecrets := map[string]*corev1.Secret{
		"backupStorage1": {
			Data: map[string][]byte{
				"AWS_ACCESS_KEY_ID":     []byte("SomeAccessKeyID"),
				"AWS_SECRET_ACCESS_KEY": []byte("SomeSecretAccessKey"),
			},
		},
	}
	testEngineStorageSize, _ := resource.ParseQuantity("15G")
	testEngineStorageClass := "someSC"
	testEngineStorage := everestv1alpha1.Storage{
		Size:  testEngineStorageSize,
		Class: &testEngineStorageClass,
	}
	expRepos := []crunchyv1beta1.PGBackRestRepo{
		{
			Name: "repo1",
			Volume: &crunchyv1beta1.RepoPVC{
				VolumeClaimSpec: corev1.PersistentVolumeClaimSpec{
					AccessModes: []corev1.PersistentVolumeAccessMode{
						corev1.ReadWriteOnce,
					},
					StorageClassName: &testEngineStorageClass,
					Resources: corev1.VolumeResourceRequirements{
						Requests: corev1.ResourceList{
							corev1.ResourceStorage: testEngineStorageSize,
						},
					},
				},
			},
		},
		{
			Name: "repo2",
			S3: &crunchyv1beta1.RepoS3{
				Bucket:   "bucket1",
				Region:   "region1",
				Endpoint: "endpoint1",
			},
		},
	}

	repos, _, _, err := reconcilePGBackRestRepos(
		testRepos,
		testBackupSchedules,
		testBackupRequests,
		testBackupStorages,
		testBackupStoragesSecrets,
		testEngineStorage,
		&everestv1alpha1.DatabaseCluster{
			ObjectMeta: metav1.ObjectMeta{
				Name: "test",
				UID:  "123",
			},
		},
	)
	require.NoError(t, err)
	assert.Equal(t, expRepos, repos)
}

func TestReconcilePGBackRestReposEmptyAddSchedule(t *testing.T) {
	t.Parallel()
	testRepos := []crunchyv1beta1.PGBackRestRepo{}
	testSchedule := "0 0 * * *"
	testBackupSchedules := []everestv1alpha1.BackupSchedule{
		{
			Enabled:           true,
			Name:              "schedule1",
			Schedule:          testSchedule,
			BackupStorageName: "backupStorage1",
		},
	}
	testBackupRequests := []everestv1alpha1.DatabaseClusterBackup{}
	testBackupStorages := map[string]everestv1alpha1.BackupStorage{
		"backupStorage1": {
			Spec: everestv1alpha1.BackupStorageSpec{
				Type:        everestv1alpha1.BackupStorageTypeS3,
				Bucket:      "bucket1",
				Region:      "region1",
				EndpointURL: "endpoint1",
			},
		},
	}
	testBackupStoragesSecrets := map[string]*corev1.Secret{
		"backupStorage1": {
			Data: map[string][]byte{
				"AWS_ACCESS_KEY_ID":     []byte("SomeAccessKeyID"),
				"AWS_SECRET_ACCESS_KEY": []byte("SomeSecretAccessKey"),
			},
		},
	}
	testEngineStorageSize, _ := resource.ParseQuantity("15G")
	testEngineStorageClass := "someSC"
	testEngineStorage := everestv1alpha1.Storage{
		Size:  testEngineStorageSize,
		Class: &testEngineStorageClass,
	}
	expRepos := []crunchyv1beta1.PGBackRestRepo{
		{
			Name: "repo1",
			Volume: &crunchyv1beta1.RepoPVC{
				VolumeClaimSpec: corev1.PersistentVolumeClaimSpec{
					AccessModes: []corev1.PersistentVolumeAccessMode{
						corev1.ReadWriteOnce,
					},
					StorageClassName: &testEngineStorageClass,
					Resources: corev1.VolumeResourceRequirements{
						Requests: corev1.ResourceList{
							corev1.ResourceStorage: testEngineStorageSize,
						},
					},
				},
			},
		},
		{
			Name: "repo2",
			S3: &crunchyv1beta1.RepoS3{
				Bucket:   "bucket1",
				Region:   "region1",
				Endpoint: "endpoint1",
			},
			BackupSchedules: &crunchyv1beta1.PGBackRestBackupSchedules{
				Full: &testSchedule,
			},
		},
	}

	repos, _, _, err := reconcilePGBackRestRepos(
		testRepos,
		testBackupSchedules,
		testBackupRequests,
		testBackupStorages,
		testBackupStoragesSecrets,
		testEngineStorage,
		&everestv1alpha1.DatabaseCluster{
			ObjectMeta: metav1.ObjectMeta{
				Name: "test",
				UID:  "123",
			},
		},
	)
	require.NoError(t, err)
	assert.Equal(t, expRepos, repos)
}

func TestReconcilePGBackRestReposSameStorageOneRequestAddRequest(t *testing.T) {
	t.Parallel()
	testEngineStorageSize, _ := resource.ParseQuantity("15G")
	testEngineStorageClass := "someSC"
	testRepos := []crunchyv1beta1.PGBackRestRepo{
		{
			Name: "repo1",
			Volume: &crunchyv1beta1.RepoPVC{
				VolumeClaimSpec: corev1.PersistentVolumeClaimSpec{
					AccessModes: []corev1.PersistentVolumeAccessMode{
						corev1.ReadWriteOnce,
					},
					StorageClassName: &testEngineStorageClass,
					Resources: corev1.VolumeResourceRequirements{
						Requests: corev1.ResourceList{
							corev1.ResourceStorage: testEngineStorageSize,
						},
					},
				},
			},
		},
		{
			Name: "repo2",
			S3: &crunchyv1beta1.RepoS3{
				Bucket:   "bucket1",
				Region:   "region1",
				Endpoint: "endpoint1",
			},
		},
	}
	testBackupSchedules := []everestv1alpha1.BackupSchedule{}
	testBackupRequests := []everestv1alpha1.DatabaseClusterBackup{
		{
			Spec: everestv1alpha1.DatabaseClusterBackupSpec{
				BackupStorageName: "backupStorage1",
			},
		},
		{
			Spec: everestv1alpha1.DatabaseClusterBackupSpec{
				BackupStorageName: "backupStorage1",
			},
		},
	}
	testBackupStorages := map[string]everestv1alpha1.BackupStorage{
		"backupStorage1": {
			Spec: everestv1alpha1.BackupStorageSpec{
				Type:        everestv1alpha1.BackupStorageTypeS3,
				Bucket:      "bucket1",
				Region:      "region1",
				EndpointURL: "endpoint1",
			},
		},
	}
	testBackupStoragesSecrets := map[string]*corev1.Secret{
		"backupStorage1": {
			Data: map[string][]byte{
				"AWS_ACCESS_KEY_ID":     []byte("SomeAccessKeyID"),
				"AWS_SECRET_ACCESS_KEY": []byte("SomeSecretAccessKey"),
			},
		},
	}
	testEngineStorage := everestv1alpha1.Storage{
		Size:  testEngineStorageSize,
		Class: &testEngineStorageClass,
	}
	expRepos := []crunchyv1beta1.PGBackRestRepo{
		{
			Name: "repo1",
			Volume: &crunchyv1beta1.RepoPVC{
				VolumeClaimSpec: corev1.PersistentVolumeClaimSpec{
					AccessModes: []corev1.PersistentVolumeAccessMode{
						corev1.ReadWriteOnce,
					},
					StorageClassName: &testEngineStorageClass,
					Resources: corev1.VolumeResourceRequirements{
						Requests: corev1.ResourceList{
							corev1.ResourceStorage: testEngineStorageSize,
						},
					},
				},
			},
		},
		{
			Name: "repo2",
			S3: &crunchyv1beta1.RepoS3{
				Bucket:   "bucket1",
				Region:   "region1",
				Endpoint: "endpoint1",
			},
		},
	}

	repos, _, _, err := reconcilePGBackRestRepos(
		testRepos,
		testBackupSchedules,
		testBackupRequests,
		testBackupStorages,
		testBackupStoragesSecrets,
		testEngineStorage,
		&everestv1alpha1.DatabaseCluster{
			ObjectMeta: metav1.ObjectMeta{
				Name: "test",
				UID:  "123",
			},
		},
	)
	require.NoError(t, err)
	assert.Equal(t, expRepos, repos)
}

func TestReconcilePGBackRestReposSameStorageOneRequestAddSchedule(t *testing.T) {
	t.Parallel()
	testEngineStorageSize, _ := resource.ParseQuantity("15G")
	testEngineStorageClass := "someSC"
	testRepos := []crunchyv1beta1.PGBackRestRepo{
		{
			Name: "repo1",
			Volume: &crunchyv1beta1.RepoPVC{
				VolumeClaimSpec: corev1.PersistentVolumeClaimSpec{
					AccessModes: []corev1.PersistentVolumeAccessMode{
						corev1.ReadWriteOnce,
					},
					StorageClassName: &testEngineStorageClass,
					Resources: corev1.VolumeResourceRequirements{
						Requests: corev1.ResourceList{
							corev1.ResourceStorage: testEngineStorageSize,
						},
					},
				},
			},
		},
		{
			Name: "repo2",
			S3: &crunchyv1beta1.RepoS3{
				Bucket:   "bucket1",
				Region:   "region1",
				Endpoint: "endpoint1",
			},
		},
	}
	testSchedule := "0 0 * * *"
	testBackupSchedules := []everestv1alpha1.BackupSchedule{
		{
			Enabled:           true,
			Name:              "schedule1",
			Schedule:          testSchedule,
			BackupStorageName: "backupStorage1",
		},
	}
	testBackupRequests := []everestv1alpha1.DatabaseClusterBackup{
		{
			Spec: everestv1alpha1.DatabaseClusterBackupSpec{
				BackupStorageName: "backupStorage1",
			},
		},
	}
	testBackupStorages := map[string]everestv1alpha1.BackupStorage{
		"backupStorage1": {
			Spec: everestv1alpha1.BackupStorageSpec{
				Type:        everestv1alpha1.BackupStorageTypeS3,
				Bucket:      "bucket1",
				Region:      "region1",
				EndpointURL: "endpoint1",
			},
		},
	}
	testBackupStoragesSecrets := map[string]*corev1.Secret{
		"backupStorage1": {
			Data: map[string][]byte{
				"AWS_ACCESS_KEY_ID":     []byte("SomeAccessKeyID"),
				"AWS_SECRET_ACCESS_KEY": []byte("SomeSecretAccessKey"),
			},
		},
	}
	testEngineStorage := everestv1alpha1.Storage{
		Size:  testEngineStorageSize,
		Class: &testEngineStorageClass,
	}
	expRepos := []crunchyv1beta1.PGBackRestRepo{
		{
			Name: "repo1",
			Volume: &crunchyv1beta1.RepoPVC{
				VolumeClaimSpec: corev1.PersistentVolumeClaimSpec{
					AccessModes: []corev1.PersistentVolumeAccessMode{
						corev1.ReadWriteOnce,
					},
					StorageClassName: &testEngineStorageClass,
					Resources: corev1.VolumeResourceRequirements{
						Requests: corev1.ResourceList{
							corev1.ResourceStorage: testEngineStorageSize,
						},
					},
				},
			},
		},
		{
			Name: "repo2",
			S3: &crunchyv1beta1.RepoS3{
				Bucket:   "bucket1",
				Region:   "region1",
				Endpoint: "endpoint1",
			},
			BackupSchedules: &crunchyv1beta1.PGBackRestBackupSchedules{
				Full: &testSchedule,
			},
		},
	}

	repos, _, _, err := reconcilePGBackRestRepos(
		testRepos,
		testBackupSchedules,
		testBackupRequests,
		testBackupStorages,
		testBackupStoragesSecrets,
		testEngineStorage,
		&everestv1alpha1.DatabaseCluster{
			ObjectMeta: metav1.ObjectMeta{
				Name: "test",
				UID:  "123",
			},
		},
	)
	require.NoError(t, err)
	assert.Equal(t, expRepos, repos)
}

func TestReconcilePGBackRestReposSameStorageOneScheduleAddRequest(t *testing.T) {
	t.Parallel()
	testSchedule := "0 0 * * *"
	testEngineStorageSize, _ := resource.ParseQuantity("15G")
	testEngineStorageClass := "someSC"
	testRepos := []crunchyv1beta1.PGBackRestRepo{
		{
			Name: "repo1",
			Volume: &crunchyv1beta1.RepoPVC{
				VolumeClaimSpec: corev1.PersistentVolumeClaimSpec{
					AccessModes: []corev1.PersistentVolumeAccessMode{
						corev1.ReadWriteOnce,
					},
					StorageClassName: &testEngineStorageClass,
					Resources: corev1.VolumeResourceRequirements{
						Requests: corev1.ResourceList{
							corev1.ResourceStorage: testEngineStorageSize,
						},
					},
				},
			},
		},
		{
			Name: "repo2",
			S3: &crunchyv1beta1.RepoS3{
				Bucket:   "bucket1",
				Region:   "region1",
				Endpoint: "endpoint1",
			},
			BackupSchedules: &crunchyv1beta1.PGBackRestBackupSchedules{
				Full: &testSchedule,
			},
		},
	}
	testBackupSchedules := []everestv1alpha1.BackupSchedule{
		{
			Enabled:           true,
			Name:              "schedule1",
			Schedule:          testSchedule,
			BackupStorageName: "backupStorage1",
		},
	}
	testBackupRequests := []everestv1alpha1.DatabaseClusterBackup{
		{
			Spec: everestv1alpha1.DatabaseClusterBackupSpec{
				BackupStorageName: "backupStorage1",
			},
		},
	}
	testBackupStorages := map[string]everestv1alpha1.BackupStorage{
		"backupStorage1": {
			Spec: everestv1alpha1.BackupStorageSpec{
				Type:        everestv1alpha1.BackupStorageTypeS3,
				Bucket:      "bucket1",
				Region:      "region1",
				EndpointURL: "endpoint1",
			},
		},
	}
	testBackupStoragesSecrets := map[string]*corev1.Secret{
		"backupStorage1": {
			Data: map[string][]byte{
				"AWS_ACCESS_KEY_ID":     []byte("SomeAccessKeyID"),
				"AWS_SECRET_ACCESS_KEY": []byte("SomeSecretAccessKey"),
			},
		},
	}
	testEngineStorage := everestv1alpha1.Storage{
		Size:  testEngineStorageSize,
		Class: &testEngineStorageClass,
	}
	expRepos := []crunchyv1beta1.PGBackRestRepo{
		{
			Name: "repo1",
			Volume: &crunchyv1beta1.RepoPVC{
				VolumeClaimSpec: corev1.PersistentVolumeClaimSpec{
					AccessModes: []corev1.PersistentVolumeAccessMode{
						corev1.ReadWriteOnce,
					},
					StorageClassName: &testEngineStorageClass,
					Resources: corev1.VolumeResourceRequirements{
						Requests: corev1.ResourceList{
							corev1.ResourceStorage: testEngineStorageSize,
						},
					},
				},
			},
		},
		{
			Name: "repo2",
			S3: &crunchyv1beta1.RepoS3{
				Bucket:   "bucket1",
				Region:   "region1",
				Endpoint: "endpoint1",
			},
			BackupSchedules: &crunchyv1beta1.PGBackRestBackupSchedules{
				Full: &testSchedule,
			},
		},
	}

	repos, _, _, err := reconcilePGBackRestRepos(
		testRepos,
		testBackupSchedules,
		testBackupRequests,
		testBackupStorages,
		testBackupStoragesSecrets,
		testEngineStorage,
		&everestv1alpha1.DatabaseCluster{
			ObjectMeta: metav1.ObjectMeta{
				Name: "test",
				UID:  "123",
			},
		},
	)
	require.NoError(t, err)
	assert.Equal(t, expRepos, repos)
}

func TestReconcilePGBackRestReposSameStorageOneScheduleAddSchedule(t *testing.T) {
	t.Parallel()
	testSchedule1 := "0 0 * * *"
	testSchedule2 := "0 1 * * *"
	testEngineStorageSize, _ := resource.ParseQuantity("15G")
	testEngineStorageClass := "someSC"
	testRepos := []crunchyv1beta1.PGBackRestRepo{
		{
			Name: "repo1",
			Volume: &crunchyv1beta1.RepoPVC{
				VolumeClaimSpec: corev1.PersistentVolumeClaimSpec{
					AccessModes: []corev1.PersistentVolumeAccessMode{
						corev1.ReadWriteOnce,
					},
					StorageClassName: &testEngineStorageClass,
					Resources: corev1.VolumeResourceRequirements{
						Requests: corev1.ResourceList{
							corev1.ResourceStorage: testEngineStorageSize,
						},
					},
				},
			},
		},
		{
			Name: "repo2",
			S3: &crunchyv1beta1.RepoS3{
				Bucket:   "bucket1",
				Region:   "region1",
				Endpoint: "endpoint1",
			},
			BackupSchedules: &crunchyv1beta1.PGBackRestBackupSchedules{
				Full: &testSchedule1,
			},
		},
	}
	testBackupSchedules := []everestv1alpha1.BackupSchedule{
		{
			Enabled:           true,
			Name:              "schedule1",
			Schedule:          testSchedule1,
			BackupStorageName: "backupStorage1",
		},
		{
			Enabled:           true,
			Name:              "schedule2",
			Schedule:          testSchedule2,
			BackupStorageName: "backupStorage1",
		},
	}
	testBackupRequests := []everestv1alpha1.DatabaseClusterBackup{}
	testBackupStorages := map[string]everestv1alpha1.BackupStorage{
		"backupStorage1": {
			Spec: everestv1alpha1.BackupStorageSpec{
				Type:        everestv1alpha1.BackupStorageTypeS3,
				Bucket:      "bucket1",
				Region:      "region1",
				EndpointURL: "endpoint1",
			},
		},
	}
	testBackupStoragesSecrets := map[string]*corev1.Secret{
		"backupStorage1": {
			Data: map[string][]byte{
				"AWS_ACCESS_KEY_ID":     []byte("SomeAccessKeyID"),
				"AWS_SECRET_ACCESS_KEY": []byte("SomeSecretAccessKey"),
			},
		},
	}
	testEngineStorage := everestv1alpha1.Storage{
		Size:  testEngineStorageSize,
		Class: &testEngineStorageClass,
	}
	expRepos := []crunchyv1beta1.PGBackRestRepo{
		{
			Name: "repo1",
			Volume: &crunchyv1beta1.RepoPVC{
				VolumeClaimSpec: corev1.PersistentVolumeClaimSpec{
					AccessModes: []corev1.PersistentVolumeAccessMode{
						corev1.ReadWriteOnce,
					},
					StorageClassName: &testEngineStorageClass,
					Resources: corev1.VolumeResourceRequirements{
						Requests: corev1.ResourceList{
							corev1.ResourceStorage: testEngineStorageSize,
						},
					},
				},
			},
		},
		{
			Name: "repo2",
			S3: &crunchyv1beta1.RepoS3{
				Bucket:   "bucket1",
				Region:   "region1",
				Endpoint: "endpoint1",
			},
			BackupSchedules: &crunchyv1beta1.PGBackRestBackupSchedules{
				Full: &testSchedule1,
			},
		},
		{
			Name: "repo3",
			S3: &crunchyv1beta1.RepoS3{
				Bucket:   "bucket1",
				Region:   "region1",
				Endpoint: "endpoint1",
			},
			BackupSchedules: &crunchyv1beta1.PGBackRestBackupSchedules{
				Full: &testSchedule2,
			},
		},
	}

	repos, _, _, err := reconcilePGBackRestRepos(
		testRepos,
		testBackupSchedules,
		testBackupRequests,
		testBackupStorages,
		testBackupStoragesSecrets,
		testEngineStorage,
		&everestv1alpha1.DatabaseCluster{
			ObjectMeta: metav1.ObjectMeta{
				Name: "test",
				UID:  "123",
			},
		},
	)
	require.NoError(t, err)
	assert.Equal(t, expRepos, repos)
}

func TestReconcilePGBackRestReposDifferentStorageOneScheduleAddRequest(t *testing.T) {
	t.Parallel()
	testSchedule := "0 0 * * *"
	testEngineStorageSize, _ := resource.ParseQuantity("15G")
	testEngineStorageClass := "someSC"
	testRepos := []crunchyv1beta1.PGBackRestRepo{
		{
			Name: "repo1",
			Volume: &crunchyv1beta1.RepoPVC{
				VolumeClaimSpec: corev1.PersistentVolumeClaimSpec{
					AccessModes: []corev1.PersistentVolumeAccessMode{
						corev1.ReadWriteOnce,
					},
					StorageClassName: &testEngineStorageClass,
					Resources: corev1.VolumeResourceRequirements{
						Requests: corev1.ResourceList{
							corev1.ResourceStorage: testEngineStorageSize,
						},
					},
				},
			},
		},
		{
			Name: "repo2",
			S3: &crunchyv1beta1.RepoS3{
				Bucket:   "bucket1",
				Region:   "region1",
				Endpoint: "endpoint1",
			},
			BackupSchedules: &crunchyv1beta1.PGBackRestBackupSchedules{
				Full: &testSchedule,
			},
		},
	}
	testBackupSchedules := []everestv1alpha1.BackupSchedule{
		{
			Enabled:           true,
			Name:              "schedule1",
			Schedule:          testSchedule,
			BackupStorageName: "backupStorage1",
		},
	}
	testBackupRequests := []everestv1alpha1.DatabaseClusterBackup{
		{
			Spec: everestv1alpha1.DatabaseClusterBackupSpec{
				BackupStorageName: "backupStorage2",
			},
		},
	}
	testBackupStorages := map[string]everestv1alpha1.BackupStorage{
		"backupStorage1": {
			Spec: everestv1alpha1.BackupStorageSpec{
				Type:        everestv1alpha1.BackupStorageTypeS3,
				Bucket:      "bucket1",
				Region:      "region1",
				EndpointURL: "endpoint1",
			},
		},
		"backupStorage2": {
			Spec: everestv1alpha1.BackupStorageSpec{
				Type:        everestv1alpha1.BackupStorageTypeS3,
				Bucket:      "bucket2",
				Region:      "region2",
				EndpointURL: "endpoint2",
			},
		},
	}
	testBackupStoragesSecrets := map[string]*corev1.Secret{
		"backupStorage1": {
			Data: map[string][]byte{
				"AWS_ACCESS_KEY_ID":     []byte("SomeAccessKeyID"),
				"AWS_SECRET_ACCESS_KEY": []byte("SomeSecretAccessKey"),
			},
		},
		"backupStorage2": {
			Data: map[string][]byte{
				"AWS_ACCESS_KEY_ID":     []byte("SomeAccessKeyID"),
				"AWS_SECRET_ACCESS_KEY": []byte("SomeSecretAccessKey"),
			},
		},
	}
	testEngineStorage := everestv1alpha1.Storage{
		Size:  testEngineStorageSize,
		Class: &testEngineStorageClass,
	}
	expRepos := []crunchyv1beta1.PGBackRestRepo{
		{
			Name: "repo1",
			Volume: &crunchyv1beta1.RepoPVC{
				VolumeClaimSpec: corev1.PersistentVolumeClaimSpec{
					AccessModes: []corev1.PersistentVolumeAccessMode{
						corev1.ReadWriteOnce,
					},
					StorageClassName: &testEngineStorageClass,
					Resources: corev1.VolumeResourceRequirements{
						Requests: corev1.ResourceList{
							corev1.ResourceStorage: testEngineStorageSize,
						},
					},
				},
			},
		},
		{
			Name: "repo2",
			S3: &crunchyv1beta1.RepoS3{
				Bucket:   "bucket1",
				Region:   "region1",
				Endpoint: "endpoint1",
			},
			BackupSchedules: &crunchyv1beta1.PGBackRestBackupSchedules{
				Full: &testSchedule,
			},
		},
		{
			Name: "repo3",
			S3: &crunchyv1beta1.RepoS3{
				Bucket:   "bucket2",
				Region:   "region2",
				Endpoint: "endpoint2",
			},
		},
	}

	repos, _, _, err := reconcilePGBackRestRepos(
		testRepos,
		testBackupSchedules,
		testBackupRequests,
		testBackupStorages,
		testBackupStoragesSecrets,
		testEngineStorage,
		&everestv1alpha1.DatabaseCluster{
			ObjectMeta: metav1.ObjectMeta{
				Name: "test",
				UID:  "123",
			},
		},
	)
	require.NoError(t, err)
	assert.Equal(t, expRepos, repos)
}

func TestReconcilePGBackRestReposDifferentStorageOneScheduleAddSchedule(t *testing.T) {
	t.Parallel()
	testSchedule1 := "0 0 * * *"
	testSchedule2 := "0 1 * * *"
	testEngineStorageSize, _ := resource.ParseQuantity("15G")
	testEngineStorageClass := "someSC"
	testRepos := []crunchyv1beta1.PGBackRestRepo{
		{
			Name: "repo1",
			Volume: &crunchyv1beta1.RepoPVC{
				VolumeClaimSpec: corev1.PersistentVolumeClaimSpec{
					AccessModes: []corev1.PersistentVolumeAccessMode{
						corev1.ReadWriteOnce,
					},
					StorageClassName: &testEngineStorageClass,
					Resources: corev1.VolumeResourceRequirements{
						Requests: corev1.ResourceList{
							corev1.ResourceStorage: testEngineStorageSize,
						},
					},
				},
			},
		},
		{
			Name: "repo2",
			S3: &crunchyv1beta1.RepoS3{
				Bucket:   "bucket1",
				Region:   "region1",
				Endpoint: "endpoint1",
			},
			BackupSchedules: &crunchyv1beta1.PGBackRestBackupSchedules{
				Full: &testSchedule1,
			},
		},
	}
	testBackupSchedules := []everestv1alpha1.BackupSchedule{
		{
			Enabled:           true,
			Name:              "schedule1",
			Schedule:          testSchedule1,
			BackupStorageName: "backupStorage1",
		},
		{
			Enabled:           true,
			Name:              "schedule2",
			Schedule:          testSchedule2,
			BackupStorageName: "backupStorage2",
		},
	}
	testBackupRequests := []everestv1alpha1.DatabaseClusterBackup{}
	testBackupStorages := map[string]everestv1alpha1.BackupStorage{
		"backupStorage1": {
			Spec: everestv1alpha1.BackupStorageSpec{
				Type:        everestv1alpha1.BackupStorageTypeS3,
				Bucket:      "bucket1",
				Region:      "region1",
				EndpointURL: "endpoint1",
			},
		},
		"backupStorage2": {
			Spec: everestv1alpha1.BackupStorageSpec{
				Type:        everestv1alpha1.BackupStorageTypeS3,
				Bucket:      "bucket2",
				Region:      "region2",
				EndpointURL: "endpoint2",
			},
		},
	}
	testBackupStoragesSecrets := map[string]*corev1.Secret{
		"backupStorage1": {
			Data: map[string][]byte{
				"AWS_ACCESS_KEY_ID":     []byte("SomeAccessKeyID"),
				"AWS_SECRET_ACCESS_KEY": []byte("SomeSecretAccessKey"),
			},
		},
		"backupStorage2": {
			Data: map[string][]byte{
				"AWS_ACCESS_KEY_ID":     []byte("SomeAccessKeyID"),
				"AWS_SECRET_ACCESS_KEY": []byte("SomeSecretAccessKey"),
			},
		},
	}
	testEngineStorage := everestv1alpha1.Storage{
		Size:  testEngineStorageSize,
		Class: &testEngineStorageClass,
	}
	expRepos := []crunchyv1beta1.PGBackRestRepo{
		{
			Name: "repo1",
			Volume: &crunchyv1beta1.RepoPVC{
				VolumeClaimSpec: corev1.PersistentVolumeClaimSpec{
					AccessModes: []corev1.PersistentVolumeAccessMode{
						corev1.ReadWriteOnce,
					},
					StorageClassName: &testEngineStorageClass,
					Resources: corev1.VolumeResourceRequirements{
						Requests: corev1.ResourceList{
							corev1.ResourceStorage: testEngineStorageSize,
						},
					},
				},
			},
		},
		{
			Name: "repo2",
			S3: &crunchyv1beta1.RepoS3{
				Bucket:   "bucket1",
				Region:   "region1",
				Endpoint: "endpoint1",
			},
			BackupSchedules: &crunchyv1beta1.PGBackRestBackupSchedules{
				Full: &testSchedule1,
			},
		},
		{
			Name: "repo3",
			S3: &crunchyv1beta1.RepoS3{
				Bucket:   "bucket2",
				Region:   "region2",
				Endpoint: "endpoint2",
			},
			BackupSchedules: &crunchyv1beta1.PGBackRestBackupSchedules{
				Full: &testSchedule2,
			},
		},
	}

	repos, _, _, err := reconcilePGBackRestRepos(
		testRepos,
		testBackupSchedules,
		testBackupRequests,
		testBackupStorages,
		testBackupStoragesSecrets,
		testEngineStorage,
		&everestv1alpha1.DatabaseCluster{
			ObjectMeta: metav1.ObjectMeta{
				Name: "test",
				UID:  "123",
			},
		},
	)
	require.NoError(t, err)
	assert.Equal(t, expRepos, repos)
}

func TestReconcilePGBackRestReposDifferentStorageOneScheduleAddScheduleNoOrder(t *testing.T) {
	t.Parallel()
	testSchedule1 := "0 0 * * *"
	testSchedule2 := "0 1 * * *"
	testEngineStorageSize, _ := resource.ParseQuantity("15G")
	testEngineStorageClass := "someSC"
	testRepos := []crunchyv1beta1.PGBackRestRepo{
		{
			Name: "repo1",
			Volume: &crunchyv1beta1.RepoPVC{
				VolumeClaimSpec: corev1.PersistentVolumeClaimSpec{
					AccessModes: []corev1.PersistentVolumeAccessMode{
						corev1.ReadWriteOnce,
					},
					StorageClassName: &testEngineStorageClass,
					Resources: corev1.VolumeResourceRequirements{
						Requests: corev1.ResourceList{
							corev1.ResourceStorage: testEngineStorageSize,
						},
					},
				},
			},
		},
		{
			Name: "repo3",
			S3: &crunchyv1beta1.RepoS3{
				Bucket:   "bucket2",
				Region:   "region2",
				Endpoint: "endpoint2",
			},
			BackupSchedules: &crunchyv1beta1.PGBackRestBackupSchedules{
				Full: &testSchedule2,
			},
		},
	}
	testBackupSchedules := []everestv1alpha1.BackupSchedule{
		{
			Enabled:           true,
			Name:              "schedule1",
			Schedule:          testSchedule1,
			BackupStorageName: "backupStorage1",
		},
		{
			Enabled:           true,
			Name:              "schedule2",
			Schedule:          testSchedule2,
			BackupStorageName: "backupStorage2",
		},
	}
	testBackupRequests := []everestv1alpha1.DatabaseClusterBackup{}
	testBackupStorages := map[string]everestv1alpha1.BackupStorage{
		"backupStorage1": {
			Spec: everestv1alpha1.BackupStorageSpec{
				Type:        everestv1alpha1.BackupStorageTypeS3,
				Bucket:      "bucket1",
				Region:      "region1",
				EndpointURL: "endpoint1",
			},
		},
		"backupStorage2": {
			Spec: everestv1alpha1.BackupStorageSpec{
				Type:        everestv1alpha1.BackupStorageTypeS3,
				Bucket:      "bucket2",
				Region:      "region2",
				EndpointURL: "endpoint2",
			},
		},
	}
	testBackupStoragesSecrets := map[string]*corev1.Secret{
		"backupStorage1": {
			Data: map[string][]byte{
				"AWS_ACCESS_KEY_ID":     []byte("SomeAccessKeyID"),
				"AWS_SECRET_ACCESS_KEY": []byte("SomeSecretAccessKey"),
			},
		},
		"backupStorage2": {
			Data: map[string][]byte{
				"AWS_ACCESS_KEY_ID":     []byte("SomeAccessKeyID"),
				"AWS_SECRET_ACCESS_KEY": []byte("SomeSecretAccessKey"),
			},
		},
	}
	testEngineStorage := everestv1alpha1.Storage{
		Size:  testEngineStorageSize,
		Class: &testEngineStorageClass,
	}
	expRepos := []crunchyv1beta1.PGBackRestRepo{
		{
			Name: "repo1",
			Volume: &crunchyv1beta1.RepoPVC{
				VolumeClaimSpec: corev1.PersistentVolumeClaimSpec{
					AccessModes: []corev1.PersistentVolumeAccessMode{
						corev1.ReadWriteOnce,
					},
					StorageClassName: &testEngineStorageClass,
					Resources: corev1.VolumeResourceRequirements{
						Requests: corev1.ResourceList{
							corev1.ResourceStorage: testEngineStorageSize,
						},
					},
				},
			},
		},
		{
			Name: "repo2",
			S3: &crunchyv1beta1.RepoS3{
				Bucket:   "bucket1",
				Region:   "region1",
				Endpoint: "endpoint1",
			},
			BackupSchedules: &crunchyv1beta1.PGBackRestBackupSchedules{
				Full: &testSchedule1,
			},
		},
		{
			Name: "repo3",
			S3: &crunchyv1beta1.RepoS3{
				Bucket:   "bucket2",
				Region:   "region2",
				Endpoint: "endpoint2",
			},
			BackupSchedules: &crunchyv1beta1.PGBackRestBackupSchedules{
				Full: &testSchedule2,
			},
		},
	}

	repos, _, _, err := reconcilePGBackRestRepos(
		testRepos,
		testBackupSchedules,
		testBackupRequests,
		testBackupStorages,
		testBackupStoragesSecrets,
		testEngineStorage,
		&everestv1alpha1.DatabaseCluster{
			ObjectMeta: metav1.ObjectMeta{
				Name: "test",
				UID:  "123",
			},
		},
	)
	require.NoError(t, err)
	assert.Equal(t, expRepos, repos)
}

func TestReconcilePGBackRestReposDifferentStorageOneScheduleAddRequestNoOrder(t *testing.T) {
	t.Parallel()
	testSchedule2 := "0 1 * * *"
	testEngineStorageSize, _ := resource.ParseQuantity("15G")
	testEngineStorageClass := "someSC"
	testRepos := []crunchyv1beta1.PGBackRestRepo{
		{
			Name: "repo1",
			Volume: &crunchyv1beta1.RepoPVC{
				VolumeClaimSpec: corev1.PersistentVolumeClaimSpec{
					AccessModes: []corev1.PersistentVolumeAccessMode{
						corev1.ReadWriteOnce,
					},
					StorageClassName: &testEngineStorageClass,
					Resources: corev1.VolumeResourceRequirements{
						Requests: corev1.ResourceList{
							corev1.ResourceStorage: testEngineStorageSize,
						},
					},
				},
			},
		},
		{
			Name: "repo3",
			S3: &crunchyv1beta1.RepoS3{
				Bucket:   "bucket2",
				Region:   "region2",
				Endpoint: "endpoint2",
			},
			BackupSchedules: &crunchyv1beta1.PGBackRestBackupSchedules{
				Full: &testSchedule2,
			},
		},
	}
	testBackupSchedules := []everestv1alpha1.BackupSchedule{
		{
			Enabled:           true,
			Name:              "schedule2",
			Schedule:          testSchedule2,
			BackupStorageName: "backupStorage2",
		},
	}
	testBackupRequests := []everestv1alpha1.DatabaseClusterBackup{
		{
			Spec: everestv1alpha1.DatabaseClusterBackupSpec{
				BackupStorageName: "backupStorage1",
			},
		},
	}
	testBackupStorages := map[string]everestv1alpha1.BackupStorage{
		"backupStorage1": {
			Spec: everestv1alpha1.BackupStorageSpec{
				Type:        everestv1alpha1.BackupStorageTypeS3,
				Bucket:      "bucket1",
				Region:      "region1",
				EndpointURL: "endpoint1",
			},
		},
		"backupStorage2": {
			Spec: everestv1alpha1.BackupStorageSpec{
				Type:        everestv1alpha1.BackupStorageTypeS3,
				Bucket:      "bucket2",
				Region:      "region2",
				EndpointURL: "endpoint2",
			},
		},
	}
	testBackupStoragesSecrets := map[string]*corev1.Secret{
		"backupStorage1": {
			Data: map[string][]byte{
				"AWS_ACCESS_KEY_ID":     []byte("SomeAccessKeyID"),
				"AWS_SECRET_ACCESS_KEY": []byte("SomeSecretAccessKey"),
			},
		},
		"backupStorage2": {
			Data: map[string][]byte{
				"AWS_ACCESS_KEY_ID":     []byte("SomeAccessKeyID"),
				"AWS_SECRET_ACCESS_KEY": []byte("SomeSecretAccessKey"),
			},
		},
	}
	testEngineStorage := everestv1alpha1.Storage{
		Size:  testEngineStorageSize,
		Class: &testEngineStorageClass,
	}
	expRepos := []crunchyv1beta1.PGBackRestRepo{
		{
			Name: "repo1",
			Volume: &crunchyv1beta1.RepoPVC{
				VolumeClaimSpec: corev1.PersistentVolumeClaimSpec{
					AccessModes: []corev1.PersistentVolumeAccessMode{
						corev1.ReadWriteOnce,
					},
					StorageClassName: &testEngineStorageClass,
					Resources: corev1.VolumeResourceRequirements{
						Requests: corev1.ResourceList{
							corev1.ResourceStorage: testEngineStorageSize,
						},
					},
				},
			},
		},
		{
			Name: "repo2",
			S3: &crunchyv1beta1.RepoS3{
				Bucket:   "bucket1",
				Region:   "region1",
				Endpoint: "endpoint1",
			},
		},
		{
			Name: "repo3",
			S3: &crunchyv1beta1.RepoS3{
				Bucket:   "bucket2",
				Region:   "region2",
				Endpoint: "endpoint2",
			},
			BackupSchedules: &crunchyv1beta1.PGBackRestBackupSchedules{
				Full: &testSchedule2,
			},
		},
	}

	repos, _, _, err := reconcilePGBackRestRepos(
		testRepos,
		testBackupSchedules,
		testBackupRequests,
		testBackupStorages,
		testBackupStoragesSecrets,
		testEngineStorage,
		&everestv1alpha1.DatabaseCluster{
			ObjectMeta: metav1.ObjectMeta{
				Name: "test",
				UID:  "123",
			},
		},
	)
	require.NoError(t, err)
	assert.Equal(t, expRepos, repos)
}

func TestReconcilePGBackRestReposSameStorageOneScheduleChangeSchedule(t *testing.T) {
	t.Parallel()
	testSchedule1 := "0 0 * * *"
	testSchedule2 := "0 1 * * *"
	testEngineStorageSize, _ := resource.ParseQuantity("15G")
	testEngineStorageClass := "someSC"
	testRepos := []crunchyv1beta1.PGBackRestRepo{
		{
			Name: "repo1",
			Volume: &crunchyv1beta1.RepoPVC{
				VolumeClaimSpec: corev1.PersistentVolumeClaimSpec{
					AccessModes: []corev1.PersistentVolumeAccessMode{
						corev1.ReadWriteOnce,
					},
					StorageClassName: &testEngineStorageClass,
					Resources: corev1.VolumeResourceRequirements{
						Requests: corev1.ResourceList{
							corev1.ResourceStorage: testEngineStorageSize,
						},
					},
				},
			},
		},
		{
			Name: "repo2",
			S3: &crunchyv1beta1.RepoS3{
				Bucket:   "bucket1",
				Region:   "region1",
				Endpoint: "endpoint1",
			},
			BackupSchedules: &crunchyv1beta1.PGBackRestBackupSchedules{
				Full: &testSchedule1,
			},
		},
	}
	testBackupSchedules := []everestv1alpha1.BackupSchedule{
		{
			Enabled:           true,
			Name:              "schedule2",
			Schedule:          testSchedule2,
			BackupStorageName: "backupStorage1",
		},
	}
	testBackupRequests := []everestv1alpha1.DatabaseClusterBackup{}
	testBackupStorages := map[string]everestv1alpha1.BackupStorage{
		"backupStorage1": {
			Spec: everestv1alpha1.BackupStorageSpec{
				Type:        everestv1alpha1.BackupStorageTypeS3,
				Bucket:      "bucket1",
				Region:      "region1",
				EndpointURL: "endpoint1",
			},
		},
	}
	testBackupStoragesSecrets := map[string]*corev1.Secret{
		"backupStorage1": {
			Data: map[string][]byte{
				"AWS_ACCESS_KEY_ID":     []byte("SomeAccessKeyID"),
				"AWS_SECRET_ACCESS_KEY": []byte("SomeSecretAccessKey"),
			},
		},
	}
	testEngineStorage := everestv1alpha1.Storage{
		Size:  testEngineStorageSize,
		Class: &testEngineStorageClass,
	}
	expRepos := []crunchyv1beta1.PGBackRestRepo{
		{
			Name: "repo1",
			Volume: &crunchyv1beta1.RepoPVC{
				VolumeClaimSpec: corev1.PersistentVolumeClaimSpec{
					AccessModes: []corev1.PersistentVolumeAccessMode{
						corev1.ReadWriteOnce,
					},
					StorageClassName: &testEngineStorageClass,
					Resources: corev1.VolumeResourceRequirements{
						Requests: corev1.ResourceList{
							corev1.ResourceStorage: testEngineStorageSize,
						},
					},
				},
			},
		},
		{
			Name: "repo2",
			S3: &crunchyv1beta1.RepoS3{
				Bucket:   "bucket1",
				Region:   "region1",
				Endpoint: "endpoint1",
			},
			BackupSchedules: &crunchyv1beta1.PGBackRestBackupSchedules{
				Full: &testSchedule2,
			},
		},
	}

	repos, _, _, err := reconcilePGBackRestRepos(
		testRepos,
		testBackupSchedules,
		testBackupRequests,
		testBackupStorages,
		testBackupStoragesSecrets,
		testEngineStorage,
		&everestv1alpha1.DatabaseCluster{
			ObjectMeta: metav1.ObjectMeta{
				Name: "test",
				UID:  "123",
			},
		},
	)
	require.NoError(t, err)
	assert.Equal(t, expRepos, repos)
}

func TestReconcilePGBackRestReposSameStorageOneScheduleChangeScheduleAddSchedule(t *testing.T) {
	t.Parallel()
	testSchedule1 := "0 0 * * *"
	testSchedule2 := "0 1 * * *"
	testSchedule3 := "0 2 * * *"
	testEngineStorageSize, _ := resource.ParseQuantity("15G")
	testEngineStorageClass := "someSC"
	testRepos := []crunchyv1beta1.PGBackRestRepo{
		{
			Name: "repo1",
			Volume: &crunchyv1beta1.RepoPVC{
				VolumeClaimSpec: corev1.PersistentVolumeClaimSpec{
					AccessModes: []corev1.PersistentVolumeAccessMode{
						corev1.ReadWriteOnce,
					},
					StorageClassName: &testEngineStorageClass,
					Resources: corev1.VolumeResourceRequirements{
						Requests: corev1.ResourceList{
							corev1.ResourceStorage: testEngineStorageSize,
						},
					},
				},
			},
		},
		{
			Name: "repo2",
			S3: &crunchyv1beta1.RepoS3{
				Bucket:   "bucket1",
				Region:   "region1",
				Endpoint: "endpoint1",
			},
			BackupSchedules: &crunchyv1beta1.PGBackRestBackupSchedules{
				Full: &testSchedule1,
			},
		},
	}
	testBackupSchedules := []everestv1alpha1.BackupSchedule{
		{
			Enabled:           true,
			Name:              "schedule2",
			Schedule:          testSchedule2,
			BackupStorageName: "backupStorage1",
		},
		{
			Enabled:           true,
			Name:              "schedule2",
			Schedule:          testSchedule3,
			BackupStorageName: "backupStorage1",
		},
	}
	testBackupRequests := []everestv1alpha1.DatabaseClusterBackup{}
	testBackupStorages := map[string]everestv1alpha1.BackupStorage{
		"backupStorage1": {
			Spec: everestv1alpha1.BackupStorageSpec{
				Type:        everestv1alpha1.BackupStorageTypeS3,
				Bucket:      "bucket1",
				Region:      "region1",
				EndpointURL: "endpoint1",
			},
		},
	}
	testBackupStoragesSecrets := map[string]*corev1.Secret{
		"backupStorage1": {
			Data: map[string][]byte{
				"AWS_ACCESS_KEY_ID":     []byte("SomeAccessKeyID"),
				"AWS_SECRET_ACCESS_KEY": []byte("SomeSecretAccessKey"),
			},
		},
	}
	testEngineStorage := everestv1alpha1.Storage{
		Size:  testEngineStorageSize,
		Class: &testEngineStorageClass,
	}
	expRepos := []crunchyv1beta1.PGBackRestRepo{
		{
			Name: "repo1",
			Volume: &crunchyv1beta1.RepoPVC{
				VolumeClaimSpec: corev1.PersistentVolumeClaimSpec{
					AccessModes: []corev1.PersistentVolumeAccessMode{
						corev1.ReadWriteOnce,
					},
					StorageClassName: &testEngineStorageClass,
					Resources: corev1.VolumeResourceRequirements{
						Requests: corev1.ResourceList{
							corev1.ResourceStorage: testEngineStorageSize,
						},
					},
				},
			},
		},
		{
			Name: "repo2",
			S3: &crunchyv1beta1.RepoS3{
				Bucket:   "bucket1",
				Region:   "region1",
				Endpoint: "endpoint1",
			},
			BackupSchedules: &crunchyv1beta1.PGBackRestBackupSchedules{
				Full: &testSchedule2,
			},
		},
		{
			Name: "repo3",
			S3: &crunchyv1beta1.RepoS3{
				Bucket:   "bucket1",
				Region:   "region1",
				Endpoint: "endpoint1",
			},
			BackupSchedules: &crunchyv1beta1.PGBackRestBackupSchedules{
				Full: &testSchedule3,
			},
		},
	}

	repos, _, _, err := reconcilePGBackRestRepos(
		testRepos,
		testBackupSchedules,
		testBackupRequests,
		testBackupStorages,
		testBackupStoragesSecrets,
		testEngineStorage,
		&everestv1alpha1.DatabaseCluster{
			ObjectMeta: metav1.ObjectMeta{
				Name: "test",
				UID:  "123",
			},
		},
	)
	require.NoError(t, err)
	assert.Equal(t, expRepos, repos)
}

func TestReconcilePGBackRestReposSameStorageOneScheduleDeleteScheduleAddRequest(t *testing.T) {
	t.Parallel()
	testSchedule := "0 0 * * *"
	testEngineStorageSize, _ := resource.ParseQuantity("15G")
	testEngineStorageClass := "someSC"
	testRepos := []crunchyv1beta1.PGBackRestRepo{
		{
			Name: "repo1",
			Volume: &crunchyv1beta1.RepoPVC{
				VolumeClaimSpec: corev1.PersistentVolumeClaimSpec{
					AccessModes: []corev1.PersistentVolumeAccessMode{
						corev1.ReadWriteOnce,
					},
					StorageClassName: &testEngineStorageClass,
					Resources: corev1.VolumeResourceRequirements{
						Requests: corev1.ResourceList{
							corev1.ResourceStorage: testEngineStorageSize,
						},
					},
				},
			},
		},
		{
			Name: "repo2",
			S3: &crunchyv1beta1.RepoS3{
				Bucket:   "bucket1",
				Region:   "region1",
				Endpoint: "endpoint1",
			},
			BackupSchedules: &crunchyv1beta1.PGBackRestBackupSchedules{
				Full: &testSchedule,
			},
		},
	}
	testBackupSchedules := []everestv1alpha1.BackupSchedule{}
	testBackupRequests := []everestv1alpha1.DatabaseClusterBackup{
		{
			Spec: everestv1alpha1.DatabaseClusterBackupSpec{
				BackupStorageName: "backupStorage1",
			},
		},
	}
	testBackupStorages := map[string]everestv1alpha1.BackupStorage{
		"backupStorage1": {
			Spec: everestv1alpha1.BackupStorageSpec{
				Type:        everestv1alpha1.BackupStorageTypeS3,
				Bucket:      "bucket1",
				Region:      "region1",
				EndpointURL: "endpoint1",
			},
		},
	}
	testBackupStoragesSecrets := map[string]*corev1.Secret{
		"backupStorage1": {
			Data: map[string][]byte{
				"AWS_ACCESS_KEY_ID":     []byte("SomeAccessKeyID"),
				"AWS_SECRET_ACCESS_KEY": []byte("SomeSecretAccessKey"),
			},
		},
	}
	testEngineStorage := everestv1alpha1.Storage{
		Size:  testEngineStorageSize,
		Class: &testEngineStorageClass,
	}
	expRepos := []crunchyv1beta1.PGBackRestRepo{
		{
			Name: "repo1",
			Volume: &crunchyv1beta1.RepoPVC{
				VolumeClaimSpec: corev1.PersistentVolumeClaimSpec{
					AccessModes: []corev1.PersistentVolumeAccessMode{
						corev1.ReadWriteOnce,
					},
					StorageClassName: &testEngineStorageClass,
					Resources: corev1.VolumeResourceRequirements{
						Requests: corev1.ResourceList{
							corev1.ResourceStorage: testEngineStorageSize,
						},
					},
				},
			},
		},
		{
			Name: "repo2",
			S3: &crunchyv1beta1.RepoS3{
				Bucket:   "bucket1",
				Region:   "region1",
				Endpoint: "endpoint1",
			},
		},
	}

	repos, _, _, err := reconcilePGBackRestRepos(
		testRepos,
		testBackupSchedules,
		testBackupRequests,
		testBackupStorages,
		testBackupStoragesSecrets,
		testEngineStorage,
		&everestv1alpha1.DatabaseCluster{
			ObjectMeta: metav1.ObjectMeta{
				Name: "test",
				UID:  "123",
			},
		},
	)
	require.NoError(t, err)
	assert.Equal(t, expRepos, repos)
}

func TestReconcilePGBackRestReposSameStorageTwoSchedulesDelete2ndSchedule(t *testing.T) {
	t.Parallel()
	testSchedule1 := "0 0 * * *"
	testSchedule2 := "0 1 * * *"
	testEngineStorageSize, _ := resource.ParseQuantity("15G")
	testEngineStorageClass := "someSC"
	testRepos := []crunchyv1beta1.PGBackRestRepo{
		{
			Name: "repo1",
			Volume: &crunchyv1beta1.RepoPVC{
				VolumeClaimSpec: corev1.PersistentVolumeClaimSpec{
					AccessModes: []corev1.PersistentVolumeAccessMode{
						corev1.ReadWriteOnce,
					},
					StorageClassName: &testEngineStorageClass,
					Resources: corev1.VolumeResourceRequirements{
						Requests: corev1.ResourceList{
							corev1.ResourceStorage: testEngineStorageSize,
						},
					},
				},
			},
		},
		{
			Name: "repo2",
			S3: &crunchyv1beta1.RepoS3{
				Bucket:   "bucket1",
				Region:   "region1",
				Endpoint: "endpoint1",
			},
			BackupSchedules: &crunchyv1beta1.PGBackRestBackupSchedules{
				Full: &testSchedule1,
			},
		},
		{
			Name: "repo3",
			S3: &crunchyv1beta1.RepoS3{
				Bucket:   "bucket1",
				Region:   "region1",
				Endpoint: "endpoint1",
			},
			BackupSchedules: &crunchyv1beta1.PGBackRestBackupSchedules{
				Full: &testSchedule2,
			},
		},
	}
	testBackupSchedules := []everestv1alpha1.BackupSchedule{
		{
			Enabled:           true,
			Name:              "schedule1",
			Schedule:          testSchedule1,
			BackupStorageName: "backupStorage1",
		},
	}
	testBackupRequests := []everestv1alpha1.DatabaseClusterBackup{}
	testBackupStorages := map[string]everestv1alpha1.BackupStorage{
		"backupStorage1": {
			Spec: everestv1alpha1.BackupStorageSpec{
				Type:        everestv1alpha1.BackupStorageTypeS3,
				Bucket:      "bucket1",
				Region:      "region1",
				EndpointURL: "endpoint1",
			},
		},
	}
	testBackupStoragesSecrets := map[string]*corev1.Secret{
		"backupStorage1": {
			Data: map[string][]byte{
				"AWS_ACCESS_KEY_ID":     []byte("SomeAccessKeyID"),
				"AWS_SECRET_ACCESS_KEY": []byte("SomeSecretAccessKey"),
			},
		},
	}
	testEngineStorage := everestv1alpha1.Storage{
		Size:  testEngineStorageSize,
		Class: &testEngineStorageClass,
	}
	expRepos := []crunchyv1beta1.PGBackRestRepo{
		{
			Name: "repo1",
			Volume: &crunchyv1beta1.RepoPVC{
				VolumeClaimSpec: corev1.PersistentVolumeClaimSpec{
					AccessModes: []corev1.PersistentVolumeAccessMode{
						corev1.ReadWriteOnce,
					},
					StorageClassName: &testEngineStorageClass,
					Resources: corev1.VolumeResourceRequirements{
						Requests: corev1.ResourceList{
							corev1.ResourceStorage: testEngineStorageSize,
						},
					},
				},
			},
		},
		{
			Name: "repo2",
			S3: &crunchyv1beta1.RepoS3{
				Bucket:   "bucket1",
				Region:   "region1",
				Endpoint: "endpoint1",
			},
			BackupSchedules: &crunchyv1beta1.PGBackRestBackupSchedules{
				Full: &testSchedule1,
			},
		},
	}

	repos, _, _, err := reconcilePGBackRestRepos(
		testRepos,
		testBackupSchedules,
		testBackupRequests,
		testBackupStorages,
		testBackupStoragesSecrets,
		testEngineStorage,
		&everestv1alpha1.DatabaseCluster{
			ObjectMeta: metav1.ObjectMeta{
				Name: "test",
				UID:  "123",
			},
		},
	)
	require.NoError(t, err)
	assert.Equal(t, expRepos, repos)
}

func TestReconcilePGBackRestReposSameStorageTwoSchedulesDelete1stSchedule(t *testing.T) {
	t.Parallel()
	testSchedule1 := "0 0 * * *"
	testSchedule2 := "0 1 * * *"
	testEngineStorageSize, _ := resource.ParseQuantity("15G")
	testEngineStorageClass := "someSC"
	testRepos := []crunchyv1beta1.PGBackRestRepo{
		{
			Name: "repo1",
			Volume: &crunchyv1beta1.RepoPVC{
				VolumeClaimSpec: corev1.PersistentVolumeClaimSpec{
					AccessModes: []corev1.PersistentVolumeAccessMode{
						corev1.ReadWriteOnce,
					},
					StorageClassName: &testEngineStorageClass,
					Resources: corev1.VolumeResourceRequirements{
						Requests: corev1.ResourceList{
							corev1.ResourceStorage: testEngineStorageSize,
						},
					},
				},
			},
		},
		{
			Name: "repo2",
			S3: &crunchyv1beta1.RepoS3{
				Bucket:   "bucket1",
				Region:   "region1",
				Endpoint: "endpoint1",
			},
			BackupSchedules: &crunchyv1beta1.PGBackRestBackupSchedules{
				Full: &testSchedule1,
			},
		},
		{
			Name: "repo3",
			S3: &crunchyv1beta1.RepoS3{
				Bucket:   "bucket1",
				Region:   "region1",
				Endpoint: "endpoint1",
			},
			BackupSchedules: &crunchyv1beta1.PGBackRestBackupSchedules{
				Full: &testSchedule2,
			},
		},
	}
	testBackupSchedules := []everestv1alpha1.BackupSchedule{
		{
			Enabled:           true,
			Name:              "schedule2",
			Schedule:          testSchedule2,
			BackupStorageName: "backupStorage1",
		},
	}
	testBackupRequests := []everestv1alpha1.DatabaseClusterBackup{}
	testBackupStorages := map[string]everestv1alpha1.BackupStorage{
		"backupStorage1": {
			Spec: everestv1alpha1.BackupStorageSpec{
				Type:        everestv1alpha1.BackupStorageTypeS3,
				Bucket:      "bucket1",
				Region:      "region1",
				EndpointURL: "endpoint1",
			},
		},
	}
	testBackupStoragesSecrets := map[string]*corev1.Secret{
		"backupStorage1": {
			Data: map[string][]byte{
				"AWS_ACCESS_KEY_ID":     []byte("SomeAccessKeyID"),
				"AWS_SECRET_ACCESS_KEY": []byte("SomeSecretAccessKey"),
			},
		},
	}
	testEngineStorage := everestv1alpha1.Storage{
		Size:  testEngineStorageSize,
		Class: &testEngineStorageClass,
	}
	expRepos := []crunchyv1beta1.PGBackRestRepo{
		{
			Name: "repo1",
			Volume: &crunchyv1beta1.RepoPVC{
				VolumeClaimSpec: corev1.PersistentVolumeClaimSpec{
					AccessModes: []corev1.PersistentVolumeAccessMode{
						corev1.ReadWriteOnce,
					},
					StorageClassName: &testEngineStorageClass,
					Resources: corev1.VolumeResourceRequirements{
						Requests: corev1.ResourceList{
							corev1.ResourceStorage: testEngineStorageSize,
						},
					},
				},
			},
		},
		{
			Name: "repo3",
			S3: &crunchyv1beta1.RepoS3{
				Bucket:   "bucket1",
				Region:   "region1",
				Endpoint: "endpoint1",
			},
			BackupSchedules: &crunchyv1beta1.PGBackRestBackupSchedules{
				Full: &testSchedule2,
			},
		},
	}

	repos, _, _, err := reconcilePGBackRestRepos(
		testRepos,
		testBackupSchedules,
		testBackupRequests,
		testBackupStorages,
		testBackupStoragesSecrets,
		testEngineStorage,
		&everestv1alpha1.DatabaseCluster{
			ObjectMeta: metav1.ObjectMeta{
				Name: "test",
				UID:  "123",
			},
		},
	)
	require.NoError(t, err)
	assert.Equal(t, expRepos, repos)
}

func TestReconcilePGBackRestReposOneScheduleDeleteSchedule(t *testing.T) {
	t.Parallel()
	testSchedule1 := "0 0 * * *"
	testEngineStorageSize, _ := resource.ParseQuantity("15G")
	testEngineStorageClass := "someSC"
	testRepos := []crunchyv1beta1.PGBackRestRepo{
		{
			Name: "repo1",
			Volume: &crunchyv1beta1.RepoPVC{
				VolumeClaimSpec: corev1.PersistentVolumeClaimSpec{
					AccessModes: []corev1.PersistentVolumeAccessMode{
						corev1.ReadWriteOnce,
					},
					StorageClassName: &testEngineStorageClass,
					Resources: corev1.VolumeResourceRequirements{
						Requests: corev1.ResourceList{
							corev1.ResourceStorage: testEngineStorageSize,
						},
					},
				},
			},
		},
		{
			Name: "repo2",
			S3: &crunchyv1beta1.RepoS3{
				Bucket:   "bucket1",
				Region:   "region1",
				Endpoint: "endpoint1",
			},
			BackupSchedules: &crunchyv1beta1.PGBackRestBackupSchedules{
				Full: &testSchedule1,
			},
		},
	}
	testBackupSchedules := []everestv1alpha1.BackupSchedule{}
	testBackupRequests := []everestv1alpha1.DatabaseClusterBackup{}
	testBackupStorages := map[string]everestv1alpha1.BackupStorage{}
	testBackupStoragesSecrets := map[string]*corev1.Secret{}
	testEngineStorage := everestv1alpha1.Storage{
		Size:  testEngineStorageSize,
		Class: &testEngineStorageClass,
	}
	expRepos := []crunchyv1beta1.PGBackRestRepo{
		{
			Name: "repo1",
			Volume: &crunchyv1beta1.RepoPVC{
				VolumeClaimSpec: corev1.PersistentVolumeClaimSpec{
					AccessModes: []corev1.PersistentVolumeAccessMode{
						corev1.ReadWriteOnce,
					},
					StorageClassName: &testEngineStorageClass,
					Resources: corev1.VolumeResourceRequirements{
						Requests: corev1.ResourceList{
							corev1.ResourceStorage: testEngineStorageSize,
						},
					},
				},
			},
		},
	}

	repos, _, _, err := reconcilePGBackRestRepos(
		testRepos,
		testBackupSchedules,
		testBackupRequests,
		testBackupStorages,
		testBackupStoragesSecrets,
		testEngineStorage,
		&everestv1alpha1.DatabaseCluster{
			ObjectMeta: metav1.ObjectMeta{
				Name: "test",
				UID:  "123",
			},
		},
	)
	require.NoError(t, err)
	assert.Equal(t, expRepos, repos)
}

func TestReconcilePGBackRestReposOneRequestDeleteRequest(t *testing.T) {
	t.Parallel()
	testEngineStorageSize, _ := resource.ParseQuantity("15G")
	testEngineStorageClass := "someSC"
	testRepos := []crunchyv1beta1.PGBackRestRepo{
		{
			Name: "repo1",
			Volume: &crunchyv1beta1.RepoPVC{
				VolumeClaimSpec: corev1.PersistentVolumeClaimSpec{
					AccessModes: []corev1.PersistentVolumeAccessMode{
						corev1.ReadWriteOnce,
					},
					StorageClassName: &testEngineStorageClass,
					Resources: corev1.VolumeResourceRequirements{
						Requests: corev1.ResourceList{
							corev1.ResourceStorage: testEngineStorageSize,
						},
					},
				},
			},
		},
		{
			Name: "repo2",
			S3: &crunchyv1beta1.RepoS3{
				Bucket:   "bucket1",
				Region:   "region1",
				Endpoint: "endpoint1",
			},
		},
	}
	testBackupSchedules := []everestv1alpha1.BackupSchedule{}
	testBackupRequests := []everestv1alpha1.DatabaseClusterBackup{}
	testBackupStorages := map[string]everestv1alpha1.BackupStorage{}
	testBackupStoragesSecrets := map[string]*corev1.Secret{}
	testEngineStorage := everestv1alpha1.Storage{
		Size:  testEngineStorageSize,
		Class: &testEngineStorageClass,
	}
	expRepos := []crunchyv1beta1.PGBackRestRepo{
		{
			Name: "repo1",
			Volume: &crunchyv1beta1.RepoPVC{
				VolumeClaimSpec: corev1.PersistentVolumeClaimSpec{
					AccessModes: []corev1.PersistentVolumeAccessMode{
						corev1.ReadWriteOnce,
					},
					StorageClassName: &testEngineStorageClass,
					Resources: corev1.VolumeResourceRequirements{
						Requests: corev1.ResourceList{
							corev1.ResourceStorage: testEngineStorageSize,
						},
					},
				},
			},
		},
	}

	repos, _, _, err := reconcilePGBackRestRepos(
		testRepos,
		testBackupSchedules,
		testBackupRequests,
		testBackupStorages,
		testBackupStoragesSecrets,
		testEngineStorage,
		&everestv1alpha1.DatabaseCluster{
			ObjectMeta: metav1.ObjectMeta{
				Name: "test",
				UID:  "123",
			},
		},
	)
	require.NoError(t, err)
	assert.Equal(t, expRepos, repos)
}

func TestReconcilePGBackRestReposSameStorageThreeSchedulesAddSchedule(t *testing.T) {
	t.Parallel()
	testSchedule1 := "0 0 * * *"
	testSchedule2 := "0 1 * * *"
	testSchedule3 := "0 2 * * *"
	testSchedule4 := "0 3 * * *"
	testEngineStorageSize, _ := resource.ParseQuantity("15G")
	testEngineStorageClass := "someSC"
	testRepos := []crunchyv1beta1.PGBackRestRepo{
		{
			Name: "repo1",
			Volume: &crunchyv1beta1.RepoPVC{
				VolumeClaimSpec: corev1.PersistentVolumeClaimSpec{
					AccessModes: []corev1.PersistentVolumeAccessMode{
						corev1.ReadWriteOnce,
					},
					StorageClassName: &testEngineStorageClass,
					Resources: corev1.VolumeResourceRequirements{
						Requests: corev1.ResourceList{
							corev1.ResourceStorage: testEngineStorageSize,
						},
					},
				},
			},
		},
		{
			Name: "repo2",
			S3: &crunchyv1beta1.RepoS3{
				Bucket:   "bucket1",
				Region:   "region1",
				Endpoint: "endpoint1",
			},
			BackupSchedules: &crunchyv1beta1.PGBackRestBackupSchedules{
				Full: &testSchedule1,
			},
		},
		{
			Name: "repo3",
			S3: &crunchyv1beta1.RepoS3{
				Bucket:   "bucket1",
				Region:   "region1",
				Endpoint: "endpoint1",
			},
			BackupSchedules: &crunchyv1beta1.PGBackRestBackupSchedules{
				Full: &testSchedule2,
			},
		},
		{
			Name: "repo4",
			S3: &crunchyv1beta1.RepoS3{
				Bucket:   "bucket1",
				Region:   "region1",
				Endpoint: "endpoint1",
			},
			BackupSchedules: &crunchyv1beta1.PGBackRestBackupSchedules{
				Full: &testSchedule3,
			},
		},
	}
	testBackupSchedules := []everestv1alpha1.BackupSchedule{
		{
			Enabled:           true,
			Name:              "schedule1",
			Schedule:          testSchedule1,
			BackupStorageName: "backupStorage1",
		},
		{
			Enabled:           true,
			Name:              "schedule2",
			Schedule:          testSchedule2,
			BackupStorageName: "backupStorage1",
		},
		{
			Enabled:           true,
			Name:              "schedule3",
			Schedule:          testSchedule3,
			BackupStorageName: "backupStorage1",
		},
		{
			Enabled:           true,
			Name:              "schedule4",
			Schedule:          testSchedule4,
			BackupStorageName: "backupStorage1",
		},
	}
	testBackupRequests := []everestv1alpha1.DatabaseClusterBackup{}
	testBackupStorages := map[string]everestv1alpha1.BackupStorage{
		"backupStorage1": {
			Spec: everestv1alpha1.BackupStorageSpec{
				Type:        everestv1alpha1.BackupStorageTypeS3,
				Bucket:      "bucket1",
				Region:      "region1",
				EndpointURL: "endpoint1",
			},
		},
	}
	testBackupStoragesSecrets := map[string]*corev1.Secret{
		"backupStorage1": {
			Data: map[string][]byte{
				"AWS_ACCESS_KEY_ID":     []byte("SomeAccessKeyID"),
				"AWS_SECRET_ACCESS_KEY": []byte("SomeSecretAccessKey"),
			},
		},
	}
	testEngineStorage := everestv1alpha1.Storage{
		Size:  testEngineStorageSize,
		Class: &testEngineStorageClass,
	}
	expRepos := []crunchyv1beta1.PGBackRestRepo{}

	repos, _, _, err := reconcilePGBackRestRepos(
		testRepos,
		testBackupSchedules,
		testBackupRequests,
		testBackupStorages,
		testBackupStoragesSecrets,
		testEngineStorage,
		&everestv1alpha1.DatabaseCluster{
			ObjectMeta: metav1.ObjectMeta{
				Name: "test",
				UID:  "123",
			},
		},
	)
	require.Error(t, err)
	assert.Equal(t, expRepos, repos)
}

func TestReconcilePGBackRestReposDifferentStorageThreeRequestsAddRequest(t *testing.T) {
	t.Parallel()
	testEngineStorageSize, _ := resource.ParseQuantity("15G")
	testEngineStorageClass := "someSC"
	testRepos := []crunchyv1beta1.PGBackRestRepo{
		{
			Name: "repo1",
			Volume: &crunchyv1beta1.RepoPVC{
				VolumeClaimSpec: corev1.PersistentVolumeClaimSpec{
					AccessModes: []corev1.PersistentVolumeAccessMode{
						corev1.ReadWriteOnce,
					},
					StorageClassName: &testEngineStorageClass,
					Resources: corev1.VolumeResourceRequirements{
						Requests: corev1.ResourceList{
							corev1.ResourceStorage: testEngineStorageSize,
						},
					},
				},
			},
		},
		{
			Name: "repo2",
			S3: &crunchyv1beta1.RepoS3{
				Bucket:   "bucket1",
				Region:   "region1",
				Endpoint: "endpoint1",
			},
		},
		{
			Name: "repo3",
			S3: &crunchyv1beta1.RepoS3{
				Bucket:   "bucket2",
				Region:   "region2",
				Endpoint: "endpoint2",
			},
		},
		{
			Name: "repo4",
			S3: &crunchyv1beta1.RepoS3{
				Bucket:   "bucket3",
				Region:   "region3",
				Endpoint: "endpoint3",
			},
		},
	}
	testBackupSchedules := []everestv1alpha1.BackupSchedule{}
	testBackupRequests := []everestv1alpha1.DatabaseClusterBackup{
		{
			Spec: everestv1alpha1.DatabaseClusterBackupSpec{
				BackupStorageName: "backupStorage1",
			},
		},
		{
			Spec: everestv1alpha1.DatabaseClusterBackupSpec{
				BackupStorageName: "backupStorage2",
			},
		},
		{
			Spec: everestv1alpha1.DatabaseClusterBackupSpec{
				BackupStorageName: "backupStorage3",
			},
		},
		{
			Spec: everestv1alpha1.DatabaseClusterBackupSpec{
				BackupStorageName: "backupStorage4",
			},
		},
	}
	testBackupStorages := map[string]everestv1alpha1.BackupStorage{
		"backupStorage1": {
			Spec: everestv1alpha1.BackupStorageSpec{
				Type:        everestv1alpha1.BackupStorageTypeS3,
				Bucket:      "bucket1",
				Region:      "region1",
				EndpointURL: "endpoint1",
			},
		},
		"backupStorage2": {
			Spec: everestv1alpha1.BackupStorageSpec{
				Type:        everestv1alpha1.BackupStorageTypeS3,
				Bucket:      "bucket2",
				Region:      "region2",
				EndpointURL: "endpoint2",
			},
		},
		"backupStorage3": {
			Spec: everestv1alpha1.BackupStorageSpec{
				Type:        everestv1alpha1.BackupStorageTypeS3,
				Bucket:      "bucket3",
				Region:      "region3",
				EndpointURL: "endpoint3",
			},
		},
		"backupStorage4": {
			Spec: everestv1alpha1.BackupStorageSpec{
				Type:        everestv1alpha1.BackupStorageTypeS3,
				Bucket:      "bucket4",
				Region:      "region4",
				EndpointURL: "endpoint4",
			},
		},
	}
	testBackupStoragesSecrets := map[string]*corev1.Secret{
		"backupStorage1": {
			Data: map[string][]byte{
				"AWS_ACCESS_KEY_ID":     []byte("SomeAccessKeyID"),
				"AWS_SECRET_ACCESS_KEY": []byte("SomeSecretAccessKey"),
			},
		},
		"backupStorage2": {
			Data: map[string][]byte{
				"AWS_ACCESS_KEY_ID":     []byte("SomeAccessKeyID"),
				"AWS_SECRET_ACCESS_KEY": []byte("SomeSecretAccessKey"),
			},
		},
		"backupStorage3": {
			Data: map[string][]byte{
				"AWS_ACCESS_KEY_ID":     []byte("SomeAccessKeyID"),
				"AWS_SECRET_ACCESS_KEY": []byte("SomeSecretAccessKey"),
			},
		},
		"backupStorage4": {
			Data: map[string][]byte{
				"AWS_ACCESS_KEY_ID":     []byte("SomeAccessKeyID"),
				"AWS_SECRET_ACCESS_KEY": []byte("SomeSecretAccessKey"),
			},
		},
	}
	testEngineStorage := everestv1alpha1.Storage{
		Size:  testEngineStorageSize,
		Class: &testEngineStorageClass,
	}
	expRepos := []crunchyv1beta1.PGBackRestRepo{}

	repos, _, _, err := reconcilePGBackRestRepos(
		testRepos,
		testBackupSchedules,
		testBackupRequests,
		testBackupStorages,
		testBackupStoragesSecrets,
		testEngineStorage,
		&everestv1alpha1.DatabaseCluster{
			ObjectMeta: metav1.ObjectMeta{
				Name: "test",
				UID:  "123",
			},
		},
	)
	require.Error(t, err)
	assert.Equal(t, expRepos, repos)
}

func TestReconcilePGBackRestReposSameStorageThreeSchedulesAddRequest(t *testing.T) {
	t.Parallel()
	testSchedule1 := "0 0 * * *"
	testSchedule2 := "0 1 * * *"
	testSchedule3 := "0 2 * * *"
	testEngineStorageSize, _ := resource.ParseQuantity("15G")
	testEngineStorageClass := "someSC"
	testRepos := []crunchyv1beta1.PGBackRestRepo{
		{
			Name: "repo1",
			Volume: &crunchyv1beta1.RepoPVC{
				VolumeClaimSpec: corev1.PersistentVolumeClaimSpec{
					AccessModes: []corev1.PersistentVolumeAccessMode{
						corev1.ReadWriteOnce,
					},
					StorageClassName: &testEngineStorageClass,
					Resources: corev1.VolumeResourceRequirements{
						Requests: corev1.ResourceList{
							corev1.ResourceStorage: testEngineStorageSize,
						},
					},
				},
			},
		},
		{
			Name: "repo2",
			S3: &crunchyv1beta1.RepoS3{
				Bucket:   "bucket1",
				Region:   "region1",
				Endpoint: "endpoint1",
			},
			BackupSchedules: &crunchyv1beta1.PGBackRestBackupSchedules{
				Full: &testSchedule1,
			},
		},
		{
			Name: "repo3",
			S3: &crunchyv1beta1.RepoS3{
				Bucket:   "bucket1",
				Region:   "region1",
				Endpoint: "endpoint1",
			},
			BackupSchedules: &crunchyv1beta1.PGBackRestBackupSchedules{
				Full: &testSchedule2,
			},
		},
		{
			Name: "repo4",
			S3: &crunchyv1beta1.RepoS3{
				Bucket:   "bucket1",
				Region:   "region1",
				Endpoint: "endpoint1",
			},
			BackupSchedules: &crunchyv1beta1.PGBackRestBackupSchedules{
				Full: &testSchedule3,
			},
		},
	}
	testBackupSchedules := []everestv1alpha1.BackupSchedule{
		{
			Enabled:           true,
			Name:              "schedule1",
			Schedule:          testSchedule1,
			BackupStorageName: "backupStorage1",
		},
		{
			Enabled:           true,
			Name:              "schedule2",
			Schedule:          testSchedule2,
			BackupStorageName: "backupStorage1",
		},
		{
			Enabled:           true,
			Name:              "schedule3",
			Schedule:          testSchedule3,
			BackupStorageName: "backupStorage1",
		},
	}
	testBackupRequests := []everestv1alpha1.DatabaseClusterBackup{
		{
			Spec: everestv1alpha1.DatabaseClusterBackupSpec{
				BackupStorageName: "backupStorage1",
			},
		},
	}
	testBackupStorages := map[string]everestv1alpha1.BackupStorage{
		"backupStorage1": {
			Spec: everestv1alpha1.BackupStorageSpec{
				Type:        everestv1alpha1.BackupStorageTypeS3,
				Bucket:      "bucket1",
				Region:      "region1",
				EndpointURL: "endpoint1",
			},
		},
	}
	testBackupStoragesSecrets := map[string]*corev1.Secret{
		"backupStorage1": {
			Data: map[string][]byte{
				"AWS_ACCESS_KEY_ID":     []byte("SomeAccessKeyID"),
				"AWS_SECRET_ACCESS_KEY": []byte("SomeSecretAccessKey"),
			},
		},
	}
	testEngineStorage := everestv1alpha1.Storage{
		Size:  testEngineStorageSize,
		Class: &testEngineStorageClass,
	}
	expRepos := []crunchyv1beta1.PGBackRestRepo{
		{
			Name: "repo1",
			Volume: &crunchyv1beta1.RepoPVC{
				VolumeClaimSpec: corev1.PersistentVolumeClaimSpec{
					AccessModes: []corev1.PersistentVolumeAccessMode{
						corev1.ReadWriteOnce,
					},
					StorageClassName: &testEngineStorageClass,
					Resources: corev1.VolumeResourceRequirements{
						Requests: corev1.ResourceList{
							corev1.ResourceStorage: testEngineStorageSize,
						},
					},
				},
			},
		},
		{
			Name: "repo2",
			S3: &crunchyv1beta1.RepoS3{
				Bucket:   "bucket1",
				Region:   "region1",
				Endpoint: "endpoint1",
			},
			BackupSchedules: &crunchyv1beta1.PGBackRestBackupSchedules{
				Full: &testSchedule1,
			},
		},
		{
			Name: "repo3",
			S3: &crunchyv1beta1.RepoS3{
				Bucket:   "bucket1",
				Region:   "region1",
				Endpoint: "endpoint1",
			},
			BackupSchedules: &crunchyv1beta1.PGBackRestBackupSchedules{
				Full: &testSchedule2,
			},
		},
		{
			Name: "repo4",
			S3: &crunchyv1beta1.RepoS3{
				Bucket:   "bucket1",
				Region:   "region1",
				Endpoint: "endpoint1",
			},
			BackupSchedules: &crunchyv1beta1.PGBackRestBackupSchedules{
				Full: &testSchedule3,
			},
		},
	}

	repos, _, _, err := reconcilePGBackRestRepos(
		testRepos,
		testBackupSchedules,
		testBackupRequests,
		testBackupStorages,
		testBackupStoragesSecrets,
		testEngineStorage,
		&everestv1alpha1.DatabaseCluster{
			ObjectMeta: metav1.ObjectMeta{
				Name: "test",
				UID:  "123",
			},
		},
	)
	require.NoError(t, err)
	assert.Equal(t, expRepos, repos)
}

func TestReconcilePGBackRestReposUnknownStorageRequest(t *testing.T) {
	t.Parallel()
	testRepos := []crunchyv1beta1.PGBackRestRepo{}
	testBackupSchedules := []everestv1alpha1.BackupSchedule{}
	testBackupRequests := []everestv1alpha1.DatabaseClusterBackup{
		{
			Spec: everestv1alpha1.DatabaseClusterBackupSpec{
				BackupStorageName: "backupStorage1",
			},
		},
	}
	testBackupStorages := map[string]everestv1alpha1.BackupStorage{}
	testBackupStoragesSecrets := map[string]*corev1.Secret{}
	testEngineStorageSize, _ := resource.ParseQuantity("15G")
	testEngineStorageClass := "someSC"
	testEngineStorage := everestv1alpha1.Storage{
		Size:  testEngineStorageSize,
		Class: &testEngineStorageClass,
	}
	expRepos := []crunchyv1beta1.PGBackRestRepo{}

	repos, _, _, err := reconcilePGBackRestRepos(
		testRepos,
		testBackupSchedules,
		testBackupRequests,
		testBackupStorages,
		testBackupStoragesSecrets,
		testEngineStorage,
		&everestv1alpha1.DatabaseCluster{
			ObjectMeta: metav1.ObjectMeta{
				Name: "test",
				UID:  "123",
			},
		},
	)
	require.Error(t, err)
	assert.Equal(t, expRepos, repos)
}

func TestReconcilePGBackRestReposScheduleAfterOnDemandToAnotherStorage(t *testing.T) {
	t.Parallel()
	testEngineStorageSize, _ := resource.ParseQuantity("15G")
	testEngineStorageClass := "someSC"
	s3Repo2 := &crunchyv1beta1.RepoS3{
		Bucket: "bucket1",
	}
	testRepos := []crunchyv1beta1.PGBackRestRepo{
		{
			Name: "repo1",
		},
		{
			Name: "repo2",
			S3:   s3Repo2,
		},
	}
	testBackupSchedules := []everestv1alpha1.BackupSchedule{{
		Enabled:           true,
		Name:              "sched1",
		Schedule:          "20 * * * *",
		BackupStorageName: "bs2",
	}}
	testBackupRequests := []everestv1alpha1.DatabaseClusterBackup{{
		Spec: everestv1alpha1.DatabaseClusterBackupSpec{
			BackupStorageName: "bs1",
		},
	}}
	testBackupStorages := map[string]everestv1alpha1.BackupStorage{
		"bs1": {
			Spec: everestv1alpha1.BackupStorageSpec{
				Type:   "s3",
				Bucket: "bucket1",
			},
		},
		"bs2": {
			Spec: everestv1alpha1.BackupStorageSpec{
				Type:   "s3",
				Bucket: "bucket2",
			},
		},
	}
	testBackupStoragesSecrets := map[string]*corev1.Secret{
		"bs1": {
			Data: map[string][]byte{
				"AWS_ACCESS_KEY_ID":     []byte("SomeAccessKeyID"),
				"AWS_SECRET_ACCESS_KEY": []byte("SomeSecretAccessKey"),
			},
		}, "bs2": {
			Data: map[string][]byte{
				"AWS_ACCESS_KEY_ID":     []byte("SomeAccessKeyID"),
				"AWS_SECRET_ACCESS_KEY": []byte("SomeSecretAccessKey"),
			},
		},
	}
	testEngineStorage := everestv1alpha1.Storage{
		Size:  testEngineStorageSize,
		Class: &testEngineStorageClass,
	}
	expRepos := []crunchyv1beta1.PGBackRestRepo{
		{
			Name: "repo1",
			Volume: &crunchyv1beta1.RepoPVC{
				VolumeClaimSpec: corev1.PersistentVolumeClaimSpec{
					AccessModes: []corev1.PersistentVolumeAccessMode{
						corev1.ReadWriteOnce,
					},
					StorageClassName: &testEngineStorageClass,
					Resources: corev1.VolumeResourceRequirements{
						Requests: corev1.ResourceList{
							corev1.ResourceStorage: testEngineStorageSize,
						},
					},
				},
			},
		},
		{
			Name: "repo2",
			S3:   s3Repo2,
		},
		{
			Name: "repo3",
			BackupSchedules: &crunchyv1beta1.PGBackRestBackupSchedules{
				Full: pointer.To("20 * * * *"),
			},
			S3: &crunchyv1beta1.RepoS3{
				Bucket: "bucket2",
			},
		},
	}

	repos, _, _, _ := reconcilePGBackRestRepos( //nolint:dogsled
		testRepos,
		testBackupSchedules,
		testBackupRequests,
		testBackupStorages,
		testBackupStoragesSecrets,
		testEngineStorage,
		&everestv1alpha1.DatabaseCluster{
			ObjectMeta: metav1.ObjectMeta{
				Name: "test",
				UID:  "123",
			},
		},
	)
	assert.Equal(t, expRepos, repos)
}

func TestReconcilePGBackRestReposOnDemandAfterScheduleToAnotherStorage(t *testing.T) {
	t.Parallel()
	testEngineStorageSize, _ := resource.ParseQuantity("15G")
	testEngineStorageClass := "someSC"
	s3Repo2 := &crunchyv1beta1.RepoS3{
		Bucket: "bucket1",
	}
	testRepos := []crunchyv1beta1.PGBackRestRepo{
		{
			Name: "repo1",
		},
		{
			Name: "repo2",
			BackupSchedules: &crunchyv1beta1.PGBackRestBackupSchedules{
				Full: pointer.To("20 * * * *"),
			},
			S3: s3Repo2,
		},
	}
	testBackupSchedules := []everestv1alpha1.BackupSchedule{{
		Enabled:           true,
		Name:              "sched1",
		Schedule:          "20 * * * *",
		BackupStorageName: "bs1",
	}}
	testBackupRequests := []everestv1alpha1.DatabaseClusterBackup{{
		Spec: everestv1alpha1.DatabaseClusterBackupSpec{
			BackupStorageName: "bs2",
		},
	}}
	testBackupStorages := map[string]everestv1alpha1.BackupStorage{
		"bs1": {
			Spec: everestv1alpha1.BackupStorageSpec{
				Type:   "s3",
				Bucket: "bucket1",
			},
		},
		"bs2": {
			Spec: everestv1alpha1.BackupStorageSpec{
				Type:   "s3",
				Bucket: "bucket2",
			},
		},
	}
	testBackupStoragesSecrets := map[string]*corev1.Secret{
		"bs1": {
			Data: map[string][]byte{
				"AWS_ACCESS_KEY_ID":     []byte("SomeAccessKeyID"),
				"AWS_SECRET_ACCESS_KEY": []byte("SomeSecretAccessKey"),
			},
		}, "bs2": {
			Data: map[string][]byte{
				"AWS_ACCESS_KEY_ID":     []byte("SomeAccessKeyID"),
				"AWS_SECRET_ACCESS_KEY": []byte("SomeSecretAccessKey"),
			},
		},
	}
	testEngineStorage := everestv1alpha1.Storage{
		Size:  testEngineStorageSize,
		Class: &testEngineStorageClass,
	}
	expRepos := []crunchyv1beta1.PGBackRestRepo{
		{
			Name: "repo1",
			Volume: &crunchyv1beta1.RepoPVC{
				VolumeClaimSpec: corev1.PersistentVolumeClaimSpec{
					AccessModes: []corev1.PersistentVolumeAccessMode{
						corev1.ReadWriteOnce,
					},
					StorageClassName: &testEngineStorageClass,
					Resources: corev1.VolumeResourceRequirements{
						Requests: corev1.ResourceList{
							corev1.ResourceStorage: testEngineStorageSize,
						},
					},
				},
			},
		},
		{
			Name: "repo2",
			BackupSchedules: &crunchyv1beta1.PGBackRestBackupSchedules{
				Full: pointer.To("20 * * * *"),
			},
			S3: s3Repo2,
		},
		{
			Name: "repo3",
			S3: &crunchyv1beta1.RepoS3{
				Bucket: "bucket2",
			},
		},
	}

	repos, _, _, _ := reconcilePGBackRestRepos( //nolint:dogsled
		testRepos,
		testBackupSchedules,
		testBackupRequests,
		testBackupStorages,
		testBackupStoragesSecrets,
		testEngineStorage,
		&everestv1alpha1.DatabaseCluster{
			ObjectMeta: metav1.ObjectMeta{
				Name: "test",
				UID:  "123",
			},
		},
	)
	assert.Equal(t, expRepos, repos)
}

func TestReconcilePGBackRestReposScheduleAfter3OnDemands(t *testing.T) {
	t.Parallel()
	testEngineStorageSize, _ := resource.ParseQuantity("15G")
	testEngineStorageClass := "someSC"
	s3Repo2 := &crunchyv1beta1.RepoS3{
		Bucket: "bucket1",
	}
	s3Repo3 := &crunchyv1beta1.RepoS3{
		Bucket: "bucket2",
	}
	s3Repo4 := &crunchyv1beta1.RepoS3{
		Bucket: "bucket3",
	}
	testRepos := []crunchyv1beta1.PGBackRestRepo{
		{
			Name: "repo1",
		},
		{
			Name: "repo2",
			S3:   s3Repo2,
		},
		{
			Name: "repo3",
			S3:   s3Repo3,
		},
		{
			Name: "repo4",
			S3:   s3Repo4,
		},
	}
	testBackupSchedules := []everestv1alpha1.BackupSchedule{{
		Enabled:           true,
		Name:              "sched1",
		Schedule:          "20 * * * *",
		BackupStorageName: "bs2",
	}}
	testBackupRequests := []everestv1alpha1.DatabaseClusterBackup{
		{
			Spec: everestv1alpha1.DatabaseClusterBackupSpec{
				BackupStorageName: "bs3",
			},
		},
		{
			Spec: everestv1alpha1.DatabaseClusterBackupSpec{
				BackupStorageName: "bs2",
			},
		},
		{
			Spec: everestv1alpha1.DatabaseClusterBackupSpec{
				BackupStorageName: "bs1",
			},
		},
	}
	testBackupStorages := map[string]everestv1alpha1.BackupStorage{
		"bs1": {
			Spec: everestv1alpha1.BackupStorageSpec{
				Type:   "s3",
				Bucket: "bucket1",
			},
		},
		"bs2": {
			Spec: everestv1alpha1.BackupStorageSpec{
				Type:   "s3",
				Bucket: "bucket2",
			},
		},
		"bs3": {
			Spec: everestv1alpha1.BackupStorageSpec{
				Type:   "s3",
				Bucket: "bucket3",
			},
		},
	}
	testBackupStoragesSecrets := map[string]*corev1.Secret{
		"bs1": {
			Data: map[string][]byte{
				"AWS_ACCESS_KEY_ID":     []byte("SomeAccessKeyID"),
				"AWS_SECRET_ACCESS_KEY": []byte("SomeSecretAccessKey"),
			},
		}, "bs2": {
			Data: map[string][]byte{
				"AWS_ACCESS_KEY_ID":     []byte("SomeAccessKeyID"),
				"AWS_SECRET_ACCESS_KEY": []byte("SomeSecretAccessKey"),
			},
		},
		"bs3": {
			Data: map[string][]byte{
				"AWS_ACCESS_KEY_ID":     []byte("SomeAccessKeyID"),
				"AWS_SECRET_ACCESS_KEY": []byte("SomeSecretAccessKey"),
			},
		},
	}
	testEngineStorage := everestv1alpha1.Storage{
		Size:  testEngineStorageSize,
		Class: &testEngineStorageClass,
	}
	expRepos := []crunchyv1beta1.PGBackRestRepo{
		{
			Name: "repo1",
			Volume: &crunchyv1beta1.RepoPVC{
				VolumeClaimSpec: corev1.PersistentVolumeClaimSpec{
					AccessModes: []corev1.PersistentVolumeAccessMode{
						corev1.ReadWriteOnce,
					},
					StorageClassName: &testEngineStorageClass,
					Resources: corev1.VolumeResourceRequirements{
						Requests: corev1.ResourceList{
							corev1.ResourceStorage: testEngineStorageSize,
						},
					},
				},
			},
		},
		{
			Name: "repo2",
			S3:   s3Repo2,
		},
		{
			Name: "repo3",
			BackupSchedules: &crunchyv1beta1.PGBackRestBackupSchedules{
				Full: pointer.To("20 * * * *"),
			},
			S3: s3Repo3,
		},
		{
			Name: "repo4",
			S3:   s3Repo4,
		},
	}

	repos, _, _, _ := reconcilePGBackRestRepos( //nolint:dogsled
		testRepos,
		testBackupSchedules,
		testBackupRequests,
		testBackupStorages,
		testBackupStoragesSecrets,
		testEngineStorage,
		&everestv1alpha1.DatabaseCluster{
			ObjectMeta: metav1.ObjectMeta{
				Name: "test",
				UID:  "123",
			},
		},
	)
	assert.Equal(t, expRepos, repos)
}

func TestReconcilePGBackRestReposOnDemand3OnDemandsAndSchedule(t *testing.T) {
	t.Parallel()
	testEngineStorageSize, _ := resource.ParseQuantity("15G")
	testEngineStorageClass := "someSC"
	s3Repo2 := &crunchyv1beta1.RepoS3{
		Bucket: "bucket1",
	}
	s3Repo3 := &crunchyv1beta1.RepoS3{
		Bucket: "bucket2",
	}
	s3Repo4 := &crunchyv1beta1.RepoS3{
		Bucket: "bucket3",
	}
	testRepos := []crunchyv1beta1.PGBackRestRepo{
		{
			Name: "repo1",
		},
		{
			Name: "repo2",
			S3:   s3Repo2,
		},
		{
			Name: "repo3",
			BackupSchedules: &crunchyv1beta1.PGBackRestBackupSchedules{
				Full: pointer.To("20 * * * *"),
			},
			S3: s3Repo3,
		},
		{
			Name: "repo4",
			S3:   s3Repo4,
		},
	}
	testBackupSchedules := []everestv1alpha1.BackupSchedule{{
		Enabled:           true,
		Name:              "sched1",
		Schedule:          "20 * * * *",
		BackupStorageName: "bs2",
	}}
	testBackupRequests := []everestv1alpha1.DatabaseClusterBackup{
		{
			Spec: everestv1alpha1.DatabaseClusterBackupSpec{
				BackupStorageName: "bs3",
			},
		},
		{
			Spec: everestv1alpha1.DatabaseClusterBackupSpec{
				BackupStorageName: "bs2",
			},
		},
		{
			Spec: everestv1alpha1.DatabaseClusterBackupSpec{
				BackupStorageName: "bs1",
			},
		},
		{
			Spec: everestv1alpha1.DatabaseClusterBackupSpec{
				BackupStorageName: "bs3",
			},
		},
	}
	testBackupStorages := map[string]everestv1alpha1.BackupStorage{
		"bs1": {
			Spec: everestv1alpha1.BackupStorageSpec{
				Type:   "s3",
				Bucket: "bucket1",
			},
		},
		"bs2": {
			Spec: everestv1alpha1.BackupStorageSpec{
				Type:   "s3",
				Bucket: "bucket2",
			},
		},
		"bs3": {
			Spec: everestv1alpha1.BackupStorageSpec{
				Type:   "s3",
				Bucket: "bucket3",
			},
		},
	}
	testBackupStoragesSecrets := map[string]*corev1.Secret{
		"bs1": {
			Data: map[string][]byte{
				"AWS_ACCESS_KEY_ID":     []byte("SomeAccessKeyID"),
				"AWS_SECRET_ACCESS_KEY": []byte("SomeSecretAccessKey"),
			},
		}, "bs2": {
			Data: map[string][]byte{
				"AWS_ACCESS_KEY_ID":     []byte("SomeAccessKeyID"),
				"AWS_SECRET_ACCESS_KEY": []byte("SomeSecretAccessKey"),
			},
		},
		"bs3": {
			Data: map[string][]byte{
				"AWS_ACCESS_KEY_ID":     []byte("SomeAccessKeyID"),
				"AWS_SECRET_ACCESS_KEY": []byte("SomeSecretAccessKey"),
			},
		},
	}
	testEngineStorage := everestv1alpha1.Storage{
		Size:  testEngineStorageSize,
		Class: &testEngineStorageClass,
	}
	expRepos := []crunchyv1beta1.PGBackRestRepo{
		{
			Name: "repo1",
			Volume: &crunchyv1beta1.RepoPVC{
				VolumeClaimSpec: corev1.PersistentVolumeClaimSpec{
					AccessModes: []corev1.PersistentVolumeAccessMode{
						corev1.ReadWriteOnce,
					},
					StorageClassName: &testEngineStorageClass,
					Resources: corev1.VolumeResourceRequirements{
						Requests: corev1.ResourceList{
							corev1.ResourceStorage: testEngineStorageSize,
						},
					},
				},
			},
		},
		{
			Name: "repo2",
			S3:   s3Repo2,
		},
		{
			Name: "repo3",
			BackupSchedules: &crunchyv1beta1.PGBackRestBackupSchedules{
				Full: pointer.To("20 * * * *"),
			},
			S3: s3Repo3,
		},
		{
			Name: "repo4",
			S3:   s3Repo4,
		},
	}

	repos, _, _, _ := reconcilePGBackRestRepos( //nolint:dogsled
		testRepos,
		testBackupSchedules,
		testBackupRequests,
		testBackupStorages,
		testBackupStoragesSecrets,
		testEngineStorage,
		&everestv1alpha1.DatabaseCluster{
			ObjectMeta: metav1.ObjectMeta{
				Name: "test",
				UID:  "123",
			},
		},
	)
	assert.Equal(t, expRepos, repos)
}

func TestReconcilePGBackRestBackupAndScheduleToTheSameStorage(t *testing.T) {
	t.Parallel()
	testEngineStorageSize, _ := resource.ParseQuantity("15G")
	testEngineStorageClass := "someSC"
	s3Repo2 := &crunchyv1beta1.RepoS3{
		Bucket: "bucket1",
	}
	testRepos := []crunchyv1beta1.PGBackRestRepo{
		{
			Name: "repo1",
		},
		{
			Name: "repo2",
			BackupSchedules: &crunchyv1beta1.PGBackRestBackupSchedules{
				Full: pointer.To("20 * * * *"),
			},
			S3: s3Repo2,
		},
	}
	testBackupSchedules := []everestv1alpha1.BackupSchedule{{
		Enabled:           true,
		Name:              "sched1",
		Schedule:          "20 * * * *",
		BackupStorageName: "bs1",
	}}
	testBackupRequests := []everestv1alpha1.DatabaseClusterBackup{
		{
			Spec: everestv1alpha1.DatabaseClusterBackupSpec{
				BackupStorageName: "bs1",
			},
		},
	}
	testBackupStorages := map[string]everestv1alpha1.BackupStorage{
		"bs1": {
			Spec: everestv1alpha1.BackupStorageSpec{
				Type:   "s3",
				Bucket: "bucket1",
			},
		},
	}
	testBackupStoragesSecrets := map[string]*corev1.Secret{
		"bs1": {
			Data: map[string][]byte{
				"AWS_ACCESS_KEY_ID":     []byte("SomeAccessKeyID"),
				"AWS_SECRET_ACCESS_KEY": []byte("SomeSecretAccessKey"),
			},
		},
	}
	testEngineStorage := everestv1alpha1.Storage{
		Size:  testEngineStorageSize,
		Class: &testEngineStorageClass,
	}
	expRepos := []crunchyv1beta1.PGBackRestRepo{
		{
			Name: "repo1",
			Volume: &crunchyv1beta1.RepoPVC{
				VolumeClaimSpec: corev1.PersistentVolumeClaimSpec{
					AccessModes: []corev1.PersistentVolumeAccessMode{
						corev1.ReadWriteOnce,
					},
					StorageClassName: &testEngineStorageClass,
					Resources: corev1.VolumeResourceRequirements{
						Requests: corev1.ResourceList{
							corev1.ResourceStorage: testEngineStorageSize,
						},
					},
				},
			},
		},
		{
			Name: "repo2",
			BackupSchedules: &crunchyv1beta1.PGBackRestBackupSchedules{
				Full: pointer.To("20 * * * *"),
			},
			S3: s3Repo2,
		},
	}

	repos, _, _, _ := reconcilePGBackRestRepos( //nolint:dogsled
		testRepos,
		testBackupSchedules,
		testBackupRequests,
		testBackupStorages,
		testBackupStoragesSecrets,
		testEngineStorage,
		&everestv1alpha1.DatabaseCluster{
			ObjectMeta: metav1.ObjectMeta{
				Name: "test",
				UID:  "123",
			},
		},
	)
	assert.Equal(t, expRepos, repos)
}

func TestReconcilePGBackRestNewBackupAndNewScheduleToTheSameStorage(t *testing.T) {
	t.Parallel()
	testEngineStorageSize, _ := resource.ParseQuantity("15G")
	testEngineStorageClass := "someSC"
	s3Repo2 := &crunchyv1beta1.RepoS3{
		Bucket: "bucket1",
	}
	testRepos := []crunchyv1beta1.PGBackRestRepo{
		{
<<<<<<< HEAD
			Name:   "repo1",
			Volume: pvcVolume,
		},
	}
	testBackupSchedules := []everestv1alpha1.BackupSchedule{{
		Enabled:           true,
		Name:              "sched1",
		Schedule:          "20 * * * *",
		BackupStorageName: "bs1",
	}}
	testBackupRequests := []everestv1alpha1.DatabaseClusterBackup{
		{
			Spec: everestv1alpha1.DatabaseClusterBackupSpec{
				BackupStorageName: "bs1",
			},
		},
	}
	testBackupStorages := map[string]everestv1alpha1.BackupStorage{
		"bs1": {
			Spec: everestv1alpha1.BackupStorageSpec{
				Type:   "s3",
				Bucket: "bucket1",
			},
		},
	}
	testBackupStoragesSecrets := map[string]*corev1.Secret{
		"bs1": {
			Data: map[string][]byte{
				"AWS_ACCESS_KEY_ID":     []byte("SomeAccessKeyID"),
				"AWS_SECRET_ACCESS_KEY": []byte("SomeSecretAccessKey"),
			},
		},
	}
	expRepos := []crunchyv1beta1.PGBackRestRepo{
		{
			Name:   "repo1",
			Volume: pvcVolume,
		},
		{
			Name: "repo2",
			BackupSchedules: &crunchyv1beta1.PGBackRestBackupSchedules{
				Full: pointer.To("20 * * * *"),
			},
			S3: s3Repo2,
		},
	}

	repos, _, _, _ := reconcilePGBackRestRepos( //nolint:dogsled
		testRepos,
		testBackupSchedules,
		testBackupRequests,
		testBackupStorages,
		testBackupStoragesSecrets,
		testEngineStorage,
		&everestv1alpha1.DatabaseCluster{
			ObjectMeta: metav1.ObjectMeta{
				Name: "test",
				UID:  "123",
			},
		},
	)
	assert.Equal(t, expRepos, repos)
}

func TestReconcilePGBackRestBackupAndNewScheduleToTheSameStorage(t *testing.T) {
	t.Parallel()
	s3Repo2 := &crunchyv1beta1.RepoS3{
		Bucket: "bucket1",
	}
	testRepos := []crunchyv1beta1.PGBackRestRepo{
		{
			Name:   "repo1",
			Volume: pvcVolume,
		},
		{
			Name: "repo2",
			S3:   s3Repo2,
=======
			Name: "repo1",
>>>>>>> 3e86518d
		},
	}
	testBackupSchedules := []everestv1alpha1.BackupSchedule{{
		Enabled:           true,
		Name:              "sched1",
		Schedule:          "20 * * * *",
		BackupStorageName: "bs1",
	}}
	testBackupRequests := []everestv1alpha1.DatabaseClusterBackup{
		{
			Spec: everestv1alpha1.DatabaseClusterBackupSpec{
				BackupStorageName: "bs1",
			},
		},
	}
	testBackupStorages := map[string]everestv1alpha1.BackupStorage{
		"bs1": {
			Spec: everestv1alpha1.BackupStorageSpec{
				Type:   "s3",
				Bucket: "bucket1",
			},
		},
	}
	testBackupStoragesSecrets := map[string]*corev1.Secret{
		"bs1": {
			Data: map[string][]byte{
				"AWS_ACCESS_KEY_ID":     []byte("SomeAccessKeyID"),
				"AWS_SECRET_ACCESS_KEY": []byte("SomeSecretAccessKey"),
			},
		},
	}
<<<<<<< HEAD
	expRepos := []crunchyv1beta1.PGBackRestRepo{
		{
			Name:   "repo1",
			Volume: pvcVolume,
		},
		{
			Name: "repo2",
			BackupSchedules: &crunchyv1beta1.PGBackRestBackupSchedules{
				Full: pointer.To("20 * * * *"),
			},
			S3: s3Repo2,
		},
	}

	repos, _, _, _ := reconcilePGBackRestRepos( //nolint:dogsled
		testRepos,
		testBackupSchedules,
		testBackupRequests,
		testBackupStorages,
		testBackupStoragesSecrets,
		testEngineStorage,
		&everestv1alpha1.DatabaseCluster{
			ObjectMeta: metav1.ObjectMeta{
				Name: "test",
				UID:  "123",
			},
		},
	)
	assert.Equal(t, expRepos, repos)
}

func TestReconcilePGBackRestReposUnknownStorageSchedule(t *testing.T) {
	t.Parallel()
	testSchedule := "0 0 * * *"
	testRepos := []crunchyv1beta1.PGBackRestRepo{}
	testBackupSchedules := []everestv1alpha1.BackupSchedule{
		{
			Enabled:           true,
			Name:              "schedule1",
			Schedule:          testSchedule,
			BackupStorageName: "backupStorage1",
=======
	testEngineStorage := everestv1alpha1.Storage{
		Size:  testEngineStorageSize,
		Class: &testEngineStorageClass,
	}
	expRepos := []crunchyv1beta1.PGBackRestRepo{
		{
			Name: "repo1",
			Volume: &crunchyv1beta1.RepoPVC{
				VolumeClaimSpec: corev1.PersistentVolumeClaimSpec{
					AccessModes: []corev1.PersistentVolumeAccessMode{
						corev1.ReadWriteOnce,
					},
					StorageClassName: &testEngineStorageClass,
					Resources: corev1.VolumeResourceRequirements{
						Requests: corev1.ResourceList{
							corev1.ResourceStorage: testEngineStorageSize,
						},
					},
				},
			},
		},
		{
			Name: "repo2",
			BackupSchedules: &crunchyv1beta1.PGBackRestBackupSchedules{
				Full: pointer.To("20 * * * *"),
			},
			S3: s3Repo2,
>>>>>>> 3e86518d
		},
	}
	testBackupRequests := []everestv1alpha1.DatabaseClusterBackup{}
	testBackupStorages := map[string]everestv1alpha1.BackupStorage{}
	testBackupStoragesSecrets := map[string]*corev1.Secret{}

	expRepos := []crunchyv1beta1.PGBackRestRepo{}

	repos, _, _, err := reconcilePGBackRestRepos(
		testRepos,
		testBackupSchedules,
		testBackupRequests,
		testBackupStorages,
		testBackupStoragesSecrets,
		testEngineStorage,
		&everestv1alpha1.DatabaseCluster{
			ObjectMeta: metav1.ObjectMeta{
				Name: "test",
				UID:  "123",
			},
		},
	)
	require.Error(t, err)
	assert.Equal(t, expRepos, repos)
}

func TestReconcilePGBackRestReposEmpty(t *testing.T) {
	t.Parallel()
<<<<<<< HEAD
	testRepos := []crunchyv1beta1.PGBackRestRepo{}
	testBackupSchedules := []everestv1alpha1.BackupSchedule{}
	testBackupRequests := []everestv1alpha1.DatabaseClusterBackup{}
	testBackupStorages := map[string]everestv1alpha1.BackupStorage{}
	testBackupStoragesSecrets := map[string]*corev1.Secret{}

=======
	testEngineStorageSize, _ := resource.ParseQuantity("15G")
	testEngineStorageClass := "someSC"
	s3Repo2 := &crunchyv1beta1.RepoS3{
		Bucket: "bucket1",
	}
	testRepos := []crunchyv1beta1.PGBackRestRepo{
		{
			Name: "repo1",
		},
		{
			Name: "repo2",
			S3:   s3Repo2,
		},
	}
	testBackupSchedules := []everestv1alpha1.BackupSchedule{{
		Enabled:           true,
		Name:              "sched1",
		Schedule:          "20 * * * *",
		BackupStorageName: "bs1",
	}}
	testBackupRequests := []everestv1alpha1.DatabaseClusterBackup{
		{
			Spec: everestv1alpha1.DatabaseClusterBackupSpec{
				BackupStorageName: "bs1",
			},
		},
	}
	testBackupStorages := map[string]everestv1alpha1.BackupStorage{
		"bs1": {
			Spec: everestv1alpha1.BackupStorageSpec{
				Type:   "s3",
				Bucket: "bucket1",
			},
		},
	}
	testBackupStoragesSecrets := map[string]*corev1.Secret{
		"bs1": {
			Data: map[string][]byte{
				"AWS_ACCESS_KEY_ID":     []byte("SomeAccessKeyID"),
				"AWS_SECRET_ACCESS_KEY": []byte("SomeSecretAccessKey"),
			},
		},
	}
	testEngineStorage := everestv1alpha1.Storage{
		Size:  testEngineStorageSize,
		Class: &testEngineStorageClass,
	}
>>>>>>> 3e86518d
	expRepos := []crunchyv1beta1.PGBackRestRepo{
		{
			Name: "repo1",
			Volume: &crunchyv1beta1.RepoPVC{
				VolumeClaimSpec: corev1.PersistentVolumeClaimSpec{
					AccessModes: []corev1.PersistentVolumeAccessMode{
						corev1.ReadWriteOnce,
					},
					StorageClassName: &testEngineStorageClass,
					Resources: corev1.VolumeResourceRequirements{
						Requests: corev1.ResourceList{
							corev1.ResourceStorage: testEngineStorageSize,
						},
					},
				},
			},
		},
	}

	repos, _, _, err := reconcilePGBackRestRepos(
		testRepos,
		testBackupSchedules,
		testBackupRequests,
		testBackupStorages,
		testBackupStoragesSecrets,
		testEngineStorage,
		&everestv1alpha1.DatabaseCluster{
			ObjectMeta: metav1.ObjectMeta{
				Name: "test",
				UID:  "123",
			},
		},
	)
	require.NoError(t, err)
	assert.Equal(t, expRepos, repos)
}

func TestReconcilePGBackRestReposAfterDataSource_withoutSchedule(t *testing.T) {
	t.Parallel()
	testRepos := []crunchyv1beta1.PGBackRestRepo{
		{
<<<<<<< HEAD
			Name: "repo1",
			S3: &crunchyv1beta1.RepoS3{
				Bucket:   "bucket1",
				Region:   "region1",
				Endpoint: "endpoint1",
=======
			Enabled:           true,
			Name:              "schedule1",
			Schedule:          testSchedule,
			BackupStorageName: "backupStorage1",
		},
	}
	testBackupRequests := []everestv1alpha1.DatabaseClusterBackup{}
	testBackupStorages := map[string]everestv1alpha1.BackupStorage{}
	testBackupStoragesSecrets := map[string]*corev1.Secret{}
	testEngineStorageSize, _ := resource.ParseQuantity("15G")
	testEngineStorageClass := "someSC"
	testEngineStorage := everestv1alpha1.Storage{
		Size:  testEngineStorageSize,
		Class: &testEngineStorageClass,
	}
	expRepos := []crunchyv1beta1.PGBackRestRepo{}

	repos, _, _, err := reconcilePGBackRestRepos(
		testRepos,
		testBackupSchedules,
		testBackupRequests,
		testBackupStorages,
		testBackupStoragesSecrets,
		testEngineStorage,
		&everestv1alpha1.DatabaseCluster{
			ObjectMeta: metav1.ObjectMeta{
				Name: "test",
				UID:  "123",
>>>>>>> 3e86518d
			},
		},
	}
	testBackupSchedules := []everestv1alpha1.BackupSchedule{}
	testBackupRequests := []everestv1alpha1.DatabaseClusterBackup{}
	testBackupStorages := map[string]everestv1alpha1.BackupStorage{}
	testBackupStoragesSecrets := map[string]*corev1.Secret{}
	testEngineStorageSize, _ := resource.ParseQuantity("15G")
	testEngineStorageClass := "someSC"
	testEngineStorage := everestv1alpha1.Storage{
		Size:  testEngineStorageSize,
		Class: &testEngineStorageClass,
	}
	expRepos := []crunchyv1beta1.PGBackRestRepo{
		{
			Name: "repo1",
			Volume: &crunchyv1beta1.RepoPVC{
				VolumeClaimSpec: corev1.PersistentVolumeClaimSpec{
					AccessModes: []corev1.PersistentVolumeAccessMode{
						corev1.ReadWriteOnce,
					},
					StorageClassName: &testEngineStorageClass,
					Resources: corev1.VolumeResourceRequirements{
						Requests: corev1.ResourceList{
							corev1.ResourceStorage: testEngineStorageSize,
						},
					},
				},
			},
		},
	}

	repos, _, _, err := reconcilePGBackRestRepos(
		testRepos,
		testBackupSchedules,
		testBackupRequests,
		testBackupStorages,
		testBackupStoragesSecrets,
		testEngineStorage,
		&everestv1alpha1.DatabaseCluster{
			ObjectMeta: metav1.ObjectMeta{
				Name: "test",
				UID:  "123",
			},
		},
	)
	require.NoError(t, err)
	assert.Equal(t, expRepos, repos)
}

func Test_globalDatasourceDestination(t *testing.T) {
	t.Parallel()

	t.Run("empty dest", func(t *testing.T) {
		t.Parallel()

		db := &everestv1alpha1.DatabaseCluster{}
		db.Name = "db-name"
		db.UID = "db-uid"

		bs := &everestv1alpha1.BackupStorage{}

		dest := globalDatasourceDestination("", db, bs)
		assert.Equal(t, "/"+common.BackupStoragePrefix(db), dest)
	})

	t.Run("not-empty dest s3", func(t *testing.T) {
		t.Parallel()

		db := &everestv1alpha1.DatabaseCluster{}
		db.Name = "db-name"
		db.UID = "db-uid"

		bs := &everestv1alpha1.BackupStorage{
			Spec: everestv1alpha1.BackupStorageSpec{
				Type:   everestv1alpha1.BackupStorageTypeS3,
				Bucket: "some/bucket/here",
			},
		}

		dest := globalDatasourceDestination("s3://some/bucket/here/db-name/db-uid/some/folders/later", db, bs)
		assert.Equal(t, "/db-name/db-uid", dest)
	})

	t.Run("not-empty dest azure", func(t *testing.T) {
		t.Parallel()

		db := &everestv1alpha1.DatabaseCluster{}
		db.Name = "db-name"
		db.UID = "db-uid"

		bs := &everestv1alpha1.BackupStorage{
			Spec: everestv1alpha1.BackupStorageSpec{
				Type:   everestv1alpha1.BackupStorageTypeAzure,
				Bucket: "some/bucket/here",
			},
		}

		dest := globalDatasourceDestination("azure://some/bucket/here/db-name/db-uid/some/folders/later", db, bs)
		assert.Equal(t, "/db-name/db-uid", dest)
	})
}

func TestSortPGBackRestReposByName(t *testing.T) {
	t.Parallel()
	type testCase struct {
		repos       []crunchyv1beta1.PGBackRestRepo
		sortedRepos []crunchyv1beta1.PGBackRestRepo
	}

	testCases := []testCase{
		{
			repos: []crunchyv1beta1.PGBackRestRepo{
				{Name: "repo4"},
				{Name: "repo3"},
				{Name: "repo2"},
				{Name: "repo1"},
			},
			sortedRepos: []crunchyv1beta1.PGBackRestRepo{
				{Name: "repo1"},
				{Name: "repo2"},
				{Name: "repo3"},
				{Name: "repo4"},
			},
		},
		{
			repos: []crunchyv1beta1.PGBackRestRepo{
				{Name: "repo1"},
				{Name: "repo3"},
				{Name: "repo2"},
				{Name: "repo4"},
			},
			sortedRepos: []crunchyv1beta1.PGBackRestRepo{
				{Name: "repo1"},
				{Name: "repo2"},
				{Name: "repo3"},
				{Name: "repo4"},
			},
		},
	}

	for _, tc := range testCases {
		input := tc.repos
		sortByName(input)
		assert.Equal(t, input, tc.sortedRepos)
	}
<<<<<<< HEAD
}

var pvcVolume, testEngineStorage = pvcVolumeAndEngineStorage()

func pvcVolumeAndEngineStorage() (*crunchyv1beta1.RepoPVC, everestv1alpha1.Storage) {
	testEngineStorageSize, _ := resource.ParseQuantity("15G")
	testEngineStorageClass := "someSC"
	testEngineStorage := everestv1alpha1.Storage{
		Size:  testEngineStorageSize,
		Class: &testEngineStorageClass,
	}
	return &crunchyv1beta1.RepoPVC{
		VolumeClaimSpec: corev1.PersistentVolumeClaimSpec{
			AccessModes: []corev1.PersistentVolumeAccessMode{
				corev1.ReadWriteOnce,
			},
			StorageClassName: &testEngineStorageClass,
			Resources: corev1.VolumeResourceRequirements{
				Requests: corev1.ResourceList{
					corev1.ResourceStorage: testEngineStorageSize,
				},
			},
		},
	}, testEngineStorage
=======
>>>>>>> 3e86518d
}<|MERGE_RESOLUTION|>--- conflicted
+++ resolved
@@ -3310,9 +3310,7 @@
 	}
 	testRepos := []crunchyv1beta1.PGBackRestRepo{
 		{
-<<<<<<< HEAD
-			Name:   "repo1",
-			Volume: pvcVolume,
+			Name: "repo1",
 		},
 	}
 	testBackupSchedules := []everestv1alpha1.BackupSchedule{{
@@ -3344,10 +3342,26 @@
 			},
 		},
 	}
+	testEngineStorage := everestv1alpha1.Storage{
+		Size:  testEngineStorageSize,
+		Class: &testEngineStorageClass,
+	}
 	expRepos := []crunchyv1beta1.PGBackRestRepo{
 		{
-			Name:   "repo1",
-			Volume: pvcVolume,
+			Name: "repo1",
+			Volume: &crunchyv1beta1.RepoPVC{
+				VolumeClaimSpec: corev1.PersistentVolumeClaimSpec{
+					AccessModes: []corev1.PersistentVolumeAccessMode{
+						corev1.ReadWriteOnce,
+					},
+					StorageClassName: &testEngineStorageClass,
+					Resources: corev1.VolumeResourceRequirements{
+						Requests: corev1.ResourceList{
+							corev1.ResourceStorage: testEngineStorageSize,
+						},
+					},
+				},
+			},
 		},
 		{
 			Name: "repo2",
@@ -3377,20 +3391,18 @@
 
 func TestReconcilePGBackRestBackupAndNewScheduleToTheSameStorage(t *testing.T) {
 	t.Parallel()
+	testEngineStorageSize, _ := resource.ParseQuantity("15G")
+	testEngineStorageClass := "someSC"
 	s3Repo2 := &crunchyv1beta1.RepoS3{
 		Bucket: "bucket1",
 	}
 	testRepos := []crunchyv1beta1.PGBackRestRepo{
 		{
-			Name:   "repo1",
-			Volume: pvcVolume,
+			Name: "repo1",
 		},
 		{
 			Name: "repo2",
 			S3:   s3Repo2,
-=======
-			Name: "repo1",
->>>>>>> 3e86518d
 		},
 	}
 	testBackupSchedules := []everestv1alpha1.BackupSchedule{{
@@ -3422,11 +3434,26 @@
 			},
 		},
 	}
-<<<<<<< HEAD
+	testEngineStorage := everestv1alpha1.Storage{
+		Size:  testEngineStorageSize,
+		Class: &testEngineStorageClass,
+	}
 	expRepos := []crunchyv1beta1.PGBackRestRepo{
 		{
-			Name:   "repo1",
-			Volume: pvcVolume,
+			Name: "repo1",
+			Volume: &crunchyv1beta1.RepoPVC{
+				VolumeClaimSpec: corev1.PersistentVolumeClaimSpec{
+					AccessModes: []corev1.PersistentVolumeAccessMode{
+						corev1.ReadWriteOnce,
+					},
+					StorageClassName: &testEngineStorageClass,
+					Resources: corev1.VolumeResourceRequirements{
+						Requests: corev1.ResourceList{
+							corev1.ResourceStorage: testEngineStorageSize,
+						},
+					},
+				},
+			},
 		},
 		{
 			Name: "repo2",
@@ -3464,41 +3491,17 @@
 			Name:              "schedule1",
 			Schedule:          testSchedule,
 			BackupStorageName: "backupStorage1",
-=======
+		},
+	}
+	testBackupRequests := []everestv1alpha1.DatabaseClusterBackup{}
+	testBackupStorages := map[string]everestv1alpha1.BackupStorage{}
+	testBackupStoragesSecrets := map[string]*corev1.Secret{}
+	testEngineStorageSize, _ := resource.ParseQuantity("15G")
+	testEngineStorageClass := "someSC"
 	testEngineStorage := everestv1alpha1.Storage{
 		Size:  testEngineStorageSize,
 		Class: &testEngineStorageClass,
 	}
-	expRepos := []crunchyv1beta1.PGBackRestRepo{
-		{
-			Name: "repo1",
-			Volume: &crunchyv1beta1.RepoPVC{
-				VolumeClaimSpec: corev1.PersistentVolumeClaimSpec{
-					AccessModes: []corev1.PersistentVolumeAccessMode{
-						corev1.ReadWriteOnce,
-					},
-					StorageClassName: &testEngineStorageClass,
-					Resources: corev1.VolumeResourceRequirements{
-						Requests: corev1.ResourceList{
-							corev1.ResourceStorage: testEngineStorageSize,
-						},
-					},
-				},
-			},
-		},
-		{
-			Name: "repo2",
-			BackupSchedules: &crunchyv1beta1.PGBackRestBackupSchedules{
-				Full: pointer.To("20 * * * *"),
-			},
-			S3: s3Repo2,
->>>>>>> 3e86518d
-		},
-	}
-	testBackupRequests := []everestv1alpha1.DatabaseClusterBackup{}
-	testBackupStorages := map[string]everestv1alpha1.BackupStorage{}
-	testBackupStoragesSecrets := map[string]*corev1.Secret{}
-
 	expRepos := []crunchyv1beta1.PGBackRestRepo{}
 
 	repos, _, _, err := reconcilePGBackRestRepos(
@@ -3521,62 +3524,17 @@
 
 func TestReconcilePGBackRestReposEmpty(t *testing.T) {
 	t.Parallel()
-<<<<<<< HEAD
 	testRepos := []crunchyv1beta1.PGBackRestRepo{}
 	testBackupSchedules := []everestv1alpha1.BackupSchedule{}
 	testBackupRequests := []everestv1alpha1.DatabaseClusterBackup{}
 	testBackupStorages := map[string]everestv1alpha1.BackupStorage{}
 	testBackupStoragesSecrets := map[string]*corev1.Secret{}
-
-=======
 	testEngineStorageSize, _ := resource.ParseQuantity("15G")
 	testEngineStorageClass := "someSC"
-	s3Repo2 := &crunchyv1beta1.RepoS3{
-		Bucket: "bucket1",
-	}
-	testRepos := []crunchyv1beta1.PGBackRestRepo{
-		{
-			Name: "repo1",
-		},
-		{
-			Name: "repo2",
-			S3:   s3Repo2,
-		},
-	}
-	testBackupSchedules := []everestv1alpha1.BackupSchedule{{
-		Enabled:           true,
-		Name:              "sched1",
-		Schedule:          "20 * * * *",
-		BackupStorageName: "bs1",
-	}}
-	testBackupRequests := []everestv1alpha1.DatabaseClusterBackup{
-		{
-			Spec: everestv1alpha1.DatabaseClusterBackupSpec{
-				BackupStorageName: "bs1",
-			},
-		},
-	}
-	testBackupStorages := map[string]everestv1alpha1.BackupStorage{
-		"bs1": {
-			Spec: everestv1alpha1.BackupStorageSpec{
-				Type:   "s3",
-				Bucket: "bucket1",
-			},
-		},
-	}
-	testBackupStoragesSecrets := map[string]*corev1.Secret{
-		"bs1": {
-			Data: map[string][]byte{
-				"AWS_ACCESS_KEY_ID":     []byte("SomeAccessKeyID"),
-				"AWS_SECRET_ACCESS_KEY": []byte("SomeSecretAccessKey"),
-			},
-		},
-	}
 	testEngineStorage := everestv1alpha1.Storage{
 		Size:  testEngineStorageSize,
 		Class: &testEngineStorageClass,
 	}
->>>>>>> 3e86518d
 	expRepos := []crunchyv1beta1.PGBackRestRepo{
 		{
 			Name: "repo1",
@@ -3618,29 +3576,25 @@
 	t.Parallel()
 	testRepos := []crunchyv1beta1.PGBackRestRepo{
 		{
-<<<<<<< HEAD
-			Name: "repo1",
-			S3: &crunchyv1beta1.RepoS3{
-				Bucket:   "bucket1",
-				Region:   "region1",
-				Endpoint: "endpoint1",
-=======
-			Enabled:           true,
-			Name:              "schedule1",
-			Schedule:          testSchedule,
-			BackupStorageName: "backupStorage1",
-		},
-	}
+			Name: "repo1",
+			S3: &crunchyv1beta1.RepoS3{
+				Bucket:   "bucket1",
+				Region:   "region1",
+				Endpoint: "endpoint1",
+			},
+		},
+	}
+	testBackupSchedules := []everestv1alpha1.BackupSchedule{}
 	testBackupRequests := []everestv1alpha1.DatabaseClusterBackup{}
 	testBackupStorages := map[string]everestv1alpha1.BackupStorage{}
 	testBackupStoragesSecrets := map[string]*corev1.Secret{}
-	testEngineStorageSize, _ := resource.ParseQuantity("15G")
-	testEngineStorageClass := "someSC"
-	testEngineStorage := everestv1alpha1.Storage{
-		Size:  testEngineStorageSize,
-		Class: &testEngineStorageClass,
-	}
-	expRepos := []crunchyv1beta1.PGBackRestRepo{}
+
+	expRepos := []crunchyv1beta1.PGBackRestRepo{
+		{
+			Name:   "repo1",
+			Volume: pvcVolume,
+		},
+	}
 
 	repos, _, _, err := reconcilePGBackRestRepos(
 		testRepos,
@@ -3653,50 +3607,6 @@
 			ObjectMeta: metav1.ObjectMeta{
 				Name: "test",
 				UID:  "123",
->>>>>>> 3e86518d
-			},
-		},
-	}
-	testBackupSchedules := []everestv1alpha1.BackupSchedule{}
-	testBackupRequests := []everestv1alpha1.DatabaseClusterBackup{}
-	testBackupStorages := map[string]everestv1alpha1.BackupStorage{}
-	testBackupStoragesSecrets := map[string]*corev1.Secret{}
-	testEngineStorageSize, _ := resource.ParseQuantity("15G")
-	testEngineStorageClass := "someSC"
-	testEngineStorage := everestv1alpha1.Storage{
-		Size:  testEngineStorageSize,
-		Class: &testEngineStorageClass,
-	}
-	expRepos := []crunchyv1beta1.PGBackRestRepo{
-		{
-			Name: "repo1",
-			Volume: &crunchyv1beta1.RepoPVC{
-				VolumeClaimSpec: corev1.PersistentVolumeClaimSpec{
-					AccessModes: []corev1.PersistentVolumeAccessMode{
-						corev1.ReadWriteOnce,
-					},
-					StorageClassName: &testEngineStorageClass,
-					Resources: corev1.VolumeResourceRequirements{
-						Requests: corev1.ResourceList{
-							corev1.ResourceStorage: testEngineStorageSize,
-						},
-					},
-				},
-			},
-		},
-	}
-
-	repos, _, _, err := reconcilePGBackRestRepos(
-		testRepos,
-		testBackupSchedules,
-		testBackupRequests,
-		testBackupStorages,
-		testBackupStoragesSecrets,
-		testEngineStorage,
-		&everestv1alpha1.DatabaseCluster{
-			ObjectMeta: metav1.ObjectMeta{
-				Name: "test",
-				UID:  "123",
 			},
 		},
 	)
@@ -3800,7 +3710,6 @@
 		sortByName(input)
 		assert.Equal(t, input, tc.sortedRepos)
 	}
-<<<<<<< HEAD
 }
 
 var pvcVolume, testEngineStorage = pvcVolumeAndEngineStorage()
@@ -3825,6 +3734,4 @@
 			},
 		},
 	}, testEngineStorage
-=======
->>>>>>> 3e86518d
 }