--- conflicted
+++ resolved
@@ -16,1354 +16,1325 @@
 package pg
 
 import (
-	"bytes"
-	"context"
-	"errors"
-	"fmt"
-	"net/url"
-	"path/filepath"
-	"regexp"
-	"strconv"
-	"strings"
-
-	"github.com/AlekSi/pointer"
-	"github.com/go-ini/ini"
-	pgv2 "github.com/percona/percona-postgresql-operator/pkg/apis/pgv2.percona.com/v2"
-	crunchyv1beta1 "github.com/percona/percona-postgresql-operator/pkg/apis/postgres-operator.crunchydata.com/v1beta1"
-	corev1 "k8s.io/api/core/v1"
-	"k8s.io/apimachinery/pkg/api/resource"
-	metav1 "k8s.io/apimachinery/pkg/apis/meta/v1"
-	"k8s.io/apimachinery/pkg/types"
-	"sigs.k8s.io/controller-runtime/pkg/client"
-	"sigs.k8s.io/controller-runtime/pkg/controller/controllerutil"
-
-	everestv1alpha1 "github.com/percona/everest-operator/api/v1alpha1"
-	"github.com/percona/everest-operator/internal/controller/common"
+    "bytes"
+    "context"
+    "errors"
+    "fmt"
+    "net/url"
+    "path/filepath"
+    "regexp"
+    "strconv"
+    "strings"
+
+    "github.com/AlekSi/pointer"
+    "github.com/go-ini/ini"
+    pgv2 "github.com/percona/percona-postgresql-operator/pkg/apis/pgv2.percona.com/v2"
+    crunchyv1beta1 "github.com/percona/percona-postgresql-operator/pkg/apis/postgres-operator.crunchydata.com/v1beta1"
+    corev1 "k8s.io/api/core/v1"
+    "k8s.io/apimachinery/pkg/api/resource"
+    metav1 "k8s.io/apimachinery/pkg/apis/meta/v1"
+    "k8s.io/apimachinery/pkg/types"
+    "sigs.k8s.io/controller-runtime/pkg/client"
+    "sigs.k8s.io/controller-runtime/pkg/controller/controllerutil"
+
+    everestv1alpha1 "github.com/percona/everest-operator/api/v1alpha1"
+    "github.com/percona/everest-operator/internal/controller/common"
 )
 
 const (
-	pgBackupTypeDate      = "time"
-	pgBackupTypeImmediate = "immediate"
-
-	pgBackRestPathTmpl             = "%s-path"
-	pgBackRestRetentionTmpl        = "%s-retention-full"
-	pgBackRestStorageVerifyTmpl    = "%s-storage-verify-tls"
-	pgBackRestStorageForcePathTmpl = "%s-s3-uri-style"
-	pgBackRestStoragePathStyle     = "path"
-	repo1Name                      = "repo1"
+    pgBackupTypeDate      = "time"
+    pgBackupTypeImmediate = "immediate"
+
+    pgBackRestPathTmpl             = "%s-path"
+    pgBackRestRetentionTmpl        = "%s-retention-full"
+    pgBackRestStorageVerifyTmpl    = "%s-storage-verify-tls"
+    pgBackRestStorageForcePathTmpl = "%s-s3-uri-style"
+    pgBackRestStoragePathStyle     = "path"
+    repo1Name                      = "repo1"
 )
 
 var (
-	errDataSourceNotFound               = errors.New("data source is not found")
-	errBackupSourceNotFoundInDataSource = errors.New("no backup storage found in data source")
+    errDataSourceNotFound               = errors.New("data source is not found")
+    errBackupSourceNotFoundInDataSource = errors.New("no backup storage found in data source")
 )
 
 type applier struct {
-	*Provider
-	ctx context.Context //nolint:containedctx
+    *Provider
+    ctx context.Context //nolint:containedctx
 }
 
 func (p *applier) Paused(paused bool) {
-	p.PerconaPGCluster.Spec.Pause = &paused
+    p.PerconaPGCluster.Spec.Pause = &paused
 }
 
 func (p *applier) AllowUnsafeConfig() {
 }
 
 func (p *applier) Metadata() error {
-	if p.PerconaPGCluster.GetDeletionTimestamp().IsZero() {
-		for _, f := range []string{
-			finalizerDeletePGPVC,
-			finalizerDeletePGSSL,
-		} {
-			controllerutil.AddFinalizer(p.PerconaPGCluster, f)
-		}
-	}
-	return nil
+    if p.PerconaPGCluster.GetDeletionTimestamp().IsZero() {
+        for _, f := range []string{
+            finalizerDeletePGPVC,
+            finalizerDeletePGSSL,
+        } {
+            controllerutil.AddFinalizer(p.PerconaPGCluster, f)
+        }
+    }
+    return nil
 }
 
 func (p *applier) Engine() error {
-	pg := p.PerconaPGCluster
-	database := p.DB
-	engine := p.DBEngine
-
-	if database.Spec.Engine.Version == "" {
-		database.Spec.Engine.Version = engine.BestEngineVersion()
-	}
-
-	// Set a CRVersion.
-	observedCRVersion := p.DB.Status.CRVersion
-	desiredCRVersion := pointer.Get(p.DB.Spec.Engine.CRVersion)
-	pg.Spec.CRVersion = observedCRVersion
-	if observedCRVersion == "" && desiredCRVersion == "" {
-		// During the initial installation, a CRVersion may not be provided.
-		// So we will use the operator version.
-		v, err := common.GetOperatorVersion(p.ctx, p.C, types.NamespacedName{
-			Name:      common.PGDeploymentName,
-			Namespace: p.DB.GetNamespace(),
-		})
-		if err != nil {
-			return err
-		}
-		pg.Spec.CRVersion = v.ToCRVersion()
-	} else if desiredCRVersion != "" {
-		// Otherwise, we always use the one provided.
-		pg.Spec.CRVersion = desiredCRVersion
-	}
-
-	pgEngineVersion, ok := engine.Status.AvailableVersions.Engine[database.Spec.Engine.Version]
-	if !ok {
-		return fmt.Errorf("engine version %s not available", database.Spec.Engine.Version)
-	}
-	pg.Spec.Image = pgEngineVersion.ImagePath
-	pgMajorVersionMatch := regexp.
-		MustCompile(`^(\d+)`).
-		FindStringSubmatch(database.Spec.Engine.Version)
-	if len(pgMajorVersionMatch) < 2 { //nolint:mnd
-		return fmt.Errorf("failed to extract the major version from %s", database.Spec.Engine.Version)
-	}
-	pgMajorVersion, err := strconv.Atoi(pgMajorVersionMatch[1])
-	if err != nil {
-		return err
-	}
-	pg.Spec.PostgresVersion = pgMajorVersion
-	if err := p.updatePGConfig(pg, database); err != nil {
-		return errors.Join(err, errors.New("could not update PG config"))
-	}
-	pg.Spec.InstanceSets[0].Replicas = &database.Spec.Engine.Replicas
-	if !database.Spec.Engine.Resources.CPU.IsZero() {
-		pg.Spec.InstanceSets[0].Resources.Limits[corev1.ResourceCPU] = database.Spec.Engine.Resources.CPU
-	}
-	if !database.Spec.Engine.Resources.Memory.IsZero() {
-		pg.Spec.InstanceSets[0].Resources.Limits[corev1.ResourceMemory] = database.Spec.Engine.Resources.Memory
-	}
-
-	var currentInstSet *pgv2.PGInstanceSetSpec
-	if len(p.currentPGSpec.InstanceSets) > 0 {
-		currentInstSet = &p.currentPGSpec.InstanceSets[0]
-	}
-	if err := configureStorage(p.ctx, p.C, &pg.Spec.InstanceSets[0], currentInstSet, p.DB); err != nil {
-		return fmt.Errorf("failed to configure storage: %w", err)
-	}
-
-	image, err := common.GetOperatorImage(p.ctx, p.C, types.NamespacedName{
-		Name:      common.PGDeploymentName,
-		Namespace: p.DB.GetNamespace(),
-	})
-	if err != nil {
-		return err
-	}
-	pg.Spec.Extensions = pgv2.ExtensionsSpec{
-		Image: image,
-	}
-	return nil
+    pg := p.PerconaPGCluster
+    database := p.DB
+    engine := p.DBEngine
+
+    if database.Spec.Engine.Version == "" {
+        database.Spec.Engine.Version = engine.BestEngineVersion()
+    }
+
+    // Set a CRVersion.
+    observedCRVersion := p.DB.Status.CRVersion
+    desiredCRVersion := pointer.Get(p.DB.Spec.Engine.CRVersion)
+    pg.Spec.CRVersion = observedCRVersion
+    if observedCRVersion == "" && desiredCRVersion == "" {
+        // During the initial installation, a CRVersion may not be provided.
+        // So we will use the operator version.
+        v, err := common.GetOperatorVersion(p.ctx, p.C, types.NamespacedName{
+            Name:      common.PGDeploymentName,
+            Namespace: p.DB.GetNamespace(),
+        })
+        if err != nil {
+            return err
+        }
+        pg.Spec.CRVersion = v.ToCRVersion()
+    } else if desiredCRVersion != "" {
+        // Otherwise, we always use the one provided.
+        pg.Spec.CRVersion = desiredCRVersion
+    }
+
+    pgEngineVersion, ok := engine.Status.AvailableVersions.Engine[database.Spec.Engine.Version]
+    if !ok {
+        return fmt.Errorf("engine version %s not available", database.Spec.Engine.Version)
+    }
+    pg.Spec.Image = pgEngineVersion.ImagePath
+    pgMajorVersionMatch := regexp.
+        MustCompile(`^(\d+)`).
+        FindStringSubmatch(database.Spec.Engine.Version)
+    if len(pgMajorVersionMatch) < 2 { //nolint:mnd
+        return fmt.Errorf("failed to extract the major version from %s", database.Spec.Engine.Version)
+    }
+    pgMajorVersion, err := strconv.Atoi(pgMajorVersionMatch[1])
+    if err != nil {
+        return err
+    }
+    pg.Spec.PostgresVersion = pgMajorVersion
+    if err := p.updatePGConfig(pg, database); err != nil {
+        return errors.Join(err, errors.New("could not update PG config"))
+    }
+    pg.Spec.InstanceSets[0].Replicas = &database.Spec.Engine.Replicas
+    if !database.Spec.Engine.Resources.CPU.IsZero() {
+        pg.Spec.InstanceSets[0].Resources.Limits[corev1.ResourceCPU] = database.Spec.Engine.Resources.CPU
+    }
+    if !database.Spec.Engine.Resources.Memory.IsZero() {
+        pg.Spec.InstanceSets[0].Resources.Limits[corev1.ResourceMemory] = database.Spec.Engine.Resources.Memory
+    }
+
+    var currentInstSet *pgv2.PGInstanceSetSpec
+    if len(p.currentPGSpec.InstanceSets) > 0 {
+        currentInstSet = &p.currentPGSpec.InstanceSets[0]
+    }
+    if err := configureStorage(p.ctx, p.C, &pg.Spec.InstanceSets[0], currentInstSet, p.DB); err != nil {
+        return fmt.Errorf("failed to configure storage: %w", err)
+    }
+
+    image, err := common.GetOperatorImage(p.ctx, p.C, types.NamespacedName{
+        Name:      common.PGDeploymentName,
+        Namespace: p.DB.GetNamespace(),
+    })
+    if err != nil {
+        return err
+    }
+    pg.Spec.Extensions = pgv2.ExtensionsSpec{
+        Image: image,
+    }
+    return nil
 }
 
 func (p *applier) Proxy() error {
-	engine := p.DBEngine
-	pg := p.PerconaPGCluster
-	database := p.DB
-
-	pgbouncerAvailVersions, ok := engine.Status.AvailableVersions.Proxy["pgbouncer"]
-	if !ok {
-		return errors.New("pgbouncer version not available")
-	}
-	pgbouncerVersion, ok := pgbouncerAvailVersions[database.Spec.Engine.Version]
-	if !ok {
-		return fmt.Errorf("pgbouncer version %s not available", database.Spec.Engine.Version)
-	}
-	pg.Spec.Proxy.PGBouncer.Image = pgbouncerVersion.ImagePath
-
-	if database.Spec.Proxy.Replicas == nil {
-		// By default we set the same number of replicas as the engine
-		pg.Spec.Proxy.PGBouncer.Replicas = &database.Spec.Engine.Replicas
-	} else {
-		pg.Spec.Proxy.PGBouncer.Replicas = database.Spec.Proxy.Replicas
-	}
-	switch database.Spec.Proxy.Expose.Type {
-	case everestv1alpha1.ExposeTypeInternal:
-		pg.Spec.Proxy.PGBouncer.ServiceExpose = &pgv2.ServiceExpose{
-			Type: string(corev1.ServiceTypeClusterIP),
-		}
-	case everestv1alpha1.ExposeTypeExternal:
-		pg.Spec.Proxy.PGBouncer.ServiceExpose = &pgv2.ServiceExpose{
-			Type:                     string(corev1.ServiceTypeLoadBalancer),
-			LoadBalancerSourceRanges: p.DB.Spec.Proxy.Expose.IPSourceRangesStringArray(),
-		}
-		if annotations, ok := common.ExposeAnnotationsMap[p.clusterType]; ok {
-			pg.Spec.Proxy.PGBouncer.ServiceExpose.Metadata.Annotations = annotations
-		}
-	default:
-		return fmt.Errorf("invalid expose type %s", database.Spec.Proxy.Expose.Type)
-	}
-
-	if !database.Spec.Proxy.Resources.CPU.IsZero() {
-		pg.Spec.Proxy.PGBouncer.Resources.Limits[corev1.ResourceCPU] = database.Spec.Proxy.Resources.CPU
-	}
-	if !database.Spec.Proxy.Resources.Memory.IsZero() {
-		pg.Spec.Proxy.PGBouncer.Resources.Limits[corev1.ResourceMemory] = database.Spec.Proxy.Resources.Memory
-	}
-	pg.Spec.Proxy.PGBouncer.ExposeSuperusers = true
-	pg.Spec.Users = []crunchyv1beta1.PostgresUserSpec{
-		{
-			Name:       "postgres",
-			SecretName: crunchyv1beta1.PostgresIdentifier(database.Spec.Engine.UserSecretsName),
-		},
-	}
-
-	return nil
+    engine := p.DBEngine
+    pg := p.PerconaPGCluster
+    database := p.DB
+
+    pgbouncerAvailVersions, ok := engine.Status.AvailableVersions.Proxy["pgbouncer"]
+    if !ok {
+        return errors.New("pgbouncer version not available")
+    }
+    pgbouncerVersion, ok := pgbouncerAvailVersions[database.Spec.Engine.Version]
+    if !ok {
+        return fmt.Errorf("pgbouncer version %s not available", database.Spec.Engine.Version)
+    }
+    pg.Spec.Proxy.PGBouncer.Image = pgbouncerVersion.ImagePath
+
+    if database.Spec.Proxy.Replicas == nil {
+        // By default we set the same number of replicas as the engine
+        pg.Spec.Proxy.PGBouncer.Replicas = &database.Spec.Engine.Replicas
+    } else {
+        pg.Spec.Proxy.PGBouncer.Replicas = database.Spec.Proxy.Replicas
+    }
+    switch database.Spec.Proxy.Expose.Type {
+    case everestv1alpha1.ExposeTypeInternal:
+        pg.Spec.Proxy.PGBouncer.ServiceExpose = &pgv2.ServiceExpose{
+            Type: string(corev1.ServiceTypeClusterIP),
+        }
+    case everestv1alpha1.ExposeTypeExternal:
+        pg.Spec.Proxy.PGBouncer.ServiceExpose = &pgv2.ServiceExpose{
+            Type:                     string(corev1.ServiceTypeLoadBalancer),
+            LoadBalancerSourceRanges: p.DB.Spec.Proxy.Expose.IPSourceRangesStringArray(),
+        }
+        if annotations, ok := common.ExposeAnnotationsMap[p.clusterType]; ok {
+            pg.Spec.Proxy.PGBouncer.ServiceExpose.Metadata.Annotations = annotations
+        }
+    default:
+        return fmt.Errorf("invalid expose type %s", database.Spec.Proxy.Expose.Type)
+    }
+
+    if !database.Spec.Proxy.Resources.CPU.IsZero() {
+        pg.Spec.Proxy.PGBouncer.Resources.Limits[corev1.ResourceCPU] = database.Spec.Proxy.Resources.CPU
+    }
+    if !database.Spec.Proxy.Resources.Memory.IsZero() {
+        pg.Spec.Proxy.PGBouncer.Resources.Limits[corev1.ResourceMemory] = database.Spec.Proxy.Resources.Memory
+    }
+    pg.Spec.Proxy.PGBouncer.ExposeSuperusers = true
+    pg.Spec.Users = []crunchyv1beta1.PostgresUserSpec{
+        {
+            Name:       "postgres",
+            SecretName: crunchyv1beta1.PostgresIdentifier(database.Spec.Engine.UserSecretsName),
+        },
+    }
+
+    return nil
 }
 
 func (p *applier) Backup() error {
-	spec, err := p.reconcilePGBackupsSpec()
-	if err != nil {
-		return err
-	}
-	p.PerconaPGCluster.Spec.Backups = spec
-	return nil
+    spec, err := p.reconcilePGBackupsSpec()
+    if err != nil {
+        return err
+    }
+    p.PerconaPGCluster.Spec.Backups = spec
+    return nil
 }
 
 func (p *applier) DataSource() error {
-	if p.DB.Spec.DataSource == nil {
-		p.PerconaPGCluster.Spec.DataSource = nil
-		return nil
-	}
-
-	// If the Database is ready, we will remove the DataSource.
-	// This will prevent the restore from happening again.
-	if p.DB.Status.Status == everestv1alpha1.AppStateReady {
-		p.DB.Spec.DataSource = nil
-		p.PerconaPGCluster.Spec.DataSource = nil
-		return nil
-	}
-
-	spec, err := p.genPGDataSourceSpec()
-	if err != nil {
-		return err
-	}
-	p.PerconaPGCluster.Spec.DataSource = spec
-	return nil
+    if p.DB.Spec.DataSource == nil {
+        p.PerconaPGCluster.Spec.DataSource = nil
+        return nil
+    }
+
+    // If the Database is ready, we will remove the DataSource.
+    // This will prevent the restore from happening again.
+    if p.DB.Status.Status == everestv1alpha1.AppStateReady {
+        p.DB.Spec.DataSource = nil
+        p.PerconaPGCluster.Spec.DataSource = nil
+        return nil
+    }
+
+    spec, err := p.genPGDataSourceSpec()
+    if err != nil {
+        return err
+    }
+    p.PerconaPGCluster.Spec.DataSource = spec
+    return nil
 }
 
 func (p *applier) Monitoring() error {
-	monitoring, err := common.GetDBMonitoringConfig(p.ctx, p.C, p.DB)
-	if err != nil {
-		return err
-	}
-	p.PerconaPGCluster.Spec.PMM = defaultSpec().PMM
-	if monitoring.Spec.Type == everestv1alpha1.PMMMonitoringType {
-		if err := p.applyPMMCfg(monitoring); err != nil {
-			return err
-		}
-	}
-	return nil
+    monitoring, err := common.GetDBMonitoringConfig(p.ctx, p.C, p.DB)
+    if err != nil {
+        return err
+    }
+    p.PerconaPGCluster.Spec.PMM = defaultSpec().PMM
+    if monitoring.Spec.Type == everestv1alpha1.PMMMonitoringType {
+        if err := p.applyPMMCfg(monitoring); err != nil {
+            return err
+        }
+    }
+    return nil
 }
 
 func (p *applier) PodSchedulingPolicy() error {
-	// NOTE: this method shall be called after Engine() and Proxy() methods
-	// because it extends the engine and proxy specs with the affinity rules.
-	//
-	// The following cases are possible:
-	// 1. The user did not specify a .spec.podSchedulingPolicyName -> do nothing.
-	// 2. The user specified a .spec.podSchedulingPolicyName, but it does not exist -> return error.
-	// 3. The user specified a .spec.podSchedulingPolicyName, and it exists, but it is not applicable to the upstream cluster -> return error.
-	// 4. The user specified a .spec.podSchedulingPolicyName, and it exists, but affinity configuration is absent there -> do nothing.
-	// 5. The user specified a .spec.podSchedulingPolicyName, and it exists, and it is applicable to the upstream cluster ->
-	// copy the affinity rules to the upstream cluster spec from policy.
-
-	pg := p.PerconaPGCluster
-	// --------------------------------- //
-	// Special workaround, need to reset all affinity params in p.PerconaPGCluster before moving further.
-	// TODO: Remove it once https://perconadev.atlassian.net/browse/EVEREST-2023 is addressed
-	for i := range len(pg.Spec.InstanceSets) {
-		// all instances in sets have the same affinity configuration.
-		pg.Spec.InstanceSets[i].Affinity = nil
-	}
-	pg.Spec.Proxy.PGBouncer.Affinity = nil
-	// --------------------------------- //
-	pspName := p.DB.Spec.PodSchedulingPolicyName
-	if pspName == "" {
-		// Covers case 1.
-		return nil
-	}
-
-	psp, err := common.GetPodSchedulingPolicy(p.ctx, p.C, pspName)
-	if err != nil {
-		// Not found or other error.
-		// Covers case 2.
-		return err
-	}
-
-	if psp.Spec.EngineType != everestv1alpha1.DatabaseEnginePostgresql {
-		// Covers case 3.
-		return fmt.Errorf("requested pod scheduling policy='%s' is not applicable to engineType='%s'",
-			pspName, everestv1alpha1.DatabaseEnginePostgresql)
-	}
-
-	if !psp.HasRules() {
-		// Nothing to do.
-		// Covers case 4.
-		// The affinity rules will be applied later once admin sets them in policy.
-		return nil
-	}
-
-	// Covers case 5.
-	pspAffinityConfig := psp.Spec.AffinityConfig
-
-	// Engine
-	if pspAffinityConfig.PostgreSQL.Engine != nil {
-		engineAffinityConfig := pspAffinityConfig.PostgreSQL.Engine.DeepCopy()
-		for i := range len(pg.Spec.InstanceSets) {
-			pg.Spec.InstanceSets[i].Affinity = engineAffinityConfig
-		}
-	}
-
-	// Proxy
-	if pspAffinityConfig.PostgreSQL.Proxy != nil {
-		pg.Spec.Proxy.PGBouncer.Affinity = pspAffinityConfig.PostgreSQL.Proxy.DeepCopy()
-	}
-
-	return nil
+    // NOTE: this method shall be called after Engine() and Proxy() methods
+    // because it extends the engine and proxy specs with the affinity rules.
+    //
+    // The following cases are possible:
+    // 1. The user did not specify a .spec.podSchedulingPolicyName -> do nothing.
+    // 2. The user specified a .spec.podSchedulingPolicyName, but it does not exist -> return error.
+    // 3. The user specified a .spec.podSchedulingPolicyName, and it exists, but it is not applicable to the upstream cluster -> return error.
+    // 4. The user specified a .spec.podSchedulingPolicyName, and it exists, but affinity configuration is absent there -> do nothing.
+    // 5. The user specified a .spec.podSchedulingPolicyName, and it exists, and it is applicable to the upstream cluster ->
+    // copy the affinity rules to the upstream cluster spec from policy.
+
+    pg := p.PerconaPGCluster
+    // --------------------------------- //
+    // Special workaround, need to reset all affinity params in p.PerconaPGCluster before moving further.
+    // TODO: Remove it once https://perconadev.atlassian.net/browse/EVEREST-2023 is addressed
+    for i := range len(pg.Spec.InstanceSets) {
+        // all instances in sets have the same affinity configuration.
+        pg.Spec.InstanceSets[i].Affinity = nil
+    }
+    pg.Spec.Proxy.PGBouncer.Affinity = nil
+    // --------------------------------- //
+    pspName := p.DB.Spec.PodSchedulingPolicyName
+    if pspName == "" {
+        // Covers case 1.
+        return nil
+    }
+
+    psp, err := common.GetPodSchedulingPolicy(p.ctx, p.C, pspName)
+    if err != nil {
+        // Not found or other error.
+        // Covers case 2.
+        return err
+    }
+
+    if psp.Spec.EngineType != everestv1alpha1.DatabaseEnginePostgresql {
+        // Covers case 3.
+        return fmt.Errorf("requested pod scheduling policy='%s' is not applicable to engineType='%s'",
+            pspName, everestv1alpha1.DatabaseEnginePostgresql)
+    }
+
+    if !psp.HasRules() {
+        // Nothing to do.
+        // Covers case 4.
+        // The affinity rules will be applied later once admin sets them in policy.
+        return nil
+    }
+
+    // Covers case 5.
+    pspAffinityConfig := psp.Spec.AffinityConfig
+
+    // Engine
+    if pspAffinityConfig.PostgreSQL.Engine != nil {
+        engineAffinityConfig := pspAffinityConfig.PostgreSQL.Engine.DeepCopy()
+        for i := range len(pg.Spec.InstanceSets) {
+            pg.Spec.InstanceSets[i].Affinity = engineAffinityConfig
+        }
+    }
+
+    // Proxy
+    if pspAffinityConfig.PostgreSQL.Proxy != nil {
+        pg.Spec.Proxy.PGBouncer.Affinity = pspAffinityConfig.PostgreSQL.Proxy.DeepCopy()
+    }
+
+    return nil
 }
 
 func (p *applier) applyPMMCfg(monitoring *everestv1alpha1.MonitoringConfig) error {
-	pg := p.PerconaPGCluster
-	database := p.DB
-	c := p.C
-	ctx := p.ctx
-
-	pg.Spec.PMM = &pgv2.PMMSpec{
-		Enabled: true,
-		Resources: corev1.ResourceRequirements{
-			Limits: corev1.ResourceList{
-				corev1.ResourceMemory: resource.MustParse("300M"),
-				corev1.ResourceCPU:    resource.MustParse("500m"),
-			},
-		},
-		Secret: fmt.Sprintf("%s%s-pmm", common.EverestSecretsPrefix, database.GetName()),
-	}
-	image := common.DefaultPMMClientImage
-	if monitoring.Spec.PMM.Image != "" {
-		image = monitoring.Spec.PMM.Image
-	}
-	pmmURL, err := url.Parse(monitoring.Spec.PMM.URL)
-	if err != nil {
-		return errors.Join(err, errors.New("invalid monitoring URL"))
-	}
-	pg.Spec.PMM.ServerHost = pmmURL.Hostname()
-	pg.Spec.PMM.Image = image
-	pg.Spec.PMM.Resources = database.Spec.Monitoring.Resources
-
-	apiKey, err := common.GetSecretFromMonitoringConfig(ctx, c, monitoring)
-	if err != nil {
-		return err
-	}
-
-	if err := common.CreateOrUpdateSecretData(ctx, c, database, pg.Spec.PMM.Secret,
-		map[string][]byte{
-			"PMM_SERVER_KEY": []byte(apiKey),
-		},
-		true,
-	); err != nil {
-		return err
-	}
-	return nil
+    pg := p.PerconaPGCluster
+    database := p.DB
+    c := p.C
+    ctx := p.ctx
+
+    pg.Spec.PMM = &pgv2.PMMSpec{
+        Enabled: true,
+        Resources: corev1.ResourceRequirements{
+            Limits: corev1.ResourceList{
+                corev1.ResourceMemory: resource.MustParse("300M"),
+                corev1.ResourceCPU:    resource.MustParse("500m"),
+            },
+        },
+        Secret: fmt.Sprintf("%s%s-pmm", common.EverestSecretsPrefix, database.GetName()),
+    }
+    image := common.DefaultPMMClientImage
+    if monitoring.Spec.PMM.Image != "" {
+        image = monitoring.Spec.PMM.Image
+    }
+    pmmURL, err := url.Parse(monitoring.Spec.PMM.URL)
+    if err != nil {
+        return errors.Join(err, errors.New("invalid monitoring URL"))
+    }
+    pg.Spec.PMM.ServerHost = pmmURL.Hostname()
+    pg.Spec.PMM.Image = image
+    pg.Spec.PMM.Resources = database.Spec.Monitoring.Resources
+
+    apiKey, err := common.GetSecretFromMonitoringConfig(ctx, c, monitoring)
+    if err != nil {
+        return err
+    }
+
+    if err := common.CreateOrUpdateSecretData(ctx, c, database, pg.Spec.PMM.Secret,
+        map[string][]byte{
+            "PMM_SERVER_KEY": []byte(apiKey),
+        },
+        true,
+    ); err != nil {
+        return err
+    }
+    return nil
 }
 
 func defaultSpec() pgv2.PerconaPGClusterSpec {
-	return pgv2.PerconaPGClusterSpec{
-		InstanceSets: pgv2.PGInstanceSets{
-			{
-				Name: "instance1",
-				Resources: corev1.ResourceRequirements{
-					Limits: corev1.ResourceList{},
-				},
-			},
-		},
-		PMM: nil,
-		Proxy: &pgv2.PGProxySpec{
-			PGBouncer: &pgv2.PGBouncerSpec{
-				Resources: corev1.ResourceRequirements{
-					// XXX: Remove this once templates will be available
-					Limits: corev1.ResourceList{
-						corev1.ResourceMemory: resource.MustParse("128Mi"),
-						corev1.ResourceCPU:    resource.MustParse("200m"),
-					},
-				},
-			},
-		},
-	}
+    return pgv2.PerconaPGClusterSpec{
+        InstanceSets: pgv2.PGInstanceSets{
+            {
+                Name: "instance1",
+                Resources: corev1.ResourceRequirements{
+                    Limits: corev1.ResourceList{},
+                },
+            },
+        },
+        PMM: nil,
+        Proxy: &pgv2.PGProxySpec{
+            PGBouncer: &pgv2.PGBouncerSpec{
+                Resources: corev1.ResourceRequirements{
+                    // XXX: Remove this once templates will be available
+                    Limits: corev1.ResourceList{
+                        corev1.ResourceMemory: resource.MustParse("128Mi"),
+                        corev1.ResourceCPU:    resource.MustParse("200m"),
+                    },
+                },
+            },
+        },
+    }
 }
 
 func (p *applier) updatePGConfig(
-	pg *pgv2.PerconaPGCluster, db *everestv1alpha1.DatabaseCluster,
+    pg *pgv2.PerconaPGCluster, db *everestv1alpha1.DatabaseCluster,
 ) error {
-	//nolint:godox
-	// TODO: uncomment once https://perconadev.atlassian.net/browse/K8SPG-518 done if db.Spec.Engine.Config == "" {
-	//	 if pg.Spec.Patroni == nil {
-	//		 return nil
-	//	 }
-	//	 pg.Spec.Patroni.DynamicConfiguration = nil
-	//	 return nil
-	// }
-
-	parser := NewConfigParser(db.Spec.Engine.Config)
-	cfg, err := parser.ParsePGConfig()
-	if err != nil {
-		return err
-	}
-
-	//nolint:godox
-	// TODO: remove once https://perconadev.atlassian.net/browse/K8SPG-518 done
-	cfg["track_commit_timestamp"] = "on"
-
-	if len(cfg) == 0 {
-		return nil
-	}
-
-	if pg.Spec.Patroni == nil {
-		pg.Spec.Patroni = &crunchyv1beta1.PatroniSpec{}
-	}
-
-	if pg.Spec.Patroni.DynamicConfiguration == nil {
-		pg.Spec.Patroni.DynamicConfiguration = make(crunchyv1beta1.SchemalessObject)
-	}
-
-	dc := pg.Spec.Patroni.DynamicConfiguration
-	if _, ok := dc["postgresql"]; !ok {
-		dc["postgresql"] = make(map[string]any)
-	}
-
-	dcPG, ok := dc["postgresql"].(map[string]any)
-	if !ok {
-		return errors.New("could not assert postgresql as map[string]any")
-	}
-
-	if _, ok := dcPG["parameters"]; !ok {
-		dcPG["parameters"] = make(map[string]any)
-	}
-
-	if _, ok := dcPG["parameters"].(map[string]any); !ok {
-		return errors.New("could not assert postgresql.parameters as map[string]any")
-	}
-
-	dcPG["parameters"] = cfg
-
-	return nil
+    //nolint:godox
+    // TODO: uncomment once https://perconadev.atlassian.net/browse/K8SPG-518 done if db.Spec.Engine.Config == "" {
+    //	 if pg.Spec.Patroni == nil {
+    //		 return nil
+    //	 }
+    //	 pg.Spec.Patroni.DynamicConfiguration = nil
+    //	 return nil
+    // }
+
+    parser := NewConfigParser(db.Spec.Engine.Config)
+    cfg, err := parser.ParsePGConfig()
+    if err != nil {
+        return err
+    }
+
+    //nolint:godox
+    // TODO: remove once https://perconadev.atlassian.net/browse/K8SPG-518 done
+    cfg["track_commit_timestamp"] = "on"
+
+    if len(cfg) == 0 {
+        return nil
+    }
+
+    if pg.Spec.Patroni == nil {
+        pg.Spec.Patroni = &crunchyv1beta1.PatroniSpec{}
+    }
+
+    if pg.Spec.Patroni.DynamicConfiguration == nil {
+        pg.Spec.Patroni.DynamicConfiguration = make(crunchyv1beta1.SchemalessObject)
+    }
+
+    dc := pg.Spec.Patroni.DynamicConfiguration
+    if _, ok := dc["postgresql"]; !ok {
+        dc["postgresql"] = make(map[string]any)
+    }
+
+    dcPG, ok := dc["postgresql"].(map[string]any)
+    if !ok {
+        return errors.New("could not assert postgresql as map[string]any")
+    }
+
+    if _, ok := dcPG["parameters"]; !ok {
+        dcPG["parameters"] = make(map[string]any)
+    }
+
+    if _, ok := dcPG["parameters"].(map[string]any); !ok {
+        return errors.New("could not assert postgresql.parameters as map[string]any")
+    }
+
+    dcPG["parameters"] = cfg
+
+    return nil
 }
 
 // getBackupInfo returns the backup base name, backup storage name, and destination of the backup.
 func getBackupInfo(
-	ctx context.Context,
-	c client.Client,
-	database *everestv1alpha1.DatabaseCluster) (
-	string, string, string, error,
+    ctx context.Context,
+    c client.Client,
+    database *everestv1alpha1.DatabaseCluster) (
+    string, string, string, error,
 ) {
-	backupBaseName := ""
-	backupStorageName := ""
-	dest := ""
-	if database.Spec.DataSource.DBClusterBackupName != "" {
-		dbClusterBackup := &everestv1alpha1.DatabaseClusterBackup{}
-		err := c.Get(ctx, types.NamespacedName{Name: database.Spec.DataSource.DBClusterBackupName, Namespace: database.Namespace}, dbClusterBackup)
-		if err != nil {
-			return "", "", "", errors.Join(err, fmt.Errorf("failed to get DBClusterBackup %s", database.Spec.DataSource.DBClusterBackupName))
-		}
-
-		if dbClusterBackup.Status.Destination == nil {
-			return "", "", "", fmt.Errorf("DBClusterBackup %s has no destination", database.Spec.DataSource.DBClusterBackupName)
-		}
-
-		backupBaseName = filepath.Base(*dbClusterBackup.Status.Destination)
-		backupStorageName = dbClusterBackup.Spec.BackupStorageName
-		dest = *dbClusterBackup.Status.Destination
-	}
-
-	if database.Spec.DataSource.BackupSource != nil {
-		backupBaseName = filepath.Base(database.Spec.DataSource.BackupSource.Path)
-		backupStorageName = database.Spec.DataSource.BackupSource.BackupStorageName
-	}
-	return backupBaseName, backupStorageName, dest, nil
+    backupBaseName := ""
+    backupStorageName := ""
+    dest := ""
+    if database.Spec.DataSource.DBClusterBackupName != "" {
+        dbClusterBackup := &everestv1alpha1.DatabaseClusterBackup{}
+        err := c.Get(ctx, types.NamespacedName{Name: database.Spec.DataSource.DBClusterBackupName, Namespace: database.Namespace}, dbClusterBackup)
+        if err != nil {
+            return "", "", "", errors.Join(err, fmt.Errorf("failed to get DBClusterBackup %s", database.Spec.DataSource.DBClusterBackupName))
+        }
+
+        if dbClusterBackup.Status.Destination == nil {
+            return "", "", "", fmt.Errorf("DBClusterBackup %s has no destination", database.Spec.DataSource.DBClusterBackupName)
+        }
+
+        backupBaseName = filepath.Base(*dbClusterBackup.Status.Destination)
+        backupStorageName = dbClusterBackup.Spec.BackupStorageName
+        dest = *dbClusterBackup.Status.Destination
+    }
+
+    if database.Spec.DataSource.BackupSource != nil {
+        backupBaseName = filepath.Base(database.Spec.DataSource.BackupSource.Path)
+        backupStorageName = database.Spec.DataSource.BackupSource.BackupStorageName
+    }
+    return backupBaseName, backupStorageName, dest, nil
 }
 
 // handlePGDataSourceAzure handles the PGDataSource object for S3 backup storage.
 func (p *applier) handlePGDataSourceAzure(
-	repoName string,
-	pgDataSource *crunchyv1beta1.DataSource,
-	backupStorage *everestv1alpha1.BackupStorage,
-	database *everestv1alpha1.DatabaseCluster,
+    repoName string,
+    pgDataSource *crunchyv1beta1.DataSource,
+    backupStorage *everestv1alpha1.BackupStorage,
+    database *everestv1alpha1.DatabaseCluster,
 ) error {
-	c := p.C
-	ctx := p.ctx
-	pgBackRestSecretIni, err := ini.Load([]byte{})
-	if err != nil {
-		return errors.Join(err, errors.New("failed to initialize PGBackrest secret data"))
-	}
-
-	backupStorageSecret := &corev1.Secret{}
-	err = c.Get(ctx, types.NamespacedName{Name: backupStorage.Spec.CredentialsSecretName, Namespace: backupStorage.Namespace}, backupStorageSecret)
-	if err != nil {
-		return errors.Join(err, fmt.Errorf("failed to get backup storage secret %s", backupStorage.Spec.CredentialsSecretName))
-	}
-
-	err = addBackupStorageCredentialsToPGBackrestSecretIni(
-		everestv1alpha1.BackupStorageTypeAzure, pgBackRestSecretIni, repoName, backupStorageSecret,
-	)
-	if err != nil {
-		return errors.Join(err, errors.New("failed to add data source storage credentials to PGBackrest secret data"))
-	}
-	pgBackrestSecretBuf := new(bytes.Buffer)
-	if _, err = pgBackRestSecretIni.WriteTo(pgBackrestSecretBuf); err != nil {
-		return errors.Join(err, errors.New("failed to write PGBackrest secret data"))
-	}
-
-	secretData := pgBackrestSecretBuf.Bytes()
-
-	pgBackrestSecret, err := p.createPGBackrestSecret(
-		"azure.conf",
-		secretData,
-		database.GetName()+"-pgbackrest-datasource-secrets",
-		nil,
-	)
-	if err != nil {
-		return errors.Join(err, errors.New("failed to create pgbackrest secret"))
-	}
-
-	pgDataSource.PGBackRest.Configuration = []corev1.VolumeProjection{
-		{
-			Secret: &corev1.SecretProjection{
-				LocalObjectReference: corev1.LocalObjectReference{
-					Name: pgBackrestSecret.Name,
-				},
-			},
-		},
-	}
-	pgDataSource.PGBackRest.Repo = crunchyv1beta1.PGBackRestRepo{
-		Name: repoName,
-		Azure: &crunchyv1beta1.RepoAzure{
-			Container: backupStorage.Spec.Bucket,
-		},
-	}
-	return nil
+    c := p.C
+    ctx := p.ctx
+    pgBackRestSecretIni, err := ini.Load([]byte{})
+    if err != nil {
+        return errors.Join(err, errors.New("failed to initialize PGBackrest secret data"))
+    }
+
+    backupStorageSecret := &corev1.Secret{}
+    err = c.Get(ctx, types.NamespacedName{Name: backupStorage.Spec.CredentialsSecretName, Namespace: backupStorage.Namespace}, backupStorageSecret)
+    if err != nil {
+        return errors.Join(err, fmt.Errorf("failed to get backup storage secret %s", backupStorage.Spec.CredentialsSecretName))
+    }
+
+    err = addBackupStorageCredentialsToPGBackrestSecretIni(
+        everestv1alpha1.BackupStorageTypeAzure, pgBackRestSecretIni, repoName, backupStorageSecret,
+    )
+    if err != nil {
+        return errors.Join(err, errors.New("failed to add data source storage credentials to PGBackrest secret data"))
+    }
+    pgBackrestSecretBuf := new(bytes.Buffer)
+    if _, err = pgBackRestSecretIni.WriteTo(pgBackrestSecretBuf); err != nil {
+        return errors.Join(err, errors.New("failed to write PGBackrest secret data"))
+    }
+
+    secretData := pgBackrestSecretBuf.Bytes()
+
+    pgBackrestSecret, err := p.createPGBackrestSecret(
+        "azure.conf",
+        secretData,
+        database.GetName()+"-pgbackrest-datasource-secrets",
+        nil,
+    )
+    if err != nil {
+        return errors.Join(err, errors.New("failed to create pgbackrest secret"))
+    }
+
+    pgDataSource.PGBackRest.Configuration = []corev1.VolumeProjection{
+        {
+            Secret: &corev1.SecretProjection{
+                LocalObjectReference: corev1.LocalObjectReference{
+                    Name: pgBackrestSecret.Name,
+                },
+            },
+        },
+    }
+    pgDataSource.PGBackRest.Repo = crunchyv1beta1.PGBackRestRepo{
+        Name: repoName,
+        Azure: &crunchyv1beta1.RepoAzure{
+            Container: backupStorage.Spec.Bucket,
+        },
+    }
+    return nil
 }
 
 // handlePGDataSourceS3 handles the PGDataSource object for S3 backup storage.
 func (p *applier) handlePGDataSourceS3(
-	repoName string,
-	pgDataSource *crunchyv1beta1.DataSource,
-	backupStorage *everestv1alpha1.BackupStorage,
-	database *everestv1alpha1.DatabaseCluster,
+    repoName string,
+    pgDataSource *crunchyv1beta1.DataSource,
+    backupStorage *everestv1alpha1.BackupStorage,
+    database *everestv1alpha1.DatabaseCluster,
 ) error {
-	c := p.C
-	ctx := p.ctx
-	pgBackRestSecretIni, err := ini.Load([]byte{})
-	if err != nil {
-		return errors.Join(err, errors.New("failed to initialize PGBackrest secret data"))
-	}
-
-	backupStorageSecret := &corev1.Secret{}
-	err = c.Get(ctx, types.NamespacedName{Name: backupStorage.Spec.CredentialsSecretName, Namespace: backupStorage.Namespace}, backupStorageSecret)
-	if err != nil {
-		return errors.Join(err, fmt.Errorf("failed to get backup storage secret %s", backupStorage.Spec.CredentialsSecretName))
-	}
-
-	err = addBackupStorageCredentialsToPGBackrestSecretIni(everestv1alpha1.BackupStorageTypeS3, pgBackRestSecretIni, repoName, backupStorageSecret)
-	if err != nil {
-		return errors.Join(err, errors.New("failed to add data source storage credentials to PGBackrest secret data"))
-	}
-	pgBackrestSecretBuf := new(bytes.Buffer)
-	if _, err = pgBackRestSecretIni.WriteTo(pgBackrestSecretBuf); err != nil {
-		return errors.Join(err, errors.New("failed to write PGBackrest secret data"))
-	}
-
-	secretData := pgBackrestSecretBuf.Bytes()
-
-	pgBackrestSecret, err := p.createPGBackrestSecret(
-		"s3.conf",
-		secretData,
-		database.GetName()+"-pgbackrest-datasource-secrets",
-		nil,
-	)
-	if err != nil {
-		return errors.Join(err, errors.New("failed to create pgbackrest secret"))
-	}
-
-	pgDataSource.PGBackRest.Configuration = []corev1.VolumeProjection{
-		{
-			Secret: &corev1.SecretProjection{
-				LocalObjectReference: corev1.LocalObjectReference{
-					Name: pgBackrestSecret.Name,
-				},
-			},
-		},
-	}
-	pgDataSource.PGBackRest.Repo = crunchyv1beta1.PGBackRestRepo{
-		Name: repoName,
-		S3: &crunchyv1beta1.RepoS3{
-			Bucket:   backupStorage.Spec.Bucket,
-			Endpoint: backupStorage.Spec.EndpointURL,
-			Region:   backupStorage.Spec.Region,
-		},
-	}
-	return nil
+    c := p.C
+    ctx := p.ctx
+    pgBackRestSecretIni, err := ini.Load([]byte{})
+    if err != nil {
+        return errors.Join(err, errors.New("failed to initialize PGBackrest secret data"))
+    }
+
+    backupStorageSecret := &corev1.Secret{}
+    err = c.Get(ctx, types.NamespacedName{Name: backupStorage.Spec.CredentialsSecretName, Namespace: backupStorage.Namespace}, backupStorageSecret)
+    if err != nil {
+        return errors.Join(err, fmt.Errorf("failed to get backup storage secret %s", backupStorage.Spec.CredentialsSecretName))
+    }
+
+    err = addBackupStorageCredentialsToPGBackrestSecretIni(everestv1alpha1.BackupStorageTypeS3, pgBackRestSecretIni, repoName, backupStorageSecret)
+    if err != nil {
+        return errors.Join(err, errors.New("failed to add data source storage credentials to PGBackrest secret data"))
+    }
+    pgBackrestSecretBuf := new(bytes.Buffer)
+    if _, err = pgBackRestSecretIni.WriteTo(pgBackrestSecretBuf); err != nil {
+        return errors.Join(err, errors.New("failed to write PGBackrest secret data"))
+    }
+
+    secretData := pgBackrestSecretBuf.Bytes()
+
+    pgBackrestSecret, err := p.createPGBackrestSecret(
+        "s3.conf",
+        secretData,
+        database.GetName()+"-pgbackrest-datasource-secrets",
+        nil,
+    )
+    if err != nil {
+        return errors.Join(err, errors.New("failed to create pgbackrest secret"))
+    }
+
+    pgDataSource.PGBackRest.Configuration = []corev1.VolumeProjection{
+        {
+            Secret: &corev1.SecretProjection{
+                LocalObjectReference: corev1.LocalObjectReference{
+                    Name: pgBackrestSecret.Name,
+                },
+            },
+        },
+    }
+    pgDataSource.PGBackRest.Repo = crunchyv1beta1.PGBackRestRepo{
+        Name: repoName,
+        S3: &crunchyv1beta1.RepoS3{
+            Bucket:   backupStorage.Spec.Bucket,
+            Endpoint: backupStorage.Spec.EndpointURL,
+            Region:   backupStorage.Spec.Region,
+        },
+    }
+    return nil
 }
 
 func (p *applier) genPGDataSourceSpec() (*crunchyv1beta1.DataSource, error) {
-	database := p.DB
-	ctx := p.ctx
-	c := p.C
-	if (database.Spec.DataSource.DBClusterBackupName == "" &&
-		database.Spec.DataSource.BackupSource == nil) ||
-		(database.Spec.DataSource.DBClusterBackupName != "" &&
-			database.Spec.DataSource.BackupSource != nil) {
-		return nil,
-			errors.New("either DBClusterBackupName or BackupSource must be specified in the DataSource field")
-	}
-
-	backupBaseName, backupStorageName, dest, err := getBackupInfo(ctx, c, database)
-	if err != nil {
-		return nil, err
-	}
-
-	backupStorage, err := common.GetBackupStorage(ctx, c, backupStorageName, database.GetNamespace())
-	if err != nil {
-		return nil, err
-	}
-
-	options, err := getPGRestoreOptions(*database.Spec.DataSource, backupStorage, backupBaseName, repo1Name)
-	if err != nil {
-		return nil, err
-	}
-
-	// Initialize a PG datasource object.
-	pgDataSource := &crunchyv1beta1.DataSource{
-		PGBackRest: &crunchyv1beta1.PGBackRestDataSource{
-			Global: map[string]string{
-				fmt.Sprintf(pgBackRestPathTmpl, repo1Name): globalDatasourceDestination(dest, database, backupStorage),
-			},
-			Stanza:  "db",
-			Options: options,
-			// XXX: Remove this once templates will be available
-			Resources: corev1.ResourceRequirements{
-				Limits: corev1.ResourceList{
-					corev1.ResourceMemory: resource.MustParse("128Mi"),
-					corev1.ResourceCPU:    resource.MustParse("200m"),
-				},
-			},
-		},
-	}
-
-	// Handle PG Datasource based on the backup storage type.
-	switch backupStorage.Spec.Type {
-	case everestv1alpha1.BackupStorageTypeS3:
-		if err := p.handlePGDataSourceS3(repo1Name, pgDataSource, backupStorage, database); err != nil {
-			return nil, err
-		}
-	case everestv1alpha1.BackupStorageTypeAzure:
-		if err := p.handlePGDataSourceAzure(repo1Name, pgDataSource, backupStorage, database); err != nil {
-			return nil, err
-		}
-	default:
-		return nil, fmt.Errorf("unsupported backup storage type %s for %s", backupStorage.Spec.Type, backupStorage.Name)
-	}
-	return pgDataSource, nil
+    database := p.DB
+    ctx := p.ctx
+    c := p.C
+    if (database.Spec.DataSource.DBClusterBackupName == "" &&
+        database.Spec.DataSource.BackupSource == nil) ||
+        (database.Spec.DataSource.DBClusterBackupName != "" &&
+            database.Spec.DataSource.BackupSource != nil) {
+        return nil,
+            errors.New("either DBClusterBackupName or BackupSource must be specified in the DataSource field")
+    }
+
+    backupBaseName, backupStorageName, dest, err := getBackupInfo(ctx, c, database)
+    if err != nil {
+        return nil, err
+    }
+
+    backupStorage, err := common.GetBackupStorage(ctx, c, backupStorageName, database.GetNamespace())
+    if err != nil {
+        return nil, err
+    }
+
+    options, err := getPGRestoreOptions(*database.Spec.DataSource, backupStorage, backupBaseName, repo1Name)
+    if err != nil {
+        return nil, err
+    }
+
+    // Initialize a PG datasource object.
+    pgDataSource := &crunchyv1beta1.DataSource{
+        PGBackRest: &crunchyv1beta1.PGBackRestDataSource{
+            Global: map[string]string{
+                fmt.Sprintf(pgBackRestPathTmpl, repo1Name): globalDatasourceDestination(dest, database, backupStorage),
+            },
+            Stanza:  "db",
+            Options: options,
+            // XXX: Remove this once templates will be available
+            Resources: corev1.ResourceRequirements{
+                Limits: corev1.ResourceList{
+                    corev1.ResourceMemory: resource.MustParse("128Mi"),
+                    corev1.ResourceCPU:    resource.MustParse("200m"),
+                },
+            },
+        },
+    }
+
+    // Handle PG Datasource based on the backup storage type.
+    switch backupStorage.Spec.Type {
+    case everestv1alpha1.BackupStorageTypeS3:
+        if err := p.handlePGDataSourceS3(repo1Name, pgDataSource, backupStorage, database); err != nil {
+            return nil, err
+        }
+    case everestv1alpha1.BackupStorageTypeAzure:
+        if err := p.handlePGDataSourceAzure(repo1Name, pgDataSource, backupStorage, database); err != nil {
+            return nil, err
+        }
+    default:
+        return nil, fmt.Errorf("unsupported backup storage type %s for %s", backupStorage.Spec.Type, backupStorage.Name)
+    }
+    return pgDataSource, nil
 }
 
 func getPGRestoreOptions(
-	dataSource everestv1alpha1.DataSource,
-	backupStorage *everestv1alpha1.BackupStorage,
-	backupBaseName, repoName string,
+    dataSource everestv1alpha1.DataSource,
+    backupStorage *everestv1alpha1.BackupStorage,
+    backupBaseName, repoName string,
 ) ([]string, error) {
-	options := []string{
-		"--set=" + backupBaseName,
-	}
-
-	if pointer.Get(backupStorage.Spec.ForcePathStyle) {
-		options = append(options, "--"+fmt.Sprintf(pgBackRestStorageForcePathTmpl, repoName)+"="+pgBackRestStoragePathStyle)
-	}
-	if !pointer.Get(backupStorage.Spec.VerifyTLS) {
-		options = append(options, "--no-"+fmt.Sprintf(pgBackRestStorageVerifyTmpl, repoName))
-	}
-
-	if dataSource.PITR != nil {
-		if err := common.ValidatePitrRestoreSpec(dataSource); err != nil {
-			return nil, err
-		}
-		dateString := fmt.Sprintf(`"%s"`, dataSource.PITR.Date.Format(everestv1alpha1.DateFormatSpace))
-		options = append(options, "--type="+pgBackupTypeDate)
-		options = append(options, "--target="+dateString)
-	} else {
-		options = append(options, "--type="+pgBackupTypeImmediate)
-	}
-
-	return options, nil
+    options := []string{
+        "--set=" + backupBaseName,
+    }
+
+    if pointer.Get(backupStorage.Spec.ForcePathStyle) {
+        options = append(options, "--"+fmt.Sprintf(pgBackRestStorageForcePathTmpl, repoName)+"="+pgBackRestStoragePathStyle)
+    }
+    if !pointer.Get(backupStorage.Spec.VerifyTLS) {
+        options = append(options, "--no-"+fmt.Sprintf(pgBackRestStorageVerifyTmpl, repoName))
+    }
+
+    if dataSource.PITR != nil {
+        if err := common.ValidatePitrRestoreSpec(dataSource); err != nil {
+            return nil, err
+        }
+        dateString := fmt.Sprintf(`"%s"`, dataSource.PITR.Date.Format(everestv1alpha1.DateFormatSpace))
+        options = append(options, "--type="+pgBackupTypeDate)
+        options = append(options, "--target="+dateString)
+    } else {
+        options = append(options, "--type="+pgBackupTypeImmediate)
+    }
+
+    return options, nil
 }
 
 func globalDatasourceDestination(dest string, db *everestv1alpha1.DatabaseCluster, backupStorage *everestv1alpha1.BackupStorage) string {
-	if dest == "" {
-		dest = "/" + common.BackupStoragePrefix(db)
-	} else {
-		// Extract the relevant prefix from the backup destination
-		switch backupStorage.Spec.Type {
-		case everestv1alpha1.BackupStorageTypeS3:
-			dest = strings.TrimPrefix(dest, "s3://")
-		case everestv1alpha1.BackupStorageTypeAzure:
-			dest = strings.TrimPrefix(dest, "azure://")
-		}
-
-		dest = strings.TrimPrefix(dest, backupStorage.Spec.Bucket)
-		dest = strings.TrimLeft(dest, "/")
-		prefix := common.BackupStoragePrefix(db)
-		prefixCount := len(strings.Split(prefix, "/"))
-		dest = "/" + strings.Join(strings.SplitN(dest, "/", prefixCount+1)[0:prefixCount], "/")
-	}
-	return dest
+    if dest == "" {
+        dest = "/" + common.BackupStoragePrefix(db)
+    } else {
+        // Extract the relevant prefix from the backup destination
+        switch backupStorage.Spec.Type {
+        case everestv1alpha1.BackupStorageTypeS3:
+            dest = strings.TrimPrefix(dest, "s3://")
+        case everestv1alpha1.BackupStorageTypeAzure:
+            dest = strings.TrimPrefix(dest, "azure://")
+        }
+
+        dest = strings.TrimPrefix(dest, backupStorage.Spec.Bucket)
+        dest = strings.TrimLeft(dest, "/")
+        prefix := common.BackupStoragePrefix(db)
+        prefixCount := len(strings.Split(prefix, "/"))
+        dest = "/" + strings.Join(strings.SplitN(dest, "/", prefixCount+1)[0:prefixCount], "/")
+    }
+    return dest
 }
 
 // Adds the backup storage credentials to the PGBackrest secret data.
 func addBackupStorageCredentialsToPGBackrestSecretIni(
-	storageType everestv1alpha1.BackupStorageType,
-	cfg *ini.File,
-	repoName string,
-	secret *corev1.Secret,
+    storageType everestv1alpha1.BackupStorageType,
+    cfg *ini.File,
+    repoName string,
+    secret *corev1.Secret,
 ) error {
-	switch storageType {
-	case everestv1alpha1.BackupStorageTypeS3:
-		_, err := cfg.Section("global").NewKey(
-			repoName+"-s3-key",
-			string(secret.Data["AWS_ACCESS_KEY_ID"]),
-		)
-		if err != nil {
-			return err
-		}
-
-		_, err = cfg.Section("global").NewKey(
-			repoName+"-s3-key-secret",
-			string(secret.Data["AWS_SECRET_ACCESS_KEY"]),
-		)
-		if err != nil {
-			return err
-		}
-	case everestv1alpha1.BackupStorageTypeAzure:
-		_, err := cfg.Section("global").NewKey(
-			repoName+"-azure-account",
-			string(secret.Data["AZURE_STORAGE_ACCOUNT_NAME"]),
-		)
-		if err != nil {
-			return err
-		}
-
-		_, err = cfg.Section("global").NewKey(
-			repoName+"-azure-key",
-			string(secret.Data["AZURE_STORAGE_ACCOUNT_KEY"]),
-		)
-		if err != nil {
-			return err
-		}
-	default:
-		return fmt.Errorf("backup storage type %s not supported", storageType)
-	}
-
-	return nil
+    switch storageType {
+    case everestv1alpha1.BackupStorageTypeS3:
+        _, err := cfg.Section("global").NewKey(
+            repoName+"-s3-key",
+            string(secret.Data["AWS_ACCESS_KEY_ID"]),
+        )
+        if err != nil {
+            return err
+        }
+
+        _, err = cfg.Section("global").NewKey(
+            repoName+"-s3-key-secret",
+            string(secret.Data["AWS_SECRET_ACCESS_KEY"]),
+        )
+        if err != nil {
+            return err
+        }
+    case everestv1alpha1.BackupStorageTypeAzure:
+        _, err := cfg.Section("global").NewKey(
+            repoName+"-azure-account",
+            string(secret.Data["AZURE_STORAGE_ACCOUNT_NAME"]),
+        )
+        if err != nil {
+            return err
+        }
+
+        _, err = cfg.Section("global").NewKey(
+            repoName+"-azure-key",
+            string(secret.Data["AZURE_STORAGE_ACCOUNT_KEY"]),
+        )
+        if err != nil {
+            return err
+        }
+    default:
+        return fmt.Errorf("backup storage type %s not supported", storageType)
+    }
+
+    return nil
 }
 
 // createPGBackrestSecret creates or updates the PG Backrest secret.
 func (p *applier) createPGBackrestSecret(
-	pgbackrestKey string,
-	pgbackrestConf []byte,
-	pgBackrestSecretName string,
-	additionalSecrets map[string][]byte,
+    pgbackrestKey string,
+    pgbackrestConf []byte,
+    pgBackrestSecretName string,
+    additionalSecrets map[string][]byte,
 ) (*corev1.Secret, error) {
-	ctx := p.ctx
-	database := p.DB
-	c := p.C
-	pgBackrestSecret := &corev1.Secret{
-		ObjectMeta: metav1.ObjectMeta{
-			Name:      pgBackrestSecretName,
-			Namespace: database.Namespace,
-		},
-		Type: corev1.SecretTypeOpaque,
-		Data: map[string][]byte{
-			pgbackrestKey: pgbackrestConf,
-		},
-	}
-
-	for k, v := range additionalSecrets {
-		pgBackrestSecret.Data[k] = v
-	}
-
-	err := controllerutil.SetControllerReference(database, pgBackrestSecret, c.Scheme())
-	if err != nil {
-		return nil, err
-	}
-	err = common.CreateOrUpdate(ctx, c, pgBackrestSecret, false)
-	if err != nil {
-		return nil, err
-	}
-
-	return pgBackrestSecret, nil
+    ctx := p.ctx
+    database := p.DB
+    c := p.C
+    pgBackrestSecret := &corev1.Secret{
+        ObjectMeta: metav1.ObjectMeta{
+            Name:      pgBackrestSecretName,
+            Namespace: database.Namespace,
+        },
+        Type: corev1.SecretTypeOpaque,
+        Data: map[string][]byte{
+            pgbackrestKey: pgbackrestConf,
+        },
+    }
+
+    for k, v := range additionalSecrets {
+        pgBackrestSecret.Data[k] = v
+    }
+
+    err := controllerutil.SetControllerReference(database, pgBackrestSecret, c.Scheme())
+    if err != nil {
+        return nil, err
+    }
+    err = common.CreateOrUpdate(ctx, c, pgBackrestSecret, false)
+    if err != nil {
+        return nil, err
+    }
+
+    return pgBackrestSecret, nil
 }
 
 // Add backup storages used by restores to the list.
 func addBackupStoragesByRestores(
-	ctx context.Context,
-	c client.Client,
-	backupList *everestv1alpha1.DatabaseClusterBackupList,
-	restoreList *everestv1alpha1.DatabaseClusterRestoreList,
-	backupStorages map[string]everestv1alpha1.BackupStorage,
-	backupStoragesSecrets map[string]*corev1.Secret,
+    ctx context.Context,
+    c client.Client,
+    backupList *everestv1alpha1.DatabaseClusterBackupList,
+    restoreList *everestv1alpha1.DatabaseClusterRestoreList,
+    backupStorages map[string]everestv1alpha1.BackupStorage,
+    backupStoragesSecrets map[string]*corev1.Secret,
 ) error {
-	for _, restore := range restoreList.Items {
-		// If the restore has already completed, skip it.
-		if restore.IsComplete() {
-			continue
-		}
-
-		var backupStorageName string
-		if restore.Spec.DataSource.DBClusterBackupName != "" {
-			backup := &everestv1alpha1.DatabaseClusterBackup{}
-			key := types.NamespacedName{
-				Name:      restore.Spec.DataSource.DBClusterBackupName,
-				Namespace: restore.GetNamespace(),
-			}
-			err := c.Get(ctx, key, backup)
-			if err != nil {
-				return errors.Join(err, errors.New("failed to get DatabaseClusterBackup"))
-			}
-			backupStorageName = backup.Spec.BackupStorageName
-		}
-		if restore.Spec.DataSource.BackupSource != nil {
-			backupStorageName = restore.Spec.DataSource.BackupSource.BackupStorageName
-		}
-
-		// Check if we already fetched that backup storage
-		if _, ok := backupStorages[backupStorageName]; ok {
-			continue
-		}
-
-		backupStorage, err := common.GetBackupStorage(ctx, c, backupStorageName, restore.GetNamespace())
-		if err != nil {
-			return err
-		}
-
-		// Get the Secret used by the BackupStorage.
-		backupStorageSecret := &corev1.Secret{}
-		key := types.NamespacedName{Name: backupStorage.Spec.CredentialsSecretName, Namespace: backupStorage.GetNamespace()}
-		err = c.Get(ctx, key, backupStorageSecret)
-		if err != nil {
-			return errors.Join(err,
-				fmt.Errorf("failed to get backup storage secret %s", backupStorage.Spec.CredentialsSecretName))
-		}
-
-		backupStorages[backupStorage.Name] = *backupStorage
-		backupStoragesSecrets[backupStorage.Name] = backupStorageSecret
-
-		// XXX We need to add this restore's backup storage to the list of
-		// repos.
-		// Passing the restoreList to the reconcilePGBackRestRepos function is
-		// not a good option because in that case the
-		// reconcilePGBackRestRepos function would no longer be purely
-		// functional, as it would then need to fetch the DatabaseClusterBackup
-		// object referenced by the restore from the API server.
-		// We could instead create a new restore type that would also include
-		// the backup storage and fetch it here, but that seems a bit overkill.
-		// We already pass on the backupList to the reconcilePGBackRestRepos
-		// function that only uses the DatabaseClusterBackup reference to the
-		// backup storage name which is exactly what we need here too. Let's
-		// just add a fake backup to the backupList so that the restore's
-		// backup storage is included in the repos.
-		backupList.Items = append(backupList.Items, everestv1alpha1.DatabaseClusterBackup{
-			Spec: everestv1alpha1.DatabaseClusterBackupSpec{
-				BackupStorageName: backupStorageName,
-			},
-		})
-	}
-	return nil
+    for _, restore := range restoreList.Items {
+        // If the restore has already completed, skip it.
+        if restore.IsComplete() {
+            continue
+        }
+
+        var backupStorageName string
+        if restore.Spec.DataSource.DBClusterBackupName != "" {
+            backup := &everestv1alpha1.DatabaseClusterBackup{}
+            key := types.NamespacedName{
+                Name:      restore.Spec.DataSource.DBClusterBackupName,
+                Namespace: restore.GetNamespace(),
+            }
+            err := c.Get(ctx, key, backup)
+            if err != nil {
+                return errors.Join(err, errors.New("failed to get DatabaseClusterBackup"))
+            }
+            backupStorageName = backup.Spec.BackupStorageName
+        }
+        if restore.Spec.DataSource.BackupSource != nil {
+            backupStorageName = restore.Spec.DataSource.BackupSource.BackupStorageName
+        }
+
+        // Check if we already fetched that backup storage
+        if _, ok := backupStorages[backupStorageName]; ok {
+            continue
+        }
+
+        backupStorage, err := common.GetBackupStorage(ctx, c, backupStorageName, restore.GetNamespace())
+        if err != nil {
+            return err
+        }
+
+        // Get the Secret used by the BackupStorage.
+        backupStorageSecret := &corev1.Secret{}
+        key := types.NamespacedName{Name: backupStorage.Spec.CredentialsSecretName, Namespace: backupStorage.GetNamespace()}
+        err = c.Get(ctx, key, backupStorageSecret)
+        if err != nil {
+            return errors.Join(err,
+                fmt.Errorf("failed to get backup storage secret %s", backupStorage.Spec.CredentialsSecretName))
+        }
+
+        backupStorages[backupStorage.Name] = *backupStorage
+        backupStoragesSecrets[backupStorage.Name] = backupStorageSecret
+
+        // XXX We need to add this restore's backup storage to the list of
+        // repos.
+        // Passing the restoreList to the reconcilePGBackRestRepos function is
+        // not a good option because in that case the
+        // reconcilePGBackRestRepos function would no longer be purely
+        // functional, as it would then need to fetch the DatabaseClusterBackup
+        // object referenced by the restore from the API server.
+        // We could instead create a new restore type that would also include
+        // the backup storage and fetch it here, but that seems a bit overkill.
+        // We already pass on the backupList to the reconcilePGBackRestRepos
+        // function that only uses the DatabaseClusterBackup reference to the
+        // backup storage name which is exactly what we need here too. Let's
+        // just add a fake backup to the backupList so that the restore's
+        // backup storage is included in the repos.
+        backupList.Items = append(backupList.Items, everestv1alpha1.DatabaseClusterBackup{
+            Spec: everestv1alpha1.DatabaseClusterBackupSpec{
+                BackupStorageName: backupStorageName,
+            },
+        })
+    }
+    return nil
 }
 
 // Add backup storages used by backup schedules to the list.
 func addBackupStoragesBySchedules(
-	ctx context.Context,
-	c client.Client,
-	database *everestv1alpha1.DatabaseCluster,
-	backupSchedules []everestv1alpha1.BackupSchedule,
-	backupStorages map[string]everestv1alpha1.BackupStorage,
-	backupStoragesSecrets map[string]*corev1.Secret,
+    ctx context.Context,
+    c client.Client,
+    database *everestv1alpha1.DatabaseCluster,
+    backupSchedules []everestv1alpha1.BackupSchedule,
+    backupStorages map[string]everestv1alpha1.BackupStorage,
+    backupStoragesSecrets map[string]*corev1.Secret,
 ) error {
-	// Add backup storages used by backup schedules to the list
-	for _, schedule := range backupSchedules {
-		// Check if we already fetched that backup storage
-		if _, ok := backupStorages[schedule.BackupStorageName]; ok {
-			continue
-		}
-
-		backupStorage, err := common.GetBackupStorage(ctx, c, schedule.BackupStorageName, database.GetNamespace())
-		if err != nil {
-			return err
-		}
-
-		backupStorageSecret := &corev1.Secret{}
-		err = c.Get(ctx, types.NamespacedName{Name: backupStorage.Spec.CredentialsSecretName, Namespace: backupStorage.Namespace}, backupStorageSecret)
-		if err != nil {
-			return errors.Join(err, fmt.Errorf("failed to get backup storage secret %s", backupStorage.Spec.CredentialsSecretName))
-		}
-
-		backupStorages[backupStorage.Name] = *backupStorage
-		backupStoragesSecrets[backupStorage.Name] = backupStorageSecret
-	}
-	return nil
+    // Add backup storages used by backup schedules to the list
+    for _, schedule := range backupSchedules {
+        // Check if we already fetched that backup storage
+        if _, ok := backupStorages[schedule.BackupStorageName]; ok {
+            continue
+        }
+
+        backupStorage, err := common.GetBackupStorage(ctx, c, schedule.BackupStorageName, database.GetNamespace())
+        if err != nil {
+            return err
+        }
+
+        backupStorageSecret := &corev1.Secret{}
+        err = c.Get(ctx, types.NamespacedName{Name: backupStorage.Spec.CredentialsSecretName, Namespace: backupStorage.Namespace}, backupStorageSecret)
+        if err != nil {
+            return errors.Join(err, fmt.Errorf("failed to get backup storage secret %s", backupStorage.Spec.CredentialsSecretName))
+        }
+
+        backupStorages[backupStorage.Name] = *backupStorage
+        backupStoragesSecrets[backupStorage.Name] = backupStorageSecret
+    }
+    return nil
 }
 
 // Add backup storages used by on-demand backups to the list.
 func addBackupStoragesByOnDemandBackups(
-	ctx context.Context,
-	c client.Client,
-	backupList *everestv1alpha1.DatabaseClusterBackupList,
-	backupStorages map[string]everestv1alpha1.BackupStorage,
-	backupStoragesSecrets map[string]*corev1.Secret,
+    ctx context.Context,
+    c client.Client,
+    backupList *everestv1alpha1.DatabaseClusterBackupList,
+    backupStorages map[string]everestv1alpha1.BackupStorage,
+    backupStoragesSecrets map[string]*corev1.Secret,
 ) error {
-	for _, backup := range backupList.Items {
-		// Check if we already fetched that backup storage
-		if _, ok := backupStorages[backup.Spec.BackupStorageName]; ok {
-			continue
-		}
-
-		backupStorage, err := common.GetBackupStorage(ctx, c, backup.Spec.BackupStorageName, backup.GetNamespace())
-		if err != nil {
-			return err
-		}
-
-		backupStorageSecret := &corev1.Secret{}
-		err = c.Get(ctx, types.NamespacedName{Name: backupStorage.Spec.CredentialsSecretName, Namespace: backupStorage.Namespace}, backupStorageSecret)
-		if err != nil {
-			return fmt.Errorf("failed to get backup storage secret '%s': %w", backupStorage.Spec.CredentialsSecretName, err)
-		}
-
-		backupStorages[backupStorage.Name] = *backupStorage
-		backupStoragesSecrets[backupStorage.Name] = backupStorageSecret
-	}
-	return nil
+    for _, backup := range backupList.Items {
+        // Check if we already fetched that backup storage
+        if _, ok := backupStorages[backup.Spec.BackupStorageName]; ok {
+            continue
+        }
+
+        backupStorage, err := common.GetBackupStorage(ctx, c, backup.Spec.BackupStorageName, backup.GetNamespace())
+        if err != nil {
+            return err
+        }
+
+        backupStorageSecret := &corev1.Secret{}
+        err = c.Get(ctx, types.NamespacedName{Name: backupStorage.Spec.CredentialsSecretName, Namespace: backupStorage.Namespace}, backupStorageSecret)
+        if err != nil {
+            return fmt.Errorf("failed to get backup storage secret '%s': %w", backupStorage.Spec.CredentialsSecretName, err)
+        }
+
+        backupStorages[backupStorage.Name] = *backupStorage
+        backupStoragesSecrets[backupStorage.Name] = backupStorageSecret
+    }
+    return nil
 }
 
 func (p *applier) reconcilePGBackupsSpec() (pgv2.Backups, error) {
-	ctx := p.ctx
-	c := p.C
-	database := p.DB
-	engine := p.DBEngine
-	oldBackups := p.PerconaPGCluster.Spec.Backups
-
-	pgbackrestVersion, ok := engine.Status.AvailableVersions.Backup[database.Spec.Engine.Version]
-	if !ok {
-		return pgv2.Backups{}, fmt.Errorf("pgbackrest version %s not available", database.Spec.Engine.Version)
-	}
-
-	newBackups := pgv2.Backups{
-		PGBackRest: pgv2.PGBackRestArchive{
-			Image:   pgbackrestVersion.ImagePath,
-			Manual:  oldBackups.PGBackRest.Manual,
-			Restore: oldBackups.PGBackRest.Restore,
-		},
-	}
-
-	if newBackups.PGBackRest.Manual == nil {
-		// This field is required by the operator, but it doesn't impact
-		// our manual backup operation because we use the PerconaPGBackup
-		// CR to request on-demand backups which then changes the Manual field
-		// internally and sets the
-		// postgres-operator.crunchydata.com/pgbackrest-backup annotation.
-		newBackups.PGBackRest.Manual = &crunchyv1beta1.PGBackRestManualBackup{
-			RepoName: repo1Name,
-		}
-	}
-
-<<<<<<< HEAD
-	// List DatabaseClusterBackup objects for this database
-	backupList, err := common.DatabaseClusterBackupsThatReferenceObject(ctx, c, common.DBClusterBackupDBClusterNameField, database.GetNamespace(), database.GetName())
-	if err != nil {
-		return pgv2.Backups{}, err
-	}
-
-	backupStorages := map[string]everestv1alpha1.BackupStorage{}
-	backupStoragesSecrets := map[string]*corev1.Secret{}
-
-	// Add backup storages used by on-demand backups to the list
-	if err := p.addBackupStoragesByOnDemandBackups(backupList, backupStorages, backupStoragesSecrets); err != nil {
-		return pgv2.Backups{}, err
-	}
-
-	// List DatabaseClusterRestore objects for this database
-	restoreList, err := common.DatabaseClusterRestoresThatReferenceObject(ctx, c, common.DBClusterRestoreDBClusterNameField, database.GetNamespace(), database.GetName())
-	if err != nil {
-		return pgv2.Backups{}, err
-	}
-
-	// Add backup storages used by restores to the list
-	if err := p.addBackupStoragesByRestores(backupList, restoreList, backupStorages, backupStoragesSecrets); err != nil {
-		return pgv2.Backups{}, err
-	}
-
-	backupSchedules := database.Spec.Backup.Schedules
-=======
-	var (
-		pgBackrestRepos      []crunchyv1beta1.PGBackRestRepo
-		pgBackrestGlobal     map[string]string
-		pgBackrestSecretData []byte
-		err                  error
-	)
->>>>>>> a3304ca5
-
-	// If DataSource is not empty, it means the "restore to a new cluster" is happening.
-	// The DataSource storage is placed into repo1.
-	// All other storages (e.g. from schedules) are ignored until the restoration is complete (Everest deletes the DataSource once restoration is complete)
-	// to prevent buckets duplication in pg repos.
-	backupStorage, backupStorageSecret, err := getDataSourceStorage(ctx, c, database)
-	if err == nil {
-		pgBackrestRepos, pgBackrestGlobal, pgBackrestSecretData, err = reconcileDataSourceRepo(
-			backupStorage,
-			backupStorageSecret,
-			database,
-		)
-		if err != nil {
-			return pgv2.Backups{}, err
-		}
-	}
-	// if there was no DataSource - reconcile as usual
-	if errors.Is(err, errDataSourceNotFound) {
-		backupStorages, backupStoragesSecrets, backups, err := getRelatedStorages(ctx, c, database)
-		if err != nil {
-			return pgv2.Backups{}, err
-		}
-		pgBackrestRepos, pgBackrestGlobal, pgBackrestSecretData, err = reconcilePGBackRestRepos(
-			oldBackups.PGBackRest.Repos,
-			database.Spec.Backup.Schedules,
-			backups,
-			backupStorages,
-			backupStoragesSecrets,
-			database.Spec.Engine.Storage,
-			database,
-		)
-		if err != nil {
-			return pgv2.Backups{}, err
-		}
-	}
-
-	pgBackrestSecret, err := createPGBackrestSecret(
-		ctx,
-		c,
-		database,
-		"s3.conf",
-		pgBackrestSecretData,
-		database.Name+"-pgbackrest-secrets",
-		nil,
-	)
-	if err != nil {
-		return pgv2.Backups{}, err
-	}
-
-	newBackups.PGBackRest.Configuration = []corev1.VolumeProjection{
-		{
-			Secret: &corev1.SecretProjection{
-				LocalObjectReference: corev1.LocalObjectReference{
-					Name: pgBackrestSecret.Name,
-				},
-			},
-		},
-	}
-
-	newBackups.PGBackRest.Repos = pgBackrestRepos
-	newBackups.PGBackRest.Global = pgBackrestGlobal
-	return newBackups, nil
+    ctx := p.ctx
+    c := p.C
+    database := p.DB
+    engine := p.DBEngine
+    oldBackups := p.PerconaPGCluster.Spec.Backups
+
+    pgbackrestVersion, ok := engine.Status.AvailableVersions.Backup[database.Spec.Engine.Version]
+    if !ok {
+        return pgv2.Backups{}, fmt.Errorf("pgbackrest version %s not available", database.Spec.Engine.Version)
+    }
+
+    newBackups := pgv2.Backups{
+        PGBackRest: pgv2.PGBackRestArchive{
+            Image:   pgbackrestVersion.ImagePath,
+            Manual:  oldBackups.PGBackRest.Manual,
+            Restore: oldBackups.PGBackRest.Restore,
+        },
+    }
+
+    if newBackups.PGBackRest.Manual == nil {
+        // This field is required by the operator, but it doesn't impact
+        // our manual backup operation because we use the PerconaPGBackup
+        // CR to request on-demand backups which then changes the Manual field
+        // internally and sets the
+        // postgres-operator.crunchydata.com/pgbackrest-backup annotation.
+        newBackups.PGBackRest.Manual = &crunchyv1beta1.PGBackRestManualBackup{
+            RepoName: repo1Name,
+        }
+    }
+
+    var (
+        pgBackrestRepos      []crunchyv1beta1.PGBackRestRepo
+        pgBackrestGlobal     map[string]string
+        pgBackrestSecretData []byte
+        err                  error
+    )
+
+    // If DataSource is not empty, it means the "restore to a new cluster" is happening.
+    // The DataSource storage is placed into repo1.
+    // All other storages (e.g. from schedules) are ignored until the restoration is complete (Everest deletes the DataSource once restoration is complete)
+    // to prevent buckets duplication in pg repos.
+    backupStorage, backupStorageSecret, err := getDataSourceStorage(ctx, c, database)
+    if err == nil {
+        pgBackrestRepos, pgBackrestGlobal, pgBackrestSecretData, err = reconcileDataSourceRepo(
+            backupStorage,
+            backupStorageSecret,
+            database,
+        )
+        if err != nil {
+            return pgv2.Backups{}, err
+        }
+    }
+    // if there was no DataSource - reconcile as usual
+    if errors.Is(err, errDataSourceNotFound) {
+        backupStorages, backupStoragesSecrets, backups, err := getRelatedStorages(ctx, c, database)
+        if err != nil {
+            return pgv2.Backups{}, err
+        }
+        pgBackrestRepos, pgBackrestGlobal, pgBackrestSecretData, err = reconcilePGBackRestRepos(
+            oldBackups.PGBackRest.Repos,
+            database.Spec.Backup.Schedules,
+            backups,
+            backupStorages,
+            backupStoragesSecrets,
+            database.Spec.Engine.Storage,
+            database,
+        )
+        if err != nil {
+            return pgv2.Backups{}, err
+        }
+    }
+
+    pgBackrestSecret, err := createPGBackrestSecret(
+        ctx,
+        c,
+        database,
+        "s3.conf",
+        pgBackrestSecretData,
+        database.Name+"-pgbackrest-secrets",
+        nil,
+    )
+    if err != nil {
+        return pgv2.Backups{}, err
+    }
+
+    newBackups.PGBackRest.Configuration = []corev1.VolumeProjection{
+        {
+            Secret: &corev1.SecretProjection{
+                LocalObjectReference: corev1.LocalObjectReference{
+                    Name: pgBackrestSecret.Name,
+                },
+            },
+        },
+    }
+
+    newBackups.PGBackRest.Repos = pgBackrestRepos
+    newBackups.PGBackRest.Global = pgBackrestGlobal
+    return newBackups, nil
 }
 
 func getDataSourceStorage(ctx context.Context, c client.Client, db *everestv1alpha1.DatabaseCluster) (*everestv1alpha1.BackupStorage, *corev1.Secret, error) {
-	if db.Spec.DataSource == nil {
-		return nil, nil, errDataSourceNotFound
-	}
-	var dataSourceStorageName string
-	if db.Spec.DataSource.DBClusterBackupName != "" {
-		backup := &everestv1alpha1.DatabaseClusterBackup{}
-		err := c.Get(ctx, types.NamespacedName{Name: db.Spec.DataSource.DBClusterBackupName, Namespace: db.Namespace}, backup)
-		if err != nil {
-			return nil, nil, err
-		}
-		dataSourceStorageName = backup.Spec.BackupStorageName
-	} else {
-		dataSourceStorageName = db.Spec.DataSource.BackupSource.BackupStorageName
-	}
-
-	if dataSourceStorageName == "" {
-		return nil, nil, errBackupSourceNotFoundInDataSource
-	}
-
-	backupStorage := &everestv1alpha1.BackupStorage{}
-	err := c.Get(ctx, types.NamespacedName{Name: dataSourceStorageName, Namespace: db.Namespace}, backupStorage)
-	if err != nil {
-		return nil, nil, err
-	}
-
-	backupStorageSecret := &corev1.Secret{}
-	key := types.NamespacedName{Name: backupStorage.Spec.CredentialsSecretName, Namespace: backupStorage.GetNamespace()}
-	err = c.Get(ctx, key, backupStorageSecret)
-	if err != nil {
-		return nil, nil, err
-	}
-	return backupStorage, backupStorageSecret, nil
+    if db.Spec.DataSource == nil {
+        return nil, nil, errDataSourceNotFound
+    }
+    var dataSourceStorageName string
+    if db.Spec.DataSource.DBClusterBackupName != "" {
+        backup := &everestv1alpha1.DatabaseClusterBackup{}
+        err := c.Get(ctx, types.NamespacedName{Name: db.Spec.DataSource.DBClusterBackupName, Namespace: db.Namespace}, backup)
+        if err != nil {
+            return nil, nil, err
+        }
+        dataSourceStorageName = backup.Spec.BackupStorageName
+    } else {
+        dataSourceStorageName = db.Spec.DataSource.BackupSource.BackupStorageName
+    }
+
+    if dataSourceStorageName == "" {
+        return nil, nil, errBackupSourceNotFoundInDataSource
+    }
+
+    backupStorage := &everestv1alpha1.BackupStorage{}
+    err := c.Get(ctx, types.NamespacedName{Name: dataSourceStorageName, Namespace: db.Namespace}, backupStorage)
+    if err != nil {
+        return nil, nil, err
+    }
+
+    backupStorageSecret := &corev1.Secret{}
+    key := types.NamespacedName{Name: backupStorage.Spec.CredentialsSecretName, Namespace: backupStorage.GetNamespace()}
+    err = c.Get(ctx, key, backupStorageSecret)
+    if err != nil {
+        return nil, nil, err
+    }
+    return backupStorage, backupStorageSecret, nil
 }
 
 func getRelatedStorages(
-	ctx context.Context,
-	c client.Client,
-	db *everestv1alpha1.DatabaseCluster,
+    ctx context.Context,
+    c client.Client,
+    db *everestv1alpha1.DatabaseCluster,
 ) (
-	map[string]everestv1alpha1.BackupStorage,
-	map[string]*corev1.Secret,
-	[]everestv1alpha1.DatabaseClusterBackup,
-	error,
+    map[string]everestv1alpha1.BackupStorage,
+    map[string]*corev1.Secret,
+    []everestv1alpha1.DatabaseClusterBackup,
+    error,
 ) {
-	backupStorages := map[string]everestv1alpha1.BackupStorage{}
-	backupStoragesSecrets := map[string]*corev1.Secret{}
-
-	backupList, err := common.ListDatabaseClusterBackups(ctx, c, db.GetName(), db.GetNamespace())
-	if err != nil {
-		return nil, nil, nil, err
-	}
-
-	// Add backup storages used by on-demand backups to the list
-	if err = addBackupStoragesByOnDemandBackups(ctx, c, backupList, backupStorages, backupStoragesSecrets); err != nil {
-		return nil, nil, nil, err
-	}
-
-	// List DatabaseClusterRestore objects for this database
-	restoreList, err := common.ListDatabaseClusterRestores(ctx, c, db.GetName(), db.GetNamespace())
-	if err != nil {
-		return nil, nil, nil, err
-	}
-
-	// Add backup storages used by restores to the list
-	if err = addBackupStoragesByRestores(ctx, c, backupList, restoreList, backupStorages, backupStoragesSecrets); err != nil {
-		return nil, nil, nil, err
-	}
-
-	backupSchedules := db.Spec.Backup.Schedules
-
-	// Add backup storages used by backup schedules to the list
-	if err = addBackupStoragesBySchedules(ctx, c, db, backupSchedules, backupStorages, backupStoragesSecrets); err != nil {
-		return nil, nil, nil, err
-	}
-	return backupStorages, backupStoragesSecrets, backupList.Items, nil
+    backupStorages := map[string]everestv1alpha1.BackupStorage{}
+    backupStoragesSecrets := map[string]*corev1.Secret{}
+
+    backupList, err := common.DatabaseClusterBackupsThatReferenceObject(ctx, c, common.DBClusterBackupDBClusterNameField, db.GetNamespace(), db.GetName())
+    if err != nil {
+        return nil, nil, nil, err
+    }
+
+    // Add backup storages used by on-demand backups to the list
+    if err = addBackupStoragesByOnDemandBackups(ctx, c, backupList, backupStorages, backupStoragesSecrets); err != nil {
+        return nil, nil, nil, err
+    }
+
+    // List DatabaseClusterRestore objects for this database
+    restoreList, err := common.DatabaseClusterRestoresThatReferenceObject(ctx, c, common.DBClusterRestoreDBClusterNameField, db.GetNamespace(), db.GetName())
+    if err != nil {
+        return nil, nil, nil, err
+    }
+
+    // Add backup storages used by restores to the list
+    if err = addBackupStoragesByRestores(ctx, c, backupList, restoreList, backupStorages, backupStoragesSecrets); err != nil {
+        return nil, nil, nil, err
+    }
+
+    backupSchedules := db.Spec.Backup.Schedules
+
+    // Add backup storages used by backup schedules to the list
+    if err = addBackupStoragesBySchedules(ctx, c, db, backupSchedules, backupStorages, backupStoragesSecrets); err != nil {
+        return nil, nil, nil, err
+    }
+    return backupStorages, backupStoragesSecrets, backupList.Items, nil
 }
 
 // createPGBackrestSecret creates or updates the PG Backrest secret.
 func createPGBackrestSecret(
-	ctx context.Context,
-	c client.Client,
-	database *everestv1alpha1.DatabaseCluster,
-	pgbackrestKey string,
-	pgbackrestConf []byte,
-	pgBackrestSecretName string,
-	additionalSecrets map[string][]byte,
+    ctx context.Context,
+    c client.Client,
+    database *everestv1alpha1.DatabaseCluster,
+    pgbackrestKey string,
+    pgbackrestConf []byte,
+    pgBackrestSecretName string,
+    additionalSecrets map[string][]byte,
 ) (*corev1.Secret, error) {
-	pgBackrestSecret := &corev1.Secret{
-		ObjectMeta: metav1.ObjectMeta{
-			Name:      pgBackrestSecretName,
-			Namespace: database.Namespace,
-		},
-		Type: corev1.SecretTypeOpaque,
-		Data: map[string][]byte{
-			pgbackrestKey: pgbackrestConf,
-		},
-	}
-
-	for k, v := range additionalSecrets {
-		pgBackrestSecret.Data[k] = v
-	}
-
-	err := controllerutil.SetControllerReference(database, pgBackrestSecret, c.Scheme())
-	if err != nil {
-		return nil, err
-	}
-	err = common.CreateOrUpdate(ctx, c, pgBackrestSecret, false)
-	if err != nil {
-		return nil, err
-	}
-
-	return pgBackrestSecret, nil
+    pgBackrestSecret := &corev1.Secret{
+        ObjectMeta: metav1.ObjectMeta{
+            Name:      pgBackrestSecretName,
+            Namespace: database.Namespace,
+        },
+        Type: corev1.SecretTypeOpaque,
+        Data: map[string][]byte{
+            pgbackrestKey: pgbackrestConf,
+        },
+    }
+
+    for k, v := range additionalSecrets {
+        pgBackrestSecret.Data[k] = v
+    }
+
+    err := controllerutil.SetControllerReference(database, pgBackrestSecret, c.Scheme())
+    if err != nil {
+        return nil, err
+    }
+    err = common.CreateOrUpdate(ctx, c, pgBackrestSecret, false)
+    if err != nil {
+        return nil, err
+    }
+
+    return pgBackrestSecret, nil
 }
 
 // When the restoring from DataSource is in progress, only the repo DataSource repo (repo1) is reconciled.
 // When the restoring process is complete, all the repos start to reconcile again as usual.
 func reconcileDataSourceRepo(
-	bs *everestv1alpha1.BackupStorage,
-	bsSecret *corev1.Secret,
-	db *everestv1alpha1.DatabaseCluster,
+    bs *everestv1alpha1.BackupStorage,
+    bsSecret *corev1.Secret,
+    db *everestv1alpha1.DatabaseCluster,
 ) (
-	[]crunchyv1beta1.PGBackRestRepo,
-	map[string]string,
-	[]byte,
-	error,
+    []crunchyv1beta1.PGBackRestRepo,
+    map[string]string,
+    []byte,
+    error,
 ) {
-	// create the pg reconciler as if we didn't have any repos and schedules to reconcile only the dataSource repo
-	reposReconciler, err := newPGReposReconciler([]crunchyv1beta1.PGBackRestRepo{}, []everestv1alpha1.BackupSchedule{})
-	if err != nil {
-		return []crunchyv1beta1.PGBackRestRepo{}, map[string]string{}, []byte{},
-			errors.Join(err, errors.New("failed to initialize PGBackrest repos reconciler"))
-	}
-
-	newRepos, err := reposReconciler.addDataSourceRepo(db, bs, bsSecret)
-	if err != nil {
-		return []crunchyv1beta1.PGBackRestRepo{}, map[string]string{}, []byte{}, err
-	}
-
-	pgBackrestIniBytes, err := reposReconciler.pgBackRestIniBytes()
-	if err != nil {
-		return []crunchyv1beta1.PGBackRestRepo{}, map[string]string{}, []byte{}, err
-	}
-
-	return newRepos, reposReconciler.pgBackRestGlobal, pgBackrestIniBytes, nil
+    // create the pg reconciler as if we didn't have any repos and schedules to reconcile only the dataSource repo
+    reposReconciler, err := newPGReposReconciler([]crunchyv1beta1.PGBackRestRepo{}, []everestv1alpha1.BackupSchedule{})
+    if err != nil {
+        return []crunchyv1beta1.PGBackRestRepo{}, map[string]string{}, []byte{},
+            errors.Join(err, errors.New("failed to initialize PGBackrest repos reconciler"))
+    }
+
+    newRepos, err := reposReconciler.addDataSourceRepo(db, bs, bsSecret)
+    if err != nil {
+        return []crunchyv1beta1.PGBackRestRepo{}, map[string]string{}, []byte{}, err
+    }
+
+    pgBackrestIniBytes, err := reposReconciler.pgBackRestIniBytes()
+    if err != nil {
+        return []crunchyv1beta1.PGBackRestRepo{}, map[string]string{}, []byte{}, err
+    }
+
+    return newRepos, reposReconciler.pgBackRestGlobal, pgBackrestIniBytes, nil
 }
 
 func reconcilePGBackRestRepos(
-	oldRepos []crunchyv1beta1.PGBackRestRepo,
-	backupSchedules []everestv1alpha1.BackupSchedule,
-	backups []everestv1alpha1.DatabaseClusterBackup,
-	backupStorages map[string]everestv1alpha1.BackupStorage,
-	backupStoragesSecrets map[string]*corev1.Secret,
-	engineStorage everestv1alpha1.Storage,
-	db *everestv1alpha1.DatabaseCluster,
+    oldRepos []crunchyv1beta1.PGBackRestRepo,
+    backupSchedules []everestv1alpha1.BackupSchedule,
+    backups []everestv1alpha1.DatabaseClusterBackup,
+    backupStorages map[string]everestv1alpha1.BackupStorage,
+    backupStoragesSecrets map[string]*corev1.Secret,
+    engineStorage everestv1alpha1.Storage,
+    db *everestv1alpha1.DatabaseCluster,
 ) (
-	[]crunchyv1beta1.PGBackRestRepo,
-	map[string]string,
-	[]byte,
-	error,
+    []crunchyv1beta1.PGBackRestRepo,
+    map[string]string,
+    []byte,
+    error,
 ) {
-	reposReconciler, err := newPGReposReconciler(oldRepos, backupSchedules)
-	if err != nil {
-		return []crunchyv1beta1.PGBackRestRepo{}, map[string]string{}, []byte{},
-			errors.Join(err, errors.New("failed to initialize PGBackrest repos reconciler"))
-	}
-
-	err = reposReconciler.reconcileExistingSchedules(backupStorages, backupStoragesSecrets, db)
-	if err != nil {
-		return []crunchyv1beta1.PGBackRestRepo{}, map[string]string{}, []byte{},
-			errors.Join(err, errors.New("failed to reconcile schedules"))
-	}
-
-	err = reposReconciler.reconcileRepos(backupStorages, backupStoragesSecrets, db)
-	if err != nil {
-		return []crunchyv1beta1.PGBackRestRepo{}, map[string]string{}, []byte{},
-			errors.Join(err, errors.New("failed to reconcile repos"))
-	}
-
-	err = reposReconciler.reconcileBackups(backups, backupStorages, backupStoragesSecrets, db)
-	if err != nil {
-		return []crunchyv1beta1.PGBackRestRepo{}, map[string]string{}, []byte{}, err
-	}
-
-	err = reposReconciler.addNewSchedules(backupStorages, backupStoragesSecrets, db)
-	if err != nil {
-		return []crunchyv1beta1.PGBackRestRepo{}, map[string]string{}, []byte{},
-			errors.Join(err, errors.New("failed to add new backup schedules"))
-	}
-
-	newRepos, err := reposReconciler.addDefaultRepo(engineStorage)
-	if err != nil {
-		return []crunchyv1beta1.PGBackRestRepo{}, map[string]string{}, []byte{}, err
-	}
-
-	pgBackrestIniBytes, err := reposReconciler.pgBackRestIniBytes()
-	if err != nil {
-		return []crunchyv1beta1.PGBackRestRepo{}, map[string]string{}, []byte{}, err
-	}
-
-	return newRepos, reposReconciler.pgBackRestGlobal, pgBackrestIniBytes, nil
+    reposReconciler, err := newPGReposReconciler(oldRepos, backupSchedules)
+    if err != nil {
+        return []crunchyv1beta1.PGBackRestRepo{}, map[string]string{}, []byte{},
+            errors.Join(err, errors.New("failed to initialize PGBackrest repos reconciler"))
+    }
+
+    err = reposReconciler.reconcileExistingSchedules(backupStorages, backupStoragesSecrets, db)
+    if err != nil {
+        return []crunchyv1beta1.PGBackRestRepo{}, map[string]string{}, []byte{},
+            errors.Join(err, errors.New("failed to reconcile schedules"))
+    }
+
+    err = reposReconciler.reconcileRepos(backupStorages, backupStoragesSecrets, db)
+    if err != nil {
+        return []crunchyv1beta1.PGBackRestRepo{}, map[string]string{}, []byte{},
+            errors.Join(err, errors.New("failed to reconcile repos"))
+    }
+
+    err = reposReconciler.reconcileBackups(backups, backupStorages, backupStoragesSecrets, db)
+    if err != nil {
+        return []crunchyv1beta1.PGBackRestRepo{}, map[string]string{}, []byte{}, err
+    }
+
+    err = reposReconciler.addNewSchedules(backupStorages, backupStoragesSecrets, db)
+    if err != nil {
+        return []crunchyv1beta1.PGBackRestRepo{}, map[string]string{}, []byte{},
+            errors.Join(err, errors.New("failed to add new backup schedules"))
+    }
+
+    newRepos, err := reposReconciler.addDefaultRepo(engineStorage)
+    if err != nil {
+        return []crunchyv1beta1.PGBackRestRepo{}, map[string]string{}, []byte{}, err
+    }
+
+    pgBackrestIniBytes, err := reposReconciler.pgBackRestIniBytes()
+    if err != nil {
+        return []crunchyv1beta1.PGBackRestRepo{}, map[string]string{}, []byte{}, err
+    }
+
+    return newRepos, reposReconciler.pgBackRestGlobal, pgBackrestIniBytes, nil
 }
 
 func backupStorageNameFromRepo(backupStorages map[string]everestv1alpha1.BackupStorage, repo crunchyv1beta1.PGBackRestRepo, dbNamespace string) string {
-	for name, bs := range backupStorages {
-		if repo.S3 != nil &&
-			dbNamespace == bs.Namespace &&
-			repo.S3.Bucket == bs.Spec.Bucket &&
-			repo.S3.Region == bs.Spec.Region &&
-			repo.S3.Endpoint == bs.Spec.EndpointURL {
-			return name
-		}
-
-		if repo.Azure != nil && repo.Azure.Container == bs.Spec.Bucket {
-			return name
-		}
-	}
-
-	return ""
+    for name, bs := range backupStorages {
+        if repo.S3 != nil &&
+            dbNamespace == bs.Namespace &&
+            repo.S3.Bucket == bs.Spec.Bucket &&
+            repo.S3.Region == bs.Spec.Region &&
+            repo.S3.Endpoint == bs.Spec.EndpointURL {
+            return name
+        }
+
+        if repo.Azure != nil && repo.Azure.Container == bs.Spec.Bucket {
+            return name
+        }
+    }
+
+    return ""
 }
 
 func getPGRetentionCopies(retentionCopies int32) int {
-	copies := int(retentionCopies)
-	if copies == 0 {
-		// Zero copies means unlimited. PGBackRest supports values 1-9999999
-		copies = 9999999
-	}
-
-	return copies
+    copies := int(retentionCopies)
+    if copies == 0 {
+        // Zero copies means unlimited. PGBackRest supports values 1-9999999
+        copies = 9999999
+    }
+
+    return copies
 }
 
 // genPGBackrestRepo generates a PGBackrest repo for a given backup storage.
 func genPGBackrestRepo(
-	repoName string,
-	backupStorage everestv1alpha1.BackupStorageSpec,
-	backupSchedule *string,
+    repoName string,
+    backupStorage everestv1alpha1.BackupStorageSpec,
+    backupSchedule *string,
 ) (crunchyv1beta1.PGBackRestRepo, error) {
-	pgRepo := crunchyv1beta1.PGBackRestRepo{
-		Name: repoName,
-	}
-
-	if backupSchedule != nil {
-		pgRepo.BackupSchedules = &crunchyv1beta1.PGBackRestBackupSchedules{
-			Full: backupSchedule,
-		}
-	}
-
-	switch backupStorage.Type {
-	case everestv1alpha1.BackupStorageTypeS3:
-		pgRepo.S3 = &crunchyv1beta1.RepoS3{
-			Bucket:   backupStorage.Bucket,
-			Region:   backupStorage.Region,
-			Endpoint: backupStorage.EndpointURL,
-		}
-	case everestv1alpha1.BackupStorageTypeAzure:
-		pgRepo.Azure = &crunchyv1beta1.RepoAzure{
-			Container: backupStorage.Bucket,
-		}
-	default:
-		return crunchyv1beta1.PGBackRestRepo{}, fmt.Errorf("unsupported backup storage type %s", backupStorage.Type)
-	}
-
-	return pgRepo, nil
+    pgRepo := crunchyv1beta1.PGBackRestRepo{
+        Name: repoName,
+    }
+
+    if backupSchedule != nil {
+        pgRepo.BackupSchedules = &crunchyv1beta1.PGBackRestBackupSchedules{
+            Full: backupSchedule,
+        }
+    }
+
+    switch backupStorage.Type {
+    case everestv1alpha1.BackupStorageTypeS3:
+        pgRepo.S3 = &crunchyv1beta1.RepoS3{
+            Bucket:   backupStorage.Bucket,
+            Region:   backupStorage.Region,
+            Endpoint: backupStorage.EndpointURL,
+        }
+    case everestv1alpha1.BackupStorageTypeAzure:
+        pgRepo.Azure = &crunchyv1beta1.RepoAzure{
+            Container: backupStorage.Bucket,
+        }
+    default:
+        return crunchyv1beta1.PGBackRestRepo{}, fmt.Errorf("unsupported backup storage type %s", backupStorage.Type)
+    }
+
+    return pgRepo, nil
 }
 
 func configureStorage(
-	ctx context.Context,
-	c client.Client,
-	desired *pgv2.PGInstanceSetSpec,
-	current *pgv2.PGInstanceSetSpec,
-	db *everestv1alpha1.DatabaseCluster,
+    ctx context.Context,
+    c client.Client,
+    desired *pgv2.PGInstanceSetSpec,
+    current *pgv2.PGInstanceSetSpec,
+    db *everestv1alpha1.DatabaseCluster,
 ) error {
-	var currentSize resource.Quantity
-	if current != nil {
-		currentSize = current.DataVolumeClaimSpec.Resources.Requests[corev1.ResourceStorage]
-	}
-
-	setStorageSize := func(size resource.Quantity) {
-		desired.DataVolumeClaimSpec = corev1.PersistentVolumeClaimSpec{
-			AccessModes: []corev1.PersistentVolumeAccessMode{
-				corev1.ReadWriteOnce,
-			},
-			StorageClassName: db.Spec.Engine.Storage.Class,
-			Resources: corev1.VolumeResourceRequirements{
-				Requests: corev1.ResourceList{
-					corev1.ResourceStorage: size,
-				},
-			},
-		}
-	}
-
-	return common.ConfigureStorage(ctx, c, db, currentSize, setStorageSize)
+    var currentSize resource.Quantity
+    if current != nil {
+        currentSize = current.DataVolumeClaimSpec.Resources.Requests[corev1.ResourceStorage]
+    }
+
+    setStorageSize := func(size resource.Quantity) {
+        desired.DataVolumeClaimSpec = corev1.PersistentVolumeClaimSpec{
+            AccessModes: []corev1.PersistentVolumeAccessMode{
+                corev1.ReadWriteOnce,
+            },
+            StorageClassName: db.Spec.Engine.Storage.Class,
+            Resources: corev1.VolumeResourceRequirements{
+                Requests: corev1.ResourceList{
+                    corev1.ResourceStorage: size,
+                },
+            },
+        }
+    }
+
+    return common.ConfigureStorage(ctx, c, db, currentSize, setStorageSize)
 }