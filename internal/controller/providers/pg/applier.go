--- conflicted
+++ resolved
@@ -120,15 +120,7 @@
 	}
 
 	pg.Spec.Image = pgEngineVersion.ImagePath
-<<<<<<< HEAD
 	pg.Spec.ImagePullPolicy = engineImagePullPolicy
-=======
-	// Set image pull policy explicitly only in case this is a new cluster.
-	// This will prevent changing the image pull policy on upgrades and no DB restart will be triggered.
-	if common.IsNewDatabaseCluster(p.DB.Status.Status) {
-		pg.Spec.ImagePullPolicy = corev1.PullIfNotPresent
-	}
->>>>>>> 10f138b2
 
 	pgMajorVersionMatch := regexp.
 		MustCompile(`^(\d+)`).
@@ -176,17 +168,8 @@
 	}
 
 	pg.Spec.Extensions = pgv2.ExtensionsSpec{
-<<<<<<< HEAD
 		Image:           image,
 		ImagePullPolicy: extImagePullPolicy,
-=======
-		Image: image,
-	}
-	// Set image pull policy explicitly only in case this is a new cluster.
-	// This will prevent changing the image pull policy on upgrades and no DB restart will be triggered.
-	if common.IsNewDatabaseCluster(p.DB.Status.Status) {
-		pg.Spec.Extensions.ImagePullPolicy = corev1.PullIfNotPresent
->>>>>>> 10f138b2
 	}
 
 	return nil
@@ -384,23 +367,11 @@
 	}
 
 	pg.Spec.PMM = &pgv2.PMMSpec{
-<<<<<<< HEAD
 		Enabled:         true,
 		Resources:       common.GetPMMResources(pointer.Get(database.Spec.Monitoring), database.Spec.Engine.Size()),
 		Secret:          fmt.Sprintf("%s%s-pmm", consts.EverestSecretsPrefix, database.GetName()),
 		Image:           common.DefaultPMMClientImage,
 		ImagePullPolicy: pmmImagePullPolicy,
-=======
-		Enabled:   true,
-		Resources: common.GetPMMResources(pointer.Get(database.Spec.Monitoring), database.Spec.Engine.Size()),
-		Secret:    fmt.Sprintf("%s%s-pmm", consts.EverestSecretsPrefix, database.GetName()),
-		Image:     common.DefaultPMMClientImage,
-	}
-	// Set image pull policy explicitly only in case this is a new cluster.
-	// This will prevent changing the image pull policy on upgrades and no DB restart will be triggered.
-	if common.IsNewDatabaseCluster(p.DB.Status.Status) {
-		pg.Spec.PMM.ImagePullPolicy = corev1.PullIfNotPresent
->>>>>>> 10f138b2
 	}
 
 	if monitoring.Spec.PMM.Image != "" {
