--- conflicted
+++ resolved
@@ -195,12 +195,7 @@
 	var needUpdate bool
 	if len(backup.ObjectMeta.Labels) == 0 {
 		backup.ObjectMeta.Labels = map[string]string{
-<<<<<<< HEAD
-			consts.DatabaseClusterNameLabel:                                               backup.Spec.DBClusterName,
-			fmt.Sprintf(consts.BackupStorageNameLabelTmpl, backup.Spec.BackupStorageName): consts.BackupStorageLabelValue,
-=======
-			databaseClusterNameLabel: backup.Spec.DBClusterName,
->>>>>>> c147d08f
+			consts.DatabaseClusterNameLabel: backup.Spec.DBClusterName,
 		}
 		needUpdate = true
 	}
@@ -246,7 +241,7 @@
 func (r *DatabaseClusterBackupReconciler) initIndexers(ctx context.Context, mgr ctrl.Manager) error {
 	// Index the dbClusterName field in DatabaseClusterBackup.
 	err := mgr.GetFieldIndexer().IndexField(
-		ctx, &everestv1alpha1.DatabaseClusterBackup{}, common.DBClusterBackupDBClusterNameField,
+		ctx, &everestv1alpha1.DatabaseClusterBackup{}, consts.DBClusterBackupDBClusterNameField,
 		func(o client.Object) []string {
 			var res []string
 			dbb, ok := o.(*everestv1alpha1.DatabaseClusterBackup)
@@ -263,7 +258,7 @@
 
 	// Index the DBClusterBackupBackupStorageNameField field in DatabaseClusterBackup.
 	err = mgr.GetFieldIndexer().IndexField(
-		ctx, &everestv1alpha1.DatabaseClusterBackup{}, common.DBClusterBackupBackupStorageNameField,
+		ctx, &everestv1alpha1.DatabaseClusterBackup{}, consts.DBClusterBackupBackupStorageNameField,
 		func(o client.Object) []string {
 			var res []string
 			dbb, ok := o.(*everestv1alpha1.DatabaseClusterBackup)
@@ -414,12 +409,7 @@
 
 	backup.Spec.BackupStorageName = name
 	backup.ObjectMeta.Labels = map[string]string{
-<<<<<<< HEAD
-		consts.DatabaseClusterNameLabel:                      pgBackup.Spec.PGCluster,
-		fmt.Sprintf(consts.BackupStorageNameLabelTmpl, name): consts.BackupStorageLabelValue,
-=======
-		databaseClusterNameLabel: pgBackup.Spec.PGCluster,
->>>>>>> c147d08f
+		consts.DatabaseClusterNameLabel: pgBackup.Spec.PGCluster,
 	}
 	if err = controllerutil.SetControllerReference(cluster, backup, r.Scheme); err != nil {
 		return err
@@ -463,12 +453,7 @@
 	backup.Spec.BackupStorageName = pxcBackup.Spec.StorageName
 
 	backup.ObjectMeta.Labels = map[string]string{
-<<<<<<< HEAD
-		consts.DatabaseClusterNameLabel:                                            pxcBackup.Spec.PXCCluster,
-		fmt.Sprintf(consts.BackupStorageNameLabelTmpl, pxcBackup.Spec.StorageName): consts.BackupStorageLabelValue,
-=======
-		databaseClusterNameLabel: pxcBackup.Spec.PXCCluster,
->>>>>>> c147d08f
+		consts.DatabaseClusterNameLabel: pxcBackup.Spec.PXCCluster,
 	}
 	cluster := &everestv1alpha1.DatabaseCluster{}
 	err = r.Get(ctx, types.NamespacedName{Name: pxcBackup.Spec.PXCCluster, Namespace: pxcBackup.Namespace}, cluster)
@@ -521,12 +506,7 @@
 	backup.Spec.BackupStorageName = psmdbBackup.Spec.StorageName
 
 	backup.ObjectMeta.Labels = map[string]string{
-<<<<<<< HEAD
-		consts.DatabaseClusterNameLabel:                                              psmdbBackup.Spec.ClusterName,
-		fmt.Sprintf(consts.BackupStorageNameLabelTmpl, psmdbBackup.Spec.StorageName): consts.BackupStorageLabelValue,
-=======
-		databaseClusterNameLabel: psmdbBackup.Spec.ClusterName,
->>>>>>> c147d08f
+		consts.DatabaseClusterNameLabel: psmdbBackup.Spec.ClusterName,
 	}
 	cluster := &everestv1alpha1.DatabaseCluster{}
 	err = r.Get(ctx, types.NamespacedName{Name: psmdbBackup.Spec.ClusterName, Namespace: psmdbBackup.Namespace}, cluster)
