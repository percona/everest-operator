--- conflicted
+++ resolved
@@ -113,11 +113,7 @@
 				tt.endpoint,
 				tt.region,
 				tt.uriStyle,
-<<<<<<< HEAD
-				true,
-=======
 				false,
->>>>>>> 4d7867df
 				pg,
 			)
 
