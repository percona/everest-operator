---
apiVersion: rbac.authorization.k8s.io/v1
kind: ClusterRole
metadata:
  creationTimestamp: null
  name: manager-role
rules:
- apiGroups:
  - apiextensions.k8s.io
  resources:
  - customresourcedefinitions
  verbs:
  - get
  - list
  - watch
- apiGroups:
  - apps
  resources:
  - deployments
  verbs:
  - get
  - list
  - watch
- apiGroups:
  - ""
  resources:
  - secrets
  verbs:
  - create
  - delete
  - get
  - list
  - patch
  - update
  - watch
- apiGroups:
  - everest.percona.com
  resources:
  - backupstorages
  verbs:
  - create
  - delete
  - get
  - list
  - patch
  - update
  - watch
- apiGroups:
  - everest.percona.com
  resources:
  - databaseclusterbackups
  verbs:
  - create
  - delete
  - get
  - list
  - patch
  - update
  - watch
- apiGroups:
  - everest.percona.com
  resources:
  - databaseclusterbackups/finalizers
  verbs:
  - update
- apiGroups:
  - everest.percona.com
  resources:
  - databaseclusterbackups/status
  verbs:
  - get
  - patch
  - update
- apiGroups:
  - everest.percona.com
  resources:
  - databaseclusterrestores
  verbs:
  - create
  - delete
  - get
  - list
  - patch
  - update
  - watch
- apiGroups:
  - everest.percona.com
  resources:
  - databaseclusterrestores/finalizers
  verbs:
  - update
- apiGroups:
  - everest.percona.com
  resources:
  - databaseclusterrestores/status
  verbs:
  - get
  - patch
  - update
- apiGroups:
  - everest.percona.com
  resources:
  - databaseclusters
  verbs:
  - create
  - delete
  - get
  - list
  - patch
  - update
  - watch
- apiGroups:
  - everest.percona.com
  resources:
  - databaseclusters/finalizers
  verbs:
  - update
- apiGroups:
  - everest.percona.com
  resources:
  - databaseclusters/status
  verbs:
  - get
  - patch
  - update
- apiGroups:
  - everest.percona.com
  resources:
  - databaseengines
  verbs:
  - create
  - delete
  - get
  - list
  - patch
  - update
  - watch
- apiGroups:
  - everest.percona.com
  resources:
  - databaseengines/finalizers
  verbs:
  - update
- apiGroups:
  - everest.percona.com
  resources:
  - databaseengines/status
  verbs:
  - get
  - patch
  - update
- apiGroups:
<<<<<<< HEAD
  - everest.percona.com
  resources:
  - monitoringconfigs
  verbs:
  - create
  - delete
  - get
  - list
  - patch
  - update
  - watch
- apiGroups:
  - everest.percona.com
  resources:
  - objectstorages
  verbs:
  - create
  - delete
  - get
  - list
  - patch
  - update
  - watch
- apiGroups:
=======
>>>>>>> 8ac10a55
  - pgv2.percona.com
  resources:
  - perconapgbackups
  verbs:
  - create
  - delete
  - get
  - list
  - patch
  - update
  - watch
- apiGroups:
  - pgv2.percona.com
  resources:
  - perconapgclusters
  verbs:
  - create
  - delete
  - get
  - list
  - patch
  - update
  - watch
- apiGroups:
  - pgv2.percona.com
  resources:
  - perconapgrestores
  verbs:
  - create
  - delete
  - get
  - list
  - patch
  - update
  - watch
- apiGroups:
  - psmdb.percona.com
  resources:
  - perconaservermongodbbackups
  verbs:
  - create
  - delete
  - get
  - list
  - patch
  - update
  - watch
- apiGroups:
  - psmdb.percona.com
  resources:
  - perconaservermongodbrestores
  verbs:
  - create
  - delete
  - get
  - list
  - patch
  - update
  - watch
- apiGroups:
  - psmdb.percona.com
  resources:
  - perconaservermongodbs
  verbs:
  - create
  - delete
  - get
  - list
  - patch
  - update
  - watch
- apiGroups:
  - pxc.percona.com
  resources:
  - perconaxtradbclusterbackups
  verbs:
  - create
  - delete
  - get
  - list
  - patch
  - update
  - watch
- apiGroups:
  - pxc.percona.com
  resources:
  - perconaxtradbclusterrestores
  verbs:
  - create
  - delete
  - get
  - list
  - patch
  - update
  - watch
- apiGroups:
  - pxc.percona.com
  resources:
  - perconaxtradbclusters
  verbs:
  - create
  - delete
  - get
  - list
  - patch
  - update
  - watch
- apiGroups:
  - storage.k8s.io
  resources:
  - storageclasses
  verbs:
  - get
  - list
  - watch<|MERGE_RESOLUTION|>--- conflicted
+++ resolved
@@ -150,7 +150,6 @@
   - patch
   - update
 - apiGroups:
-<<<<<<< HEAD
   - everest.percona.com
   resources:
   - monitoringconfigs
@@ -163,20 +162,6 @@
   - update
   - watch
 - apiGroups:
-  - everest.percona.com
-  resources:
-  - objectstorages
-  verbs:
-  - create
-  - delete
-  - get
-  - list
-  - patch
-  - update
-  - watch
-- apiGroups:
-=======
->>>>>>> 8ac10a55
   - pgv2.percona.com
   resources:
   - perconapgbackups
