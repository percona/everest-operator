resources:
- manager.yaml
apiVersion: kustomize.config.k8s.io/v1beta1
kind: Kustomization
images:
- name: controller
  newName: docker.io/percona/everest-operator
<<<<<<< HEAD
  newTag: 0.3.3-rc4
=======
  newTag: 0.3.3-rc5
>>>>>>> a47df63f
<|MERGE_RESOLUTION|>--- conflicted
+++ resolved
@@ -5,8 +5,4 @@
 images:
 - name: controller
   newName: docker.io/percona/everest-operator
-<<<<<<< HEAD
-  newTag: 0.3.3-rc4
-=======
-  newTag: 0.3.3-rc5
->>>>>>> a47df63f
+  newTag: 0.3.3-rc5