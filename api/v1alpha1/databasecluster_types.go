// everest-operator
// Copyright (C) 2022 Percona LLC
//
// Licensed under the Apache License, Version 2.0 (the "License");
// you may not use this file except in compliance with the License.
// You may obtain a copy of the License at
//
// http://www.apache.org/licenses/LICENSE-2.0
//
// Unless required by applicable law or agreed to in writing, software
// distributed under the License is distributed on an "AS IS" BASIS,
// WITHOUT WARRANTIES OR CONDITIONS OF ANY KIND, either express or implied.
// See the License for the specific language governing permissions and
// limitations under the License.

package v1alpha1

import (
	"net"

	corev1 "k8s.io/api/core/v1"
	"k8s.io/apimachinery/pkg/api/resource"
	metav1 "k8s.io/apimachinery/pkg/apis/meta/v1"
)

// Prefefined database engine sizes based on memory.
var (
	MemorySmallSize  = resource.MustParse("2G")
	MemoryMediumSize = resource.MustParse("8G")
	MemoryLargeSize  = resource.MustParse("32G")
)

const (
	// AppStateUnknown is an unknown state.
	AppStateUnknown AppState = "unknown"
	// AppStateCreating is used when the db did not start to initialize yet.
	AppStateCreating AppState = "creating"
	// AppStateInit is a initializing state.
	AppStateInit AppState = "initializing"
	// AppStatePaused is a paused state.
	AppStatePaused AppState = "paused"
	// AppStatePausing is a pausing state.
	AppStatePausing AppState = "pausing"
	// AppStateStopping is a stopping state.
	AppStateStopping AppState = "stopping"
	// AppStateReady is a ready state.
	AppStateReady AppState = "ready"
	// AppStateError is an error state.
	AppStateError AppState = "error"
	// AppStateRestoring is a restoring state.
	AppStateRestoring AppState = "restoring"
	// AppStateDeleting is a deleting state.
	AppStateDeleting AppState = "deleting"
<<<<<<< HEAD
	// AppStateResizingVolumes is the state when PVCs are being resized.
	AppStateResizingVolumes = "resizingVolumes"
=======
	// AppStateUpgrading is an upgrading state.
	AppStateUpgrading AppState = "upgrading"
>>>>>>> eab9c710
	// AppStateNew represents a newly created cluster that has not yet been reconciled.
	AppStateNew AppState = ""

	// ExposeTypeInternal is an internal expose type.
	ExposeTypeInternal ExposeType = "internal"
	// ExposeTypeExternal is an external expose type.
	ExposeTypeExternal ExposeType = "external"

	// ProxyTypeMongos is a mongos proxy type.
	ProxyTypeMongos ProxyType = "mongos"
	// ProxyTypeHAProxy is a HAProxy proxy type.
	ProxyTypeHAProxy ProxyType = "haproxy"
	// ProxyTypeProxySQL is a ProxySQL proxy type.
	ProxyTypeProxySQL ProxyType = "proxysql"
	// ProxyTypePGBouncer is a PGBouncer proxy type.
	ProxyTypePGBouncer ProxyType = "pgbouncer"
)

type (
	// LoadBalancerType contains supported loadbalancers. It can be proxysql or haproxy
	// for PXC clusters, mongos for PSMDB clusters or pgbouncer for Postgresql clusters.
	LoadBalancerType string
	// AppState is used to represent cluster's state.
	AppState string
	// BackupStorageProviderSpec represents set of settings to configure cloud provider.
	BackupStorageProviderSpec struct {
		// A container name is a valid DNS name that conforms to the Azure naming rules.
		ContainerName string `json:"containerName,omitempty"`

		Bucket            string `json:"bucket,omitempty"`
		Prefix            string `json:"prefix,omitempty"`
		CredentialsSecret string `json:"credentialsSecret"`
		Region            string `json:"region,omitempty"`
		EndpointURL       string `json:"endpointUrl,omitempty"`

		// STANDARD, NEARLINE, COLDLINE, ARCHIVE for GCP
		// Hot (Frequently accessed or modified data), Cool (Infrequently accessed or modified data), Archive (Rarely accessed or modified data) for Azure.
		StorageClass string `json:"storageClass,omitempty"`
	}
	// EngineSize is used to represent the size of a database engine based on memory.
	EngineSize string
)

const (
	// EngineSizeSmall represents a small engine size.
	EngineSizeSmall EngineSize = "small"
	// EngineSizeMedium represents a medium engine size.
	EngineSizeMedium EngineSize = "medium"
	// EngineSizeLarge represents a large engine size.
	EngineSizeLarge EngineSize = "large"
)

// WithCreatingState transforms empty and unknown states to a single AppStateCreating.
// The upstream operators have the different statuses when a cluster is being created -
// pxc - "unknown", psmdb - "", pg does not have any empty status.
// Everest maps the DB status 1:1, and there is no point so far to create a separate mapping
// for each upstream operator separately only because we want to unify AppStateCreating.
func (s AppState) WithCreatingState() AppState {
	if s == AppStateUnknown || s == AppStateNew {
		return AppStateCreating
	}
	return s
}

// Applier provides methods for specifying how to apply a DatabaseCluster CR
// onto the CR(s) provided by the underlying DB operators (e.g. PerconaXtraDBCluster, PerconaServerMongoDB, PerconaPGCluster, etc.)
//
// +kubebuilder:object:generate=false
type Applier interface {
	Paused(paused bool)
	AllowUnsafeConfig()
	Engine() error
	Proxy() error
	DataSource() error
	Monitoring() error
	Backup() error
	Metadata() error
}

// Storage is the storage configuration.
type Storage struct {
	// Size is the size of the persistent volume claim
	Size resource.Quantity `json:"size"`
	// Class is the storage class to use for the persistent volume claim
	Class *string `json:"class,omitempty"`
}

// Resources are the resource requirements.
type Resources struct {
	// CPU is the CPU resource requirements
	CPU resource.Quantity `json:"cpu,omitempty"`
	// Memory is the memory resource requirements
	Memory resource.Quantity `json:"memory,omitempty"`
}

// Engine is the engine configuration.
type Engine struct {
	// Type is the engine type
	// +kubebuilder:validation:Enum:=pxc;postgresql;psmdb
	Type EngineType `json:"type"`
	// Version is the engine version
	Version string `json:"version,omitempty"`
	// Replicas is the number of engine replicas
	// +kubebuilder:validation:Minimum:=1
	Replicas int32 `json:"replicas,omitempty"`
	// Storage is the engine storage configuration
	Storage Storage `json:"storage"`
	// Resources are the resource limits for each engine replica.
	// If not set, resource limits are not imposed
	Resources Resources `json:"resources,omitempty"`
	// Config is the engine configuration
	Config string `json:"config,omitempty"`
	// UserSecretsName is the name of the secret containing the user secrets
	UserSecretsName string `json:"userSecretsName,omitempty"`
	// CRVersion is the desired version of the CR to use with the
	// underlying operator.
	// If unspecified, everest-operator will use the same version as the operator.
	//
	// NOTE: Updating this property post installation may lead to a restart of the cluster.
	// +optional
	CRVersion *string `json:"crVersion,omitempty"`
}

// Size returns the size of the engine.
func (e *Engine) Size() EngineSize {
	m := e.Resources.Memory
	// mem >= Large
	if m.Cmp(MemoryLargeSize) >= 0 {
		return EngineSizeLarge
	}
	// mem >= Medium
	if m.Cmp(MemoryMediumSize) >= 0 {
		return EngineSizeMedium
	}
	return EngineSizeSmall
}

// ExposeType is the expose type.
type ExposeType string

// IPSourceRange represents IP addresses in CIDR notation or without a netmask.
type IPSourceRange string

// Expose is the expose configuration.
type Expose struct {
	// Type is the expose type, can be internal or external
	// +kubebuilder:validation:Enum:=internal;external
	// +kubebuilder:default:=internal
	Type ExposeType `json:"type,omitempty"`
	// IPSourceRanges is the list of IP source ranges (CIDR notation)
	// to allow access from. If not set, there is no limitations
	IPSourceRanges []IPSourceRange `json:"ipSourceRanges,omitempty"`
}

func (e *Expose) toCIDR(ranges []IPSourceRange) []IPSourceRange {
	ret := make([]IPSourceRange, 0, len(ranges))
	ret = append(ret, ranges...)
	for k, v := range ret {
		if _, _, err := net.ParseCIDR(string(v)); err == nil {
			continue
		}

		ip := net.ParseIP(string(v))
		if ip == nil {
			continue
		}

		if ip.To4() != nil {
			// IPv4 without a subnet. Add /32 subnet by default.
			ret[k] = v + "/32"
		} else {
			// IPv6 without a subnet. Add /128 subnet by default.
			ret[k] = v + "/128"
		}
	}

	return ret
}

// IPSourceRangesStringArray returns []string of IPSource ranges. It also calls toCIDR function to convert IP addresses to the correct CIDR notation.
func (e *Expose) IPSourceRangesStringArray() []string {
	sourceRanges := make([]string, len(e.IPSourceRanges))
	ranges := e.toCIDR(e.IPSourceRanges)
	for i, r := range ranges {
		sourceRanges[i] = string(r)
	}
	return sourceRanges
}

// ProxyType is the proxy type.
type ProxyType string

// Proxy is the proxy configuration.
type Proxy struct {
	// Type is the proxy type
	// +kubebuilder:validation:Enum:=mongos;haproxy;proxysql;pgbouncer
	Type ProxyType `json:"type,omitempty"`
	// Replicas is the number of proxy replicas
	// +kubebuilder:validation:Minimum:=1
	Replicas *int32 `json:"replicas,omitempty"`
	// Config is the proxy configuration
	Config string `json:"config,omitempty"`
	// Expose is the proxy expose configuration
	Expose Expose `json:"expose,omitempty"`
	// Resources are the resource limits for each proxy replica.
	// If not set, resource limits are not imposed
	Resources Resources `json:"resources,omitempty"`
}

// BackupSource represents settings of a source where to get a backup to run restoration.
type BackupSource struct {
	// Path is the path to the backup file/directory.
	Path string `json:"path"`
	// BackupStorageName is the name of the BackupStorage used for backups.
	// The BackupStorage must be created in the same namespace as the DatabaseCluster.
	BackupStorageName string `json:"backupStorageName"`
}

// DataSource is the data source configuration.
type DataSource struct {
	// DBClusterBackupName is the name of the DB cluster backup to restore from
	DBClusterBackupName string `json:"dbClusterBackupName,omitempty"`
	// BackupSource is the backup source to restore from
	BackupSource *BackupSource `json:"backupSource,omitempty"`
	// PITR is the point-in-time recovery configuration
	PITR *PITR `json:"pitr,omitempty"`
}

// BackupSchedule is the backup schedule configuration.
type BackupSchedule struct {
	// Enabled is a flag to enable the schedule
	Enabled bool `json:"enabled"`
	// Name is the name of the schedule
	Name string `json:"name"`
	// RetentionCopies is the number of backup copies to retain
	RetentionCopies int32 `json:"retentionCopies,omitempty"`
	// Schedule is the cron schedule
	Schedule string `json:"schedule"`
	// BackupStorageName is the name of the BackupStorage CR that defines the
	// storage location.
	// The BackupStorage must be created in the same namespace as the DatabaseCluster.
	BackupStorageName string `json:"backupStorageName"`
}

// Backup is the backup configuration.
type Backup struct {
	// Enabled is a flag to enable backups
	// Deprecated. Please use db.spec.backup.schedules[].enabled to control each schedule separately and db.spec.backup.pitr.enabled to control PITR.
	Enabled bool `json:"enabled"`
	// Schedules is a list of backup schedules
	Schedules []BackupSchedule `json:"schedules,omitempty"`
	// PITR is the configuration of the point in time recovery
	PITR PITRSpec `json:"pitr,omitempty"`
}

// PITRSpec represents a specification to configure point in time recovery for a database backup/restore.
type PITRSpec struct {
	// Enabled is a flag to enable PITR
	Enabled bool `json:"enabled"`
	// BackupStorageName is the name of the BackupStorage where the PITR is enabled
	// The BackupStorage must be created in the same namespace as the DatabaseCluster.
	BackupStorageName *string `json:"backupStorageName,omitempty"`
	// UploadIntervalSec number of seconds between the binlogs uploads
	UploadIntervalSec *int `json:"uploadIntervalSec,omitempty"`
}

// Monitoring is the monitoring configuration.
type Monitoring struct {
	// MonitoringConfigName is the name of a monitoringConfig CR.
	// The MonitoringConfig must be created in the same namespace as the DatabaseCluster.
	MonitoringConfigName string `json:"monitoringConfigName,omitempty"`
	// Resources defines resource limitations for the monitoring.
	Resources corev1.ResourceRequirements `json:"resources,omitempty"`
}

// ConfigServer represents the sharding configuration server settings.
type ConfigServer struct {
	// Replicas is the amount of configServers
	// +kubebuilder:validation:Minimum:=1
	Replicas int32 `json:"replicas"`
}

// Sharding are the sharding options. Available only for psmdb.
type Sharding struct {
	// Enabled defines if the sharding is enabled
	Enabled bool `json:"enabled"`
	// Shards defines the number of shards
	// +kubebuilder:validation:Minimum:=1
	Shards int32 `json:"shards"`
	// ConfigServer represents the sharding configuration server settings
	ConfigServer ConfigServer `json:"configServer"`
}

// DatabaseClusterSpec defines the desired state of DatabaseCluster.
type DatabaseClusterSpec struct {
	// Paused is a flag to stop the cluster
	Paused bool `json:"paused,omitempty"`
	// AllowUnsafeConfiguration field used to ensure that the user can create configurations unfit for production use.
	//
	// Deprecated: AllowUnsafeConfiguration will not be supported in the future releases.
	AllowUnsafeConfiguration bool `json:"allowUnsafeConfiguration,omitempty"`
	// Engine is the database engine specification
	Engine Engine `json:"engine"`
	// Proxy is the proxy specification. If not set, an appropriate
	// proxy specification will be applied for the given engine. A
	// common use case for setting this field is to control the
	// external access to the database cluster.
	Proxy Proxy `json:"proxy,omitempty"`
	// DataSource defines a data source for bootstraping a new cluster
	DataSource *DataSource `json:"dataSource,omitempty"`
	// Backup is the backup specification
	Backup Backup `json:"backup,omitempty"`
	// Monitoring is the monitoring configuration
	Monitoring *Monitoring `json:"monitoring,omitempty"`
	// Sharding is the sharding configuration. PSMDB-only
	Sharding *Sharding `json:"sharding,omitempty"`
}

const (
	// ConditionTypeCannotResizeVolume is a condition type that indicates that the volume cannot be resized.
	ConditionTypeCannotResizeVolume = "CannotResizeVolume"
)

const (
	// ReasonStorageClassDoesNotSupportExpansion is a reason for condition ConditionTypeCannotExpandStorage
	// when the storage class does not support volume expansion.
	ReasonStorageClassDoesNotSupportExpansion = "StorageClassDoesNotSupportExpansion"
	// ReasonCannotShrinkVolume is a reason for condition ConditionTypeCannotResizeVolume
	// when the volume cannot be shrunk.
	ReasonCannotShrinkVolume = "CannotShrinkVolume"
)

// DatabaseClusterStatus defines the observed state of DatabaseCluster.
type DatabaseClusterStatus struct {
	// ObservedGeneration is the most recent generation observed for this DatabaseCluster.
	ObservedGeneration int64 `json:"observedGeneration,omitempty"`
	// Status is the status of the cluster
	Status AppState `json:"status,omitempty"`
	// Hostname is the hostname where the cluster can be reached
	Hostname string `json:"hostname,omitempty"`
	// Port is the port where the cluster can be reached
	Port int32 `json:"port,omitempty"`
	// Ready is the number of ready pods
	Ready int32 `json:"ready,omitempty"`
	// Size is the total number of pods
	Size int32 `json:"size,omitempty"`
	// Message is extra information about the cluster
	Message string `json:"message,omitempty"`
	// ActiveStorage is the storage used in cluster (psmdb only)
	ActiveStorage string `json:"activeStorage,omitempty"`
	// CRVersion is the observed version of the CR used with the underlying operator.
	CRVersion string `json:"crVersion,omitempty"`
	// RecommendedCRVersion is the recommended version of the CR to use.
	// If set, the CR needs to be updated to this version before upgrading the operator.
	// If unset, the CR is already at the recommended version.
	RecommendedCRVersion *string `json:"recommendedCRVersion,omitempty"`
	// Details provides full status of the upstream cluster as a plain text.
	Details string `json:"details,omitempty"`
	// Conditions contains the observed conditions of the DatabaseCluster.
	Conditions []metav1.Condition `json:"conditions,omitempty"`
}

//+kubebuilder:object:root=true
//+kubebuilder:subresource:status
// +kubebuilder:resource:shortName=db;dbc;dbcluster
// +kubebuilder:printcolumn:name="Size",type="string",JSONPath=".status.size"
// +kubebuilder:printcolumn:name="Ready",type="string",JSONPath=".status.ready"
// +kubebuilder:printcolumn:name="Status",type="string",JSONPath=".status.status"
// +kubebuilder:printcolumn:name="Hostname",type="string",JSONPath=".status.hostname"
// +kubebuilder:printcolumn:name="Age",type="date",JSONPath=".metadata.creationTimestamp"

// DatabaseCluster is the Schema for the databaseclusters API.
type DatabaseCluster struct {
	metav1.TypeMeta   `json:",inline"`
	metav1.ObjectMeta `json:"metadata,omitempty"`

	Spec   DatabaseClusterSpec   `json:"spec,omitempty"`
	Status DatabaseClusterStatus `json:"status,omitempty"`
}

//+kubebuilder:object:root=true

// DatabaseClusterList contains a list of DatabaseCluster.
type DatabaseClusterList struct {
	metav1.TypeMeta `json:",inline"`
	metav1.ListMeta `json:"metadata,omitempty"`
	Items           []DatabaseCluster `json:"items"`
}

func init() {
	SchemeBuilder.Register(&DatabaseCluster{}, &DatabaseClusterList{})
}<|MERGE_RESOLUTION|>--- conflicted
+++ resolved
@@ -51,13 +51,10 @@
 	AppStateRestoring AppState = "restoring"
 	// AppStateDeleting is a deleting state.
 	AppStateDeleting AppState = "deleting"
-<<<<<<< HEAD
+	// AppStateUpgrading is an upgrading state.
+	AppStateUpgrading AppState = "upgrading"
 	// AppStateResizingVolumes is the state when PVCs are being resized.
 	AppStateResizingVolumes = "resizingVolumes"
-=======
-	// AppStateUpgrading is an upgrading state.
-	AppStateUpgrading AppState = "upgrading"
->>>>>>> eab9c710
 	// AppStateNew represents a newly created cluster that has not yet been reconciled.
 	AppStateNew AppState = ""
 
