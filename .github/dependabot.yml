# To get started with Dependabot version updates, you'll need to specify which
# package ecosystems to update and where the package manifests are located.
# Please see the documentation for all configuration options:
# https://docs.github.com/github/administering-a-repository/configuration-options-for-dependency-updates
---
version: 2
updates:
  - package-ecosystem: "gomod" # See documentation for possible values
    directory: "/" # Location of package manifests
    schedule:
<<<<<<< HEAD
      interval: "weekly"
  - package-ecosystem: "gomod" # See documentation for possible values
    directory: "/tools" # Location of package manifests
    schedule:
      interval: "weekly"
  - package-ecosystem: "docker"
    directory: "/"
    schedule:
      interval: "weekly"
  - package-ecosystem: "github-actions"
    directory: "/"
    schedule:
      interval: "weekly"
=======
      interval: "daily"
    labels:
      - "auto-update-base"
      - "dependencies"
      - "go"
  - package-ecosystem: "gomod" # See documentation for possible values
    directory: "/tools" # Location of package manifests
    schedule:
      interval: "daily"
    labels:
      - "auto-update-base"
      - "dependencies"
      - "go"
>>>>>>> 4bdcbbef
<|MERGE_RESOLUTION|>--- conflicted
+++ resolved
@@ -8,22 +8,7 @@
   - package-ecosystem: "gomod" # See documentation for possible values
     directory: "/" # Location of package manifests
     schedule:
-<<<<<<< HEAD
       interval: "weekly"
-  - package-ecosystem: "gomod" # See documentation for possible values
-    directory: "/tools" # Location of package manifests
-    schedule:
-      interval: "weekly"
-  - package-ecosystem: "docker"
-    directory: "/"
-    schedule:
-      interval: "weekly"
-  - package-ecosystem: "github-actions"
-    directory: "/"
-    schedule:
-      interval: "weekly"
-=======
-      interval: "daily"
     labels:
       - "auto-update-base"
       - "dependencies"
@@ -31,9 +16,24 @@
   - package-ecosystem: "gomod" # See documentation for possible values
     directory: "/tools" # Location of package manifests
     schedule:
-      interval: "daily"
+      interval: "weekly"
     labels:
       - "auto-update-base"
       - "dependencies"
       - "go"
->>>>>>> 4bdcbbef
+  - package-ecosystem: "docker"
+    directory: "/"
+    schedule:
+      interval: "weekly"
+    labels:
+      - "auto-update-base"
+      - "dependencies"
+      - "docker"
+  - package-ecosystem: "github-actions"
+    directory: "/"
+    schedule:
+      interval: "weekly"
+    labels:
+      - "auto-update-base"
+      - "dependencies"
+      - "github_actions"