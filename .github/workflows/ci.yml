name: CI
on:
  push:
    branches:
      - main
  pull_request:
    types: [opened, synchronize, reopened, labeled]
env:
  KUBECTL_VERSION: 1.29.5
jobs:
  golang-tests:
    name: Go unit tests
    timeout-minutes: 30
    strategy:
      fail-fast: true
    runs-on: ubuntu-latest
    steps:
      - name: Check out code into the Go module directory
        uses: actions/checkout@v4

      - name: Set up Go release
        uses: actions/setup-go@v5
        with:
          go-version-file: 'go.mod'
          cache: false

      - name: Run tests
        run: |
          make test

  integration-tests:
    name: Integration tests
    timeout-minutes: 30
    strategy:
      fail-fast: true
    runs-on: ubuntu-latest
    env:
      TOOLS_PATH: "/opt/tools/bin"
    steps:
      - name: Install kubecltl
        run: |
            mkdir -p $TOOLS_PATH
            echo $TOOLS_PATH >> $GITHUB_PATH
            # Kubectl
            curl -s -L -o ${TOOLS_PATH}/kubectl https://dl.k8s.io/release/v${KUBECTL_VERSION}/bin/linux/amd64/kubectl 
            chmod +x ${TOOLS_PATH}/kubectl
            # Kuttl
            curl -s -L -o ${TOOLS_PATH}/kubectl-kuttl https://github.com/kudobuilder/kuttl/releases/download/v0.22.0/kubectl-kuttl_0.22.0_linux_x86_64  
            chmod +x ${TOOLS_PATH}/kubectl-kuttl

      - name: Kubectl version
        run: |
          kubectl version --client --output=yaml
          echo $(kubectl kuttl --version) installed

      - name: Check out code into the Go module directory
        uses: actions/checkout@v4

      - name: Set up Go release
        uses: actions/setup-go@v5
        with:
          go-version-file: 'go.mod'
          cache: false

      - name: Run core tests
        if: always()
        run: |
<<<<<<< HEAD
           make test-integration-core
        env:
          PXC_OPERATOR_VERSION: 1.17.0
          PSMDB_OPERATOR_VERSION: 1.19.1
          PG_OPERATOR_VERSION: 2.6.0
          PERCONA_VERSION_SERVICE_URL: https://check-dev.percona.com/versions/v1
=======
            make test-integration-core
>>>>>>> c147d08f

      - name: Run features tests
        if: always()
        run: |
            make test-integration-features
<<<<<<< HEAD
        env:
          PXC_OPERATOR_VERSION: 1.17.0
          PSMDB_OPERATOR_VERSION: 1.19.1
          PG_OPERATOR_VERSION: 2.6.0
          PERCONA_VERSION_SERVICE_URL: https://check-dev.percona.com/versions/v1
=======
>>>>>>> c147d08f

      - name: Run operator upgrade tests
        if: always()
        run: |
            make test-integration-operator-upgrade
<<<<<<< HEAD
        env:
          PXC_OPERATOR_VERSION: 1.17.0
          PSMDB_OPERATOR_VERSION: 1.19.1
          PG_OPERATOR_VERSION: 2.6.0
          PREVIOUS_PG_OPERATOR_VERSION: 2.5.0
          PREVIOUS_PXC_OPERATOR_VERSION: 1.16.1
          PREVIOUS_PSMDB_OPERATOR_VERSION: 1.18.0
          PERCONA_VERSION_SERVICE_URL: https://check-dev.percona.com/versions/v1
=======
>>>>>>> c147d08f

  eks-e2e-tests:
    name: E2E tests (EKS)
    if: contains(github.event.pull_request.labels.*.name, 'test/e2e') || contains(github.event.pull_request.labels.*.name, 'test/e2e-operator-upgrade') || contains(github.event.pull_request.labels.*.name, 'test/e2e-core') || contains(github.event.pull_request.labels.*.name, 'test/e2e-db-upgrade')
    timeout-minutes: 80
    concurrency: eks-e2e-tests
    strategy:
      fail-fast: true
    runs-on: ubuntu-latest
    env:
      TOOLS_PATH: "/opt/tools/bin"
    steps:
      - name: Check out code into the Go module directory
        uses: actions/checkout@v4

      - name: Set up Go release
        uses: actions/setup-go@v5
        with:
          go-version-file: 'go.mod'
          cache: false

      - name: Build operator
        run:
          make build

      - name: Configure AWS
        uses: aws-actions/configure-aws-credentials@v4
        with:
          aws-access-key-id: ${{ secrets.EVEREST_EKS_E2E_IAM_USER_ACCESS_KEY }}
          aws-secret-access-key: ${{ secrets.EVEREST_EKS_E2E_IAM_USER_ACCESS_KEY_SECRET }}
          aws-region: us-east-2

      - name: Configure env
        run: |
          mkdir -p $TOOLS_PATH
          echo $TOOLS_PATH >> $GITHUB_PATH

          aws eks update-kubeconfig --name everest-e2e-dev-eks-cluster

      - name: Install kubecltl
        run: |
          mkdir -p $TOOLS_PATH
          echo $TOOLS_PATH >> $GITHUB_PATH
          # Kubectl
          curl -s -L -o ${TOOLS_PATH}/kubectl https://dl.k8s.io/release/v${KUBECTL_VERSION}/bin/linux/amd64/kubectl 
          chmod +x ${TOOLS_PATH}/kubectl
          # Kuttl
          curl -s -L -o ${TOOLS_PATH}/kubectl-kuttl https://github.com/kudobuilder/kuttl/releases/download/v0.22.0/kubectl-kuttl_0.22.0_linux_x86_64  
          chmod +x ${TOOLS_PATH}/kubectl-kuttl

      - name: Kubectl version
        run: |
          kubectl version --client --output=yaml
          echo $(kubectl kuttl --version) installed

      - name: Install tools
        run: |
          # Install EKSCTL
          ARCH=amd64
          PLATFORM=$(uname -s)_$ARCH
          curl -sLO "https://github.com/eksctl-io/eksctl/releases/latest/download/eksctl_$PLATFORM.tar.gz"
          tar -xzf eksctl_$PLATFORM.tar.gz -C "$TOOLS_PATH"
          chmod +x "$TOOLS_PATH"/eksctl

      - name: Scale up cluster
        run: |
          eksctl scale nodegroup --cluster="$CLUSTER_NAME" --nodes=10 "$NODEPOOL_NAME" --wait
        env:
          CLUSTER_NAME: "everest-e2e-dev-eks-cluster"
          NODEPOOL_NAME: "everest-e2e-dev-eks-workers-glowworm"

      - name: Run operator upgrade tests
        if: contains(github.event.pull_request.labels.*.name, 'test/e2e') || contains(github.event.pull_request.labels.*.name, 'test/e2e-operator-upgrade')
        run: |
          make test-e2e-operator-upgrade
<<<<<<< HEAD
        env:
          PXC_OPERATOR_VERSION: 1.17.0
          PSMDB_OPERATOR_VERSION: 1.19.1
          PG_OPERATOR_VERSION: 2.6.0
          PREVIOUS_PG_OPERATOR_VERSION: 2.5.0
          PREVIOUS_PXC_OPERATOR_VERSION: 1.16.1
          PREVIOUS_PSMDB_OPERATOR_VERSION: 1.18.0
          PERCONA_VERSION_SERVICE_URL: https://check-dev.percona.com/versions/v1
=======
>>>>>>> c147d08f

      - name: Clean up custom resources
        if: always()
        continue-on-error: true
        # If this does not finish in 10 minutes, it's stuck with some resource having a finalizer.
        timeout-minutes: 10
<<<<<<< HEAD
        run: sh ./.github/scripts/cleanup.sh
=======
        run: |
          make cluster-cleanup
>>>>>>> c147d08f


      - name: Run core tests
        if: contains(github.event.pull_request.labels.*.name, 'test/e2e') || contains(github.event.pull_request.labels.*.name, 'test/e2e-core')
        run: |
          make test-e2e-core
<<<<<<< HEAD
        env:
          PXC_OPERATOR_VERSION: 1.17.0
          PSMDB_OPERATOR_VERSION: 1.19.1
          PG_OPERATOR_VERSION: 2.6.0
          PERCONA_VERSION_SERVICE_URL: https://check-dev.percona.com/versions/v1

      - name: Clean up custom resources
        if: always()
        run: sh ./.github/scripts/cleanup.sh
=======

      - name: Clean up custom resources
        if: always()
        run: |
          make cluster-cleanup
>>>>>>> c147d08f

      - name: Run db upgrade tests
        if: contains(github.event.pull_request.labels.*.name, 'test/e2e') || contains(github.event.pull_request.labels.*.name, 'test/e2e-db-upgrade')
        run: |
          make test-e2e-db-upgrade
<<<<<<< HEAD
        env:
          PXC_OPERATOR_VERSION: 1.17.0
          PSMDB_OPERATOR_VERSION: 1.19.1
          PG_OPERATOR_VERSION: 2.5.0
          PERCONA_VERSION_SERVICE_URL: https://check-dev.percona.com/versions/v1

      - name: Clean up custom resources
        if: always()
        run: sh ./.github/scripts/cleanup.sh
          
      - name: Clean up custom resources
        if: always()
        run: sh ./.github/scripts/cleanup.sh
=======

      - name: Clean up custom resources
        if: always()
        run: |
          make cluster-cleanup
>>>>>>> c147d08f

      - name: Scale down cluster
        if: always()
        run: |
          eksctl scale nodegroup --cluster="$CLUSTER_NAME" --nodes=0 "$NODEPOOL_NAME"
        env:
          CLUSTER_NAME: "everest-e2e-dev-eks-cluster"
          NODEPOOL_NAME: "everest-e2e-dev-eks-workers-glowworm"

      - name: Clean up resources and CRDs
        if: always()
        run: |
          make cluster-cleanup

  make-bundle:
    name: Make Bundle
    strategy:
      fail-fast: true
    runs-on: ubuntu-latest
    env:
      TOOLS_PATH: "/opt/tools/bin"

    steps:
      - name: Check out code
        uses: actions/checkout@v4

      - name: Set up Go release
        uses: actions/setup-go@v5
        with:
          go-version-file: 'go.mod'
          cache: false

      - name: Install operator-sdk
        run: |
          mkdir -p $TOOLS_PATH
          echo $TOOLS_PATH >> $GITHUB_PATH

          export ARCH=$(case $(uname -m) in x86_64) echo -n amd64 ;; aarch64) echo -n arm64 ;; *) echo -n $(uname -m) ;; esac)
          export OS=$(uname | awk '{print tolower($0)}')

          export OPERATOR_SDK_DL_URL=https://github.com/operator-framework/operator-sdk/releases/download/v1.38.0
          curl -LO ${OPERATOR_SDK_DL_URL}/operator-sdk_${OS}_${ARCH}

          gpg --keyserver keyserver.ubuntu.com --recv-keys 052996E2A20B5C7E

          curl -LO ${OPERATOR_SDK_DL_URL}/checksums.txt
          curl -LO ${OPERATOR_SDK_DL_URL}/checksums.txt.asc
          gpg -u "Operator SDK (release) <cncf-operator-sdk@cncf.io>" --verify checksums.txt.asc

          grep operator-sdk_${OS}_${ARCH} checksums.txt | sha256sum -c -

          chmod +x operator-sdk_${OS}_${ARCH}
          mv operator-sdk_${OS}_${ARCH} $TOOLS_PATH/operator-sdk

      - name: Make bundle and build bundle image
        run: |
          make bundle bundle-build<|MERGE_RESOLUTION|>--- conflicted
+++ resolved
@@ -65,45 +65,17 @@
       - name: Run core tests
         if: always()
         run: |
-<<<<<<< HEAD
-           make test-integration-core
-        env:
-          PXC_OPERATOR_VERSION: 1.17.0
-          PSMDB_OPERATOR_VERSION: 1.19.1
-          PG_OPERATOR_VERSION: 2.6.0
-          PERCONA_VERSION_SERVICE_URL: https://check-dev.percona.com/versions/v1
-=======
             make test-integration-core
->>>>>>> c147d08f
 
       - name: Run features tests
         if: always()
         run: |
             make test-integration-features
-<<<<<<< HEAD
-        env:
-          PXC_OPERATOR_VERSION: 1.17.0
-          PSMDB_OPERATOR_VERSION: 1.19.1
-          PG_OPERATOR_VERSION: 2.6.0
-          PERCONA_VERSION_SERVICE_URL: https://check-dev.percona.com/versions/v1
-=======
->>>>>>> c147d08f
 
       - name: Run operator upgrade tests
         if: always()
         run: |
             make test-integration-operator-upgrade
-<<<<<<< HEAD
-        env:
-          PXC_OPERATOR_VERSION: 1.17.0
-          PSMDB_OPERATOR_VERSION: 1.19.1
-          PG_OPERATOR_VERSION: 2.6.0
-          PREVIOUS_PG_OPERATOR_VERSION: 2.5.0
-          PREVIOUS_PXC_OPERATOR_VERSION: 1.16.1
-          PREVIOUS_PSMDB_OPERATOR_VERSION: 1.18.0
-          PERCONA_VERSION_SERVICE_URL: https://check-dev.percona.com/versions/v1
-=======
->>>>>>> c147d08f
 
   eks-e2e-tests:
     name: E2E tests (EKS)
@@ -179,78 +151,35 @@
         if: contains(github.event.pull_request.labels.*.name, 'test/e2e') || contains(github.event.pull_request.labels.*.name, 'test/e2e-operator-upgrade')
         run: |
           make test-e2e-operator-upgrade
-<<<<<<< HEAD
-        env:
-          PXC_OPERATOR_VERSION: 1.17.0
-          PSMDB_OPERATOR_VERSION: 1.19.1
-          PG_OPERATOR_VERSION: 2.6.0
-          PREVIOUS_PG_OPERATOR_VERSION: 2.5.0
-          PREVIOUS_PXC_OPERATOR_VERSION: 1.16.1
-          PREVIOUS_PSMDB_OPERATOR_VERSION: 1.18.0
-          PERCONA_VERSION_SERVICE_URL: https://check-dev.percona.com/versions/v1
-=======
->>>>>>> c147d08f
 
       - name: Clean up custom resources
         if: always()
         continue-on-error: true
         # If this does not finish in 10 minutes, it's stuck with some resource having a finalizer.
         timeout-minutes: 10
-<<<<<<< HEAD
-        run: sh ./.github/scripts/cleanup.sh
-=======
-        run: |
-          make cluster-cleanup
->>>>>>> c147d08f
+        run: |
+          make cluster-cleanup
 
 
       - name: Run core tests
         if: contains(github.event.pull_request.labels.*.name, 'test/e2e') || contains(github.event.pull_request.labels.*.name, 'test/e2e-core')
         run: |
           make test-e2e-core
-<<<<<<< HEAD
-        env:
-          PXC_OPERATOR_VERSION: 1.17.0
-          PSMDB_OPERATOR_VERSION: 1.19.1
-          PG_OPERATOR_VERSION: 2.6.0
-          PERCONA_VERSION_SERVICE_URL: https://check-dev.percona.com/versions/v1
 
       - name: Clean up custom resources
         if: always()
-        run: sh ./.github/scripts/cleanup.sh
-=======
-
-      - name: Clean up custom resources
-        if: always()
-        run: |
-          make cluster-cleanup
->>>>>>> c147d08f
+        run: |
+          make cluster-cleanup
 
       - name: Run db upgrade tests
         if: contains(github.event.pull_request.labels.*.name, 'test/e2e') || contains(github.event.pull_request.labels.*.name, 'test/e2e-db-upgrade')
         run: |
           make test-e2e-db-upgrade
-<<<<<<< HEAD
-        env:
-          PXC_OPERATOR_VERSION: 1.17.0
-          PSMDB_OPERATOR_VERSION: 1.19.1
-          PG_OPERATOR_VERSION: 2.5.0
-          PERCONA_VERSION_SERVICE_URL: https://check-dev.percona.com/versions/v1
 
       - name: Clean up custom resources
         if: always()
-        run: sh ./.github/scripts/cleanup.sh
-          
-      - name: Clean up custom resources
-        if: always()
-        run: sh ./.github/scripts/cleanup.sh
-=======
-
-      - name: Clean up custom resources
-        if: always()
-        run: |
-          make cluster-cleanup
->>>>>>> c147d08f
+        run: |
+          make cluster-cleanup
 
       - name: Scale down cluster
         if: always()
