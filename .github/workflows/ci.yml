--- conflicted
+++ resolved
@@ -27,14 +27,6 @@
       - name: Run tests
         run: |
           make test
-<<<<<<< HEAD
-        env:
-          PXC_OPERATOR_VERSION: 1.17.0
-          PSMDB_OPERATOR_VERSION: 1.20.1
-          PG_OPERATOR_VERSION: 2.6.0
-          PERCONA_VERSION_SERVICE_URL: https://check-dev.percona.com/versions/v1
-=======
->>>>>>> c147d08f
 
   integration-tests:
     name: Integration tests
@@ -73,47 +65,17 @@
       - name: Run core tests
         if: always()
         run: |
-<<<<<<< HEAD
-               make test-core
-        env:
-          PXC_OPERATOR_VERSION: 1.17.0
-          PSMDB_OPERATOR_VERSION: 1.20.1
-          PG_OPERATOR_VERSION: 2.6.0
-          PERCONA_VERSION_SERVICE_URL: https://check-dev.percona.com/versions/v1
-=======
             make test-integration-core
->>>>>>> c147d08f
 
       - name: Run features tests
         if: always()
         run: |
-<<<<<<< HEAD
-            make test-features
-        env:
-          PXC_OPERATOR_VERSION: 1.17.0
-          PSMDB_OPERATOR_VERSION: 1.20.1
-          PG_OPERATOR_VERSION: 2.6.0
-          PERCONA_VERSION_SERVICE_URL: https://check-dev.percona.com/versions/v1
-=======
             make test-integration-features
->>>>>>> c147d08f
 
       - name: Run operator upgrade tests
         if: always()
         run: |
-<<<<<<< HEAD
-            make test-operator-upgrade
-        env:
-          PXC_OPERATOR_VERSION: 1.17.0
-          PSMDB_OPERATOR_VERSION: 1.20.1
-          PG_OPERATOR_VERSION: 2.6.0
-          PREVIOUS_PG_OPERATOR_VERSION: 2.5.0
-          PREVIOUS_PXC_OPERATOR_VERSION: 1.16.1
-          PREVIOUS_PSMDB_OPERATOR_VERSION: 1.19.1
-          PERCONA_VERSION_SERVICE_URL: https://check-dev.percona.com/versions/v1
-=======
             make test-integration-operator-upgrade
->>>>>>> c147d08f
 
   eks-e2e-tests:
     name: E2E tests (EKS)
@@ -188,19 +150,7 @@
       - name: Run operator upgrade tests
         if: contains(github.event.pull_request.labels.*.name, 'test/e2e') || contains(github.event.pull_request.labels.*.name, 'test/e2e-operator-upgrade')
         run: |
-<<<<<<< HEAD
-          kubectl kuttl test --config ./tests/e2e/kuttl-operator-upgrade.yaml
-        env:
-          PXC_OPERATOR_VERSION: 1.17.0
-          PSMDB_OPERATOR_VERSION: 1.20.1
-          PG_OPERATOR_VERSION: 2.6.0
-          PREVIOUS_PG_OPERATOR_VERSION: 2.5.0
-          PREVIOUS_PXC_OPERATOR_VERSION: 1.16.1
-          PREVIOUS_PSMDB_OPERATOR_VERSION: 1.19.1
-          PERCONA_VERSION_SERVICE_URL: https://check-dev.percona.com/versions/v1
-=======
           make test-e2e-operator-upgrade
->>>>>>> c147d08f
 
       - name: Clean up custom resources
         if: always()
@@ -214,16 +164,7 @@
       - name: Run core tests
         if: contains(github.event.pull_request.labels.*.name, 'test/e2e') || contains(github.event.pull_request.labels.*.name, 'test/e2e-core')
         run: |
-<<<<<<< HEAD
-          kubectl kuttl test --config ./tests/e2e/kuttl-core.yaml
-        env:
-          PXC_OPERATOR_VERSION: 1.17.0
-          PSMDB_OPERATOR_VERSION: 1.20.1
-          PG_OPERATOR_VERSION: 2.6.0
-          PERCONA_VERSION_SERVICE_URL: https://check-dev.percona.com/versions/v1
-=======
           make test-e2e-core
->>>>>>> c147d08f
 
       - name: Clean up custom resources
         if: always()
@@ -233,16 +174,7 @@
       - name: Run db upgrade tests
         if: contains(github.event.pull_request.labels.*.name, 'test/e2e') || contains(github.event.pull_request.labels.*.name, 'test/e2e-db-upgrade')
         run: |
-<<<<<<< HEAD
-          kubectl kuttl test --config ./tests/e2e/kuttl-db-upgrade.yaml
-        env:
-          PXC_OPERATOR_VERSION: 1.17.0
-          PSMDB_OPERATOR_VERSION: 1.20.1
-          PG_OPERATOR_VERSION: 2.5.0
-          PERCONA_VERSION_SERVICE_URL: https://check-dev.percona.com/versions/v1
-=======
           make test-e2e-db-upgrade
->>>>>>> c147d08f
 
       - name: Clean up custom resources
         if: always()
