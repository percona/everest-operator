---
name: CI
on:
  pull_request:
    types: [opened, synchronize, reopened, labeled]
env:
  KUBECTL_VERSION: 1.29.5
  KUTTL_VERSION: 0.22.0
  K3D_VERSION: 5.8.3
  TOOLS_PATH: "/opt/tools/bin"
jobs:
  golang-tests:
    name: Go unit tests
    timeout-minutes: 30
    strategy:
      fail-fast: true
    runs-on: ubuntu-latest
    steps:
      - name: Check out code
        uses: actions/checkout@v4

      - name: Set up Go release
        uses: actions/setup-go@v5
        with:
          go-version-file: 'go.mod'
          cache: false

      - name: Run tests
        run: |
          make test

  integration-core-tests:
    name: Integration core tests
    timeout-minutes: 30
    strategy:
      fail-fast: true
    runs-on: ubuntu-latest
    steps:
      - name: Check out code
        uses: actions/checkout@v4

      - name: Set up Go release
        uses: actions/setup-go@v5
        with:
          go-version-file: 'go.mod'
          cache: false

      - name: Install Kubernetes tools
        uses: ./.github/actions/install-kubernetes-tools
        with:
          install-kubectl: true
          install-kuttl: true
          install-k3d: true

      - name: Create K3D cluster
        run: |
          sudo modprobe br_netfilter
          make k3d-cluster-up

      - name: Run core tests
        run: |
            make test-integration-core
        env:
          GITHUB_TOKEN: ${{ secrets.GITHUB_TOKEN }}

  integration-features-tests:
    name: Integration features tests
    timeout-minutes: 30
    strategy:
      fail-fast: true
    runs-on: ubuntu-latest
    steps:
      - name: Check out code
        uses: actions/checkout@v4

      - name: Set up Go release
        uses: actions/setup-go@v5
        with:
          go-version-file: 'go.mod'
          cache: false

      - name: Install Kubernetes tools
        uses: ./.github/actions/install-kubernetes-tools
        with:
          install-kubectl: true
          install-kuttl: true
          install-k3d: true

      - name: Create K3D cluster
        run: |
          sudo modprobe br_netfilter
          make k3d-cluster-up

      - name: Run features tests
        run: |
          make test-integration-features
        env:
          GITHUB_TOKEN: ${{ secrets.GITHUB_TOKEN }}

  integration-operator-upgrade-tests:
    name: Integration operator upgrade tests
    timeout-minutes: 30
    strategy:
      fail-fast: true
    runs-on: ubuntu-latest
    steps:
      - name: Check out code
        uses: actions/checkout@v4

      - name: Set up Go release
        uses: actions/setup-go@v5
        with:
          go-version-file: 'go.mod'
          cache: false

      - name: Install Kubernetes tools
        uses: ./.github/actions/install-kubernetes-tools
        with:
          install-kubectl: true
          install-kuttl: true
          install-k3d: true

      - name: Create K3D cluster
        run: |
          sudo modprobe br_netfilter
          make k3d-cluster-up

      - name: Run operator upgrade tests
        run: |
          make test-integration-operator-upgrade
        env:
          GITHUB_TOKEN: ${{ secrets.GITHUB_TOKEN }}

  eks-e2e-tests:
    name: E2E tests (EKS)
    if: contains(github.event.pull_request.labels.*.name, 'test/e2e') || contains(github.event.pull_request.labels.*.name, 'test/e2e-operator-upgrade') || contains(github.event.pull_request.labels.*.name, 'test/e2e-core') || contains(github.event.pull_request.labels.*.name, 'test/e2e-db-upgrade')
    timeout-minutes: 80
    concurrency: eks-e2e-tests
    strategy:
      fail-fast: true
    runs-on: ubuntu-latest
    steps:
      - name: Check out code
        uses: actions/checkout@v4

      - name: Set up Go release
        uses: actions/setup-go@v5
        with:
          go-version-file: 'go.mod'
          cache: false

      - name: Install Kubernetes tools
        uses: ./.github/actions/install-kubernetes-tools
        with:
          install-kubectl: true
          install-kuttl: true
          install-k3d: false

      - name: Install EKS tools
        run: |
          # Install EKSCTL
          ARCH=amd64
          PLATFORM=$(uname -s)_${ARCH}
          curl -sLO "https://github.com/eksctl-io/eksctl/releases/latest/download/eksctl_${PLATFORM}.tar.gz"
          tar -xzf eksctl_${PLATFORM}.tar.gz -C "${TOOLS_PATH}"
          chmod +x "${TOOLS_PATH}"/eksctl

      - name: Build operator
        run:
          make build
        env:
          GITHUB_TOKEN: ${{ secrets.GITHUB_TOKEN }}

      - name: Configure AWS
        uses: aws-actions/configure-aws-credentials@v4
        with:
          aws-access-key-id: ${{ secrets.EVEREST_EKS_E2E_IAM_USER_ACCESS_KEY }}
          aws-secret-access-key: ${{ secrets.EVEREST_EKS_E2E_IAM_USER_ACCESS_KEY_SECRET }}
          aws-region: us-east-2

      - name: Update EKS kubeconfig
        run: |
          aws eks update-kubeconfig --name everest-e2e-dev-eks-cluster

      - name: Scale up cluster
        # Only the following E2E tests require EKS:
        # - test/e2e
        # - test/e2e-core
        # - test/e2e-db-upgrade
        # - test/e2e-operator-upgrade
        # TODO: Review this condition once we have more tests running on KinD.
        if: contains(github.event.pull_request.labels.*.name, 'test/e2e') || contains(github.event.pull_request.labels.*.name, 'test/e2e-core') || contains(github.event.pull_request.labels.*.name, 'test/e2e-db-upgrade') || contains(github.event.pull_request.labels.*.name, 'test/e2e-operator-upgrade')
        run: |
          eksctl scale nodegroup --cluster="$CLUSTER_NAME" --nodes=10 "$NODEPOOL_NAME" --wait
        env:
          CLUSTER_NAME: "everest-e2e-dev-eks-cluster"
          NODEPOOL_NAME: "everest-e2e-dev-eks-workers-glowworm"

      - name: Run operator upgrade tests
        if: contains(github.event.pull_request.labels.*.name, 'test/e2e') || contains(github.event.pull_request.labels.*.name, 'test/e2e-operator-upgrade')
        run: |
          make test-e2e-operator-upgrade

      - name: Clean up custom resources
        if: always()
        continue-on-error: true
        # If this does not finish in 10 minutes, it's stuck with some resource having a finalizer.
        timeout-minutes: 10
        run: |
          make cluster-cleanup

      - name: Run core tests
        if: contains(github.event.pull_request.labels.*.name, 'test/e2e') || contains(github.event.pull_request.labels.*.name, 'test/e2e-core')
        run: |
          make test-e2e-core

      - name: Clean up custom resources
        if: always()
        run: |
          make cluster-cleanup

      - name: Run db upgrade tests
        if: contains(github.event.pull_request.labels.*.name, 'test/e2e') || contains(github.event.pull_request.labels.*.name, 'test/e2e-db-upgrade')
        run: |
          make test-e2e-db-upgrade

      - name: Clean up custom resources
        if: always()
        run: |
          make cluster-cleanup

      - name: Scale down cluster
        if: always()
        run: |
          eksctl scale nodegroup --cluster="$CLUSTER_NAME" --nodes=0 "$NODEPOOL_NAME"
        env:
          CLUSTER_NAME: "everest-e2e-dev-eks-cluster"
          NODEPOOL_NAME: "everest-e2e-dev-eks-workers-glowworm"

      - name: Clean up resources and CRDs
        if: always()
        run: |
          make cluster-cleanup

  e2e-data-importer-tests-flows:
    name: E2E data importer tests
    if: contains(github.event.pull_request.labels.*.name, 'test/e2e') || contains(github.event.pull_request.labels.*.name, 'test/e2e-data-importer')
    strategy:
<<<<<<< HEAD
      fail-fast: false
      matrix:
        make_target: [
          'test-e2e-data-importer-pg',
          'test-e2e-data-importer-psmdb',
          'test-e2e-data-importer-pxc'
        ]
    uses: ./.github/workflows/ci-data-importer.yaml
    secrets: inherit
    with:
      make_target: ${{ matrix.make_target }}
=======
      fail-fast: true
    runs-on: ubuntu-latest
    steps:
      - name: Check out code
        uses: actions/checkout@v4

      - name: Set up Go release
        uses: actions/setup-go@v5
        with:
          go-version-file: 'go.mod'
          cache: false

      - name: Install Kubernetes tools
        uses: ./.github/actions/install-kubernetes-tools
        with:
          install-kubectl: true
          install-kuttl: true
          install-k3d: true

      # Switch docker data directory to /mnt to have more space for the local Kubernetes cluster
      - name: Switch docker-daemon data directory to /mnt
        run: |
          sudo systemctl stop docker
          echo '{ "exec-opts": ["native.cgroupdriver=cgroupfs"], "cgroup-parent": "/actions_job", "data-root": "/mnt/docker-data" }' | sudo tee /etc/docker/daemon.json
          sudo mkdir /mnt/docker-data
          sudo systemctl start docker

      # https://github.com/NixOS/nixpkgs/issues/98766#issuecomment-714757707
      - name: Create K3D cluster
        run: |
          sudo modprobe br_netfilter
          make k3d-cluster-up

      - name: Run data importer tests
        run: |
          make test-e2e-data-importer
        env:
          GITHUB_TOKEN: ${{ secrets.GITHUB_TOKEN }}
>>>>>>> fac8c660

  make-bundle:
    name: Make Bundle
    strategy:
      fail-fast: true
    runs-on: ubuntu-latest
    steps:
      - name: Check out code
        uses: actions/checkout@v4

      - name: Set up Go release
        uses: actions/setup-go@v5
        with:
          go-version-file: 'go.mod'
          cache: false

      - name: Make bundle and build bundle image
        run: |
          make bundle bundle-build
        env:
          GITHUB_TOKEN: ${{ secrets.GITHUB_TOKEN }}<|MERGE_RESOLUTION|>--- conflicted
+++ resolved
@@ -246,7 +246,6 @@
     name: E2E data importer tests
     if: contains(github.event.pull_request.labels.*.name, 'test/e2e') || contains(github.event.pull_request.labels.*.name, 'test/e2e-data-importer')
     strategy:
-<<<<<<< HEAD
       fail-fast: false
       matrix:
         make_target: [
@@ -258,46 +257,6 @@
     secrets: inherit
     with:
       make_target: ${{ matrix.make_target }}
-=======
-      fail-fast: true
-    runs-on: ubuntu-latest
-    steps:
-      - name: Check out code
-        uses: actions/checkout@v4
-
-      - name: Set up Go release
-        uses: actions/setup-go@v5
-        with:
-          go-version-file: 'go.mod'
-          cache: false
-
-      - name: Install Kubernetes tools
-        uses: ./.github/actions/install-kubernetes-tools
-        with:
-          install-kubectl: true
-          install-kuttl: true
-          install-k3d: true
-
-      # Switch docker data directory to /mnt to have more space for the local Kubernetes cluster
-      - name: Switch docker-daemon data directory to /mnt
-        run: |
-          sudo systemctl stop docker
-          echo '{ "exec-opts": ["native.cgroupdriver=cgroupfs"], "cgroup-parent": "/actions_job", "data-root": "/mnt/docker-data" }' | sudo tee /etc/docker/daemon.json
-          sudo mkdir /mnt/docker-data
-          sudo systemctl start docker
-
-      # https://github.com/NixOS/nixpkgs/issues/98766#issuecomment-714757707
-      - name: Create K3D cluster
-        run: |
-          sudo modprobe br_netfilter
-          make k3d-cluster-up
-
-      - name: Run data importer tests
-        run: |
-          make test-e2e-data-importer
-        env:
-          GITHUB_TOKEN: ${{ secrets.GITHUB_TOKEN }}
->>>>>>> fac8c660
 
   make-bundle:
     name: Make Bundle
