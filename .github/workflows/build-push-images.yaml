--- conflicted
+++ resolved
@@ -9,11 +9,6 @@
   GONOPROXY: 'github.com/percona'
   GONOSUMDB: 'github.com/percona'
   GOPRIVATE: 'github.com/percona'
-<<<<<<< HEAD
-=======
-
-jobs:
->>>>>>> f3f6ec36
 
 jobs:
   build:
