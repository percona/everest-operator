--- conflicted
+++ resolved
@@ -284,19 +284,17 @@
 		setupLog.Error(err, "unable to create controller", "controller", "MonitoringConfig")
 		os.Exit(1)
 	}
-<<<<<<< HEAD
 	if err = (&controllers.DataImportJobReconciler{
 		Client: mgr.GetClient(),
 		Scheme: mgr.GetScheme(),
 	}).SetupWithManager(mgr); err != nil {
 		setupLog.Error(err, "unable to create controller", "controller", "DataImportJob")
-=======
+	}
 	if err = (&controllers.PodSchedulingPolicyReconciler{
 		Client: mgr.GetClient(),
 		Scheme: mgr.GetScheme(),
 	}).SetupWithManager(mgr); err != nil {
 		setupLog.Error(err, "unable to create controller", "controller", "PodSchedulingPolicy")
->>>>>>> 6e84ff3e
 		os.Exit(1)
 	}
 	// +kubebuilder:scaffold:builder
