apiVersion: operators.coreos.com/v1alpha1
kind: ClusterServiceVersion
metadata:
  annotations:
    alm-examples: |-
      [
        {
          "apiVersion": "everest.percona.com/v1alpha1",
          "kind": "BackupStorage",
          "metadata": {
            "labels": {
              "app.kubernetes.io/created-by": "everest-operator",
              "app.kubernetes.io/instance": "backupstorage-sample",
              "app.kubernetes.io/managed-by": "kustomize",
              "app.kubernetes.io/name": "backupstorage",
              "app.kubernetes.io/part-of": "everest-operator"
            },
            "name": "backupstorage-sample"
          },
          "spec": null
        },
        {
          "apiVersion": "everest.percona.com/v1alpha1",
          "kind": "DatabaseCluster",
          "metadata": {
            "labels": {
              "app.kubernetes.io/created-by": "everest-operator",
              "app.kubernetes.io/instance": "databasecluster-sample",
              "app.kubernetes.io/managed-by": "kustomize",
              "app.kubernetes.io/name": "databasecluster",
              "app.kubernetes.io/part-of": "everest-operator"
            },
            "name": "databasecluster-sample"
          },
          "spec": null
        },
        {
          "apiVersion": "everest.percona.com/v1alpha1",
          "kind": "DatabaseClusterBackup",
          "metadata": {
            "labels": {
              "app.kubernetes.io/created-by": "everest-operator",
              "app.kubernetes.io/instance": "databaseclusterbackup-sample",
              "app.kubernetes.io/managed-by": "kustomize",
              "app.kubernetes.io/name": "databaseclusterbackup",
              "app.kubernetes.io/part-of": "everest-operator"
            },
            "name": "databaseclusterbackup-sample"
          },
          "spec": null
        },
        {
          "apiVersion": "everest.percona.com/v1alpha1",
          "kind": "DatabaseClusterRestore",
          "metadata": {
            "labels": {
              "app.kubernetes.io/created-by": "everest-operator",
              "app.kubernetes.io/instance": "databaseclusterrestore-sample",
              "app.kubernetes.io/managed-by": "kustomize",
              "app.kubernetes.io/name": "databaseclusterrestore",
              "app.kubernetes.io/part-of": "everest-operator"
            },
            "name": "databaseclusterrestore-sample"
          },
          "spec": null
        },
        {
          "apiVersion": "everest.percona.com/v1alpha1",
          "kind": "DatabaseEngine",
          "metadata": {
            "labels": {
              "app.kubernetes.io/created-by": "everest-operator",
              "app.kubernetes.io/instance": "databaseengine-sample",
              "app.kubernetes.io/managed-by": "kustomize",
              "app.kubernetes.io/name": "databaseengine",
              "app.kubernetes.io/part-of": "everest-operator"
            },
            "name": "databaseengine-sample"
          },
          "spec": null
        },
        {
          "apiVersion": "everest.percona.com/v1alpha1",
          "kind": "MonitoringConfig",
          "metadata": {
            "labels": {
              "app.kubernetes.io/created-by": "everest-operator",
              "app.kubernetes.io/instance": "monitoringconfig-sample",
              "app.kubernetes.io/managed-by": "kustomize",
              "app.kubernetes.io/name": "monitoringconfig",
              "app.kubernetes.io/part-of": "everest-operator"
            },
            "name": "monitoringconfig-sample"
          },
          "spec": {
            "credentialsSecretName": "my-secret-name",
            "pmm": {
              "image": "percona/pmm-client:latest",
              "url": "http://localhost"
            },
            "type": "pmm"
          }
        }
      ]
    capabilities: Basic Install
<<<<<<< HEAD
    createdAt: "2023-11-22T15:43:22Z"
=======
    createdAt: "2023-11-22T14:28:14Z"
>>>>>>> 94b4c084
    operators.operatorframework.io/builder: operator-sdk-v1.32.0
    operators.operatorframework.io/project_layout: go.kubebuilder.io/v3
  name: everest-operator.v0.5.0-dev2
  namespace: placeholder
spec:
  apiservicedefinitions: {}
  customresourcedefinitions:
    owned:
    - description: BackupStorage is the Schema for the backupstorages API.
      displayName: Backup Storage
      kind: BackupStorage
      name: backupstorages.everest.percona.com
      version: v1alpha1
    - description: DatabaseClusterBackup is the Schema for the databaseclusterbackups
        API.
      displayName: Database Cluster Backup
      kind: DatabaseClusterBackup
      name: databaseclusterbackups.everest.percona.com
      version: v1alpha1
    - description: DatabaseClusterRestore is the Schema for the databaseclusterrestores
        API.
      displayName: Database Cluster Restore
      kind: DatabaseClusterRestore
      name: databaseclusterrestores.everest.percona.com
      version: v1alpha1
    - description: DatabaseCluster is the Schema for the databaseclusters API.
      displayName: Database Cluster
      kind: DatabaseCluster
      name: databaseclusters.everest.percona.com
      version: v1alpha1
    - description: DatabaseEngine is the Schema for the databaseengines API.
      displayName: Database Engine
      kind: DatabaseEngine
      name: databaseengines.everest.percona.com
      version: v1alpha1
    - description: MonitoringConfig is the Schema for the monitoringconfigs API.
      displayName: Monitoring Config
      kind: MonitoringConfig
      name: monitoringconfigs.everest.percona.com
      version: v1alpha1
  description: Deploy database clusters easily with Everest operator
  displayName: Everest operator
  icon:
  - base64data: ""
    mediatype: ""
  install:
    spec:
      clusterPermissions:
      - rules:
        - apiGroups:
          - apiextensions.k8s.io
          resources:
          - customresourcedefinitions
          verbs:
          - get
          - list
          - watch
        - apiGroups:
          - apps
          resources:
          - deployments
          verbs:
          - get
          - list
          - watch
        - apiGroups:
          - ""
          resources:
          - secrets
          verbs:
          - create
          - delete
          - get
          - list
          - patch
          - update
          - watch
        - apiGroups:
          - everest.percona.com
          resources:
          - backupstorages
          verbs:
          - create
          - delete
          - get
          - list
          - patch
          - update
          - watch
        - apiGroups:
          - everest.percona.com
          resources:
          - backupstorages/finalizers
          verbs:
          - update
        - apiGroups:
          - everest.percona.com
          resources:
          - backupstorages/status
          verbs:
          - get
          - patch
          - update
        - apiGroups:
          - everest.percona.com
          resources:
          - databaseclusterbackups
          verbs:
          - create
          - delete
          - get
          - list
          - patch
          - update
          - watch
        - apiGroups:
          - everest.percona.com
          resources:
          - databaseclusterbackups/finalizers
          verbs:
          - update
        - apiGroups:
          - everest.percona.com
          resources:
          - databaseclusterbackups/status
          verbs:
          - get
          - patch
          - update
        - apiGroups:
          - everest.percona.com
          resources:
          - databaseclusterrestores
          verbs:
          - create
          - delete
          - get
          - list
          - patch
          - update
          - watch
        - apiGroups:
          - everest.percona.com
          resources:
          - databaseclusterrestores/finalizers
          verbs:
          - update
        - apiGroups:
          - everest.percona.com
          resources:
          - databaseclusterrestores/status
          verbs:
          - get
          - patch
          - update
        - apiGroups:
          - everest.percona.com
          resources:
          - databaseclusters
          verbs:
          - create
          - delete
          - get
          - list
          - patch
          - update
          - watch
        - apiGroups:
          - everest.percona.com
          resources:
          - databaseclusters/finalizers
          verbs:
          - update
        - apiGroups:
          - everest.percona.com
          resources:
          - databaseclusters/status
          verbs:
          - get
          - patch
          - update
        - apiGroups:
          - everest.percona.com
          resources:
          - databaseengines
          verbs:
          - create
          - delete
          - get
          - list
          - patch
          - update
          - watch
        - apiGroups:
          - everest.percona.com
          resources:
          - databaseengines/finalizers
          verbs:
          - update
        - apiGroups:
          - everest.percona.com
          resources:
          - databaseengines/status
          verbs:
          - get
          - patch
          - update
        - apiGroups:
          - everest.percona.com
          resources:
          - monitoringconfigs
          verbs:
          - create
          - delete
          - get
          - list
          - patch
          - update
          - watch
        - apiGroups:
          - everest.percona.com
          resources:
          - monitoringconfigs/finalizers
          verbs:
          - update
        - apiGroups:
          - everest.percona.com
          resources:
          - monitoringconfigs/status
          verbs:
          - get
          - patch
          - update
        - apiGroups:
          - pgv2.percona.com
          resources:
          - perconapgbackups
          verbs:
          - create
          - delete
          - get
          - list
          - patch
          - update
          - watch
        - apiGroups:
          - pgv2.percona.com
          resources:
          - perconapgclusters
          verbs:
          - create
          - delete
          - get
          - list
          - patch
          - update
          - watch
        - apiGroups:
          - pgv2.percona.com
          resources:
          - perconapgrestores
          verbs:
          - create
          - delete
          - get
          - list
          - patch
          - update
          - watch
        - apiGroups:
          - psmdb.percona.com
          resources:
          - perconaservermongodbbackups
          verbs:
          - create
          - delete
          - get
          - list
          - patch
          - update
          - watch
        - apiGroups:
          - psmdb.percona.com
          resources:
          - perconaservermongodbrestores
          verbs:
          - create
          - delete
          - get
          - list
          - patch
          - update
          - watch
        - apiGroups:
          - psmdb.percona.com
          resources:
          - perconaservermongodbs
          verbs:
          - create
          - delete
          - get
          - list
          - patch
          - update
          - watch
        - apiGroups:
          - pxc.percona.com
          resources:
          - perconaxtradbclusterbackups
          verbs:
          - create
          - delete
          - get
          - list
          - patch
          - update
          - watch
        - apiGroups:
          - pxc.percona.com
          resources:
          - perconaxtradbclusterrestores
          verbs:
          - create
          - delete
          - get
          - list
          - patch
          - update
          - watch
        - apiGroups:
          - pxc.percona.com
          resources:
          - perconaxtradbclusters
          verbs:
          - create
          - delete
          - get
          - list
          - patch
          - update
          - watch
        - apiGroups:
          - storage.k8s.io
          resources:
          - storageclasses
          verbs:
          - get
          - list
          - watch
        - apiGroups:
          - authentication.k8s.io
          resources:
          - tokenreviews
          verbs:
          - create
        - apiGroups:
          - authorization.k8s.io
          resources:
          - subjectaccessreviews
          verbs:
          - create
        serviceAccountName: everest-operator-controller-manager
      deployments:
      - label:
          app.kubernetes.io/component: manager
          app.kubernetes.io/created-by: everest-operator
          app.kubernetes.io/instance: controller-manager
          app.kubernetes.io/managed-by: kustomize
          app.kubernetes.io/name: deployment
          app.kubernetes.io/part-of: everest-operator
          control-plane: controller-manager
        name: everest-operator-controller-manager
        spec:
          replicas: 1
          selector:
            matchLabels:
              control-plane: controller-manager
          strategy: {}
          template:
            metadata:
              annotations:
                kubectl.kubernetes.io/default-container: manager
              labels:
                app.kubernetes.io/component: operator
                app.kubernetes.io/instance: everest-operator
                app.kubernetes.io/name: everest-operator
                app.kubernetes.io/part-of: everest-operator
                control-plane: controller-manager
            spec:
              affinity:
                nodeAffinity:
                  requiredDuringSchedulingIgnoredDuringExecution:
                    nodeSelectorTerms:
                    - matchExpressions:
                      - key: kubernetes.io/arch
                        operator: In
                        values:
                        - amd64
                        - arm64
                        - ppc64le
                        - s390x
                      - key: kubernetes.io/os
                        operator: In
                        values:
                        - linux
              containers:
              - args:
                - --secure-listen-address=0.0.0.0:8443
                - --upstream=http://127.0.0.1:8080/
                - --logtostderr=true
                - --v=0
                image: gcr.io/kubebuilder/kube-rbac-proxy:v0.13.1
                name: kube-rbac-proxy
                ports:
                - containerPort: 8443
                  name: https
                  protocol: TCP
                resources:
                  limits:
                    cpu: 500m
                    memory: 128Mi
                  requests:
                    cpu: 5m
                    memory: 64Mi
                securityContext:
                  allowPrivilegeEscalation: false
                  capabilities:
                    drop:
                    - ALL
              - args:
                - --health-probe-bind-address=:8081
                - --metrics-bind-address=127.0.0.1:8080
                - --leader-elect
                command:
                - /manager
                env:
                - name: DEFAULT_NAMESPACE
                  valueFrom:
                    fieldRef:
                      fieldPath: metadata.namespace
                image: docker.io/perconalab/everest-operator:0.5.0-dev2
                livenessProbe:
                  httpGet:
                    path: /healthz
                    port: 8081
                  initialDelaySeconds: 15
                  periodSeconds: 20
                name: manager
                readinessProbe:
                  httpGet:
                    path: /readyz
                    port: 8081
                  initialDelaySeconds: 5
                  periodSeconds: 10
                resources:
                  limits:
                    cpu: 500m
                    memory: 128Mi
                  requests:
                    cpu: 10m
                    memory: 64Mi
                securityContext:
                  allowPrivilegeEscalation: false
                  capabilities:
                    drop:
                    - ALL
              securityContext:
                runAsNonRoot: true
              serviceAccountName: everest-operator-controller-manager
              terminationGracePeriodSeconds: 10
      permissions:
      - rules:
        - apiGroups:
          - ""
          resources:
          - configmaps
          verbs:
          - get
          - list
          - watch
          - create
          - update
          - patch
          - delete
        - apiGroups:
          - coordination.k8s.io
          resources:
          - leases
          verbs:
          - get
          - list
          - watch
          - create
          - update
          - patch
          - delete
        - apiGroups:
          - ""
          resources:
          - events
          verbs:
          - create
          - patch
        serviceAccountName: everest-operator-controller-manager
    strategy: deployment
  installModes:
  - supported: true
    type: OwnNamespace
  - supported: true
    type: SingleNamespace
  - supported: true
    type: MultiNamespace
  - supported: false
    type: AllNamespaces
  keywords:
  - everest
  - dbaas
  - percona
  links:
  - name: Everest Operator
    url: https://everest-operator.domain
  maintainers:
  - email: andrew.minkin@percona.com
    name: gen1us2k
  - email: diogo.recharte@percona.com
    name: recharte
  - email: oksana.grishchenko@percona.com
    name: oksana-grishchenko
  - email: michal.kralik@percona.com
    name: michal-kralik
  maturity: alpha
  provider:
    name: Percona
    url: https://percona.com
  version: 0.5.0-dev2<|MERGE_RESOLUTION|>--- conflicted
+++ resolved
@@ -103,11 +103,7 @@
         }
       ]
     capabilities: Basic Install
-<<<<<<< HEAD
-    createdAt: "2023-11-22T15:43:22Z"
-=======
-    createdAt: "2023-11-22T14:28:14Z"
->>>>>>> 94b4c084
+    createdAt: "2023-11-22T16:15:08Z"
     operators.operatorframework.io/builder: operator-sdk-v1.32.0
     operators.operatorframework.io/project_layout: go.kubebuilder.io/v3
   name: everest-operator.v0.5.0-dev2
