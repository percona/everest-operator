apiVersion: operators.coreos.com/v1alpha1
kind: ClusterServiceVersion
metadata:
  annotations:
    alm-examples: |-
      [
        {
          "apiVersion": "everest.percona.com/v1alpha1",
          "kind": "BackupStorage",
          "metadata": {
            "labels": {
              "app.kubernetes.io/created-by": "everest-operator",
              "app.kubernetes.io/instance": "backupstorage-sample",
              "app.kubernetes.io/managed-by": "kustomize",
              "app.kubernetes.io/name": "backupstorage",
              "app.kubernetes.io/part-of": "everest-operator"
            },
            "name": "backupstorage-sample"
          },
          "spec": null
        },
        {
          "apiVersion": "everest.percona.com/v1alpha1",
          "kind": "DatabaseCluster",
          "metadata": {
            "labels": {
              "app.kubernetes.io/created-by": "everest-operator",
              "app.kubernetes.io/instance": "databasecluster-sample",
              "app.kubernetes.io/managed-by": "kustomize",
              "app.kubernetes.io/name": "databasecluster",
              "app.kubernetes.io/part-of": "everest-operator"
            },
            "name": "databasecluster-sample"
          },
          "spec": null
        },
        {
          "apiVersion": "everest.percona.com/v1alpha1",
          "kind": "DatabaseClusterBackup",
          "metadata": {
            "labels": {
              "app.kubernetes.io/created-by": "everest-operator",
              "app.kubernetes.io/instance": "databaseclusterbackup-sample",
              "app.kubernetes.io/managed-by": "kustomize",
              "app.kubernetes.io/name": "databaseclusterbackup",
              "app.kubernetes.io/part-of": "everest-operator"
            },
            "name": "databaseclusterbackup-sample"
          },
          "spec": null
        },
        {
          "apiVersion": "everest.percona.com/v1alpha1",
          "kind": "DatabaseClusterRestore",
          "metadata": {
            "labels": {
              "app.kubernetes.io/created-by": "everest-operator",
              "app.kubernetes.io/instance": "databaseclusterrestore-sample",
              "app.kubernetes.io/managed-by": "kustomize",
              "app.kubernetes.io/name": "databaseclusterrestore",
              "app.kubernetes.io/part-of": "everest-operator"
            },
            "name": "databaseclusterrestore-sample"
          },
          "spec": null
        },
        {
          "apiVersion": "everest.percona.com/v1alpha1",
          "kind": "DatabaseEngine",
          "metadata": {
            "labels": {
              "app.kubernetes.io/created-by": "everest-operator",
              "app.kubernetes.io/instance": "databaseengine-sample",
              "app.kubernetes.io/managed-by": "kustomize",
              "app.kubernetes.io/name": "databaseengine",
              "app.kubernetes.io/part-of": "everest-operator"
            },
            "name": "databaseengine-sample"
          },
          "spec": null
        },
        {
          "apiVersion": "everest.percona.com/v1alpha1",
          "kind": "MonitoringConfig",
          "metadata": {
            "labels": {
              "app.kubernetes.io/created-by": "everest-operator",
              "app.kubernetes.io/instance": "monitoringconfig-sample",
              "app.kubernetes.io/managed-by": "kustomize",
              "app.kubernetes.io/name": "monitoringconfig",
              "app.kubernetes.io/part-of": "everest-operator"
            },
            "name": "monitoringconfig-sample"
          },
          "spec": {
            "credentialsSecretName": "my-secret-name",
            "pmm": {
              "image": "percona/pmm-client:latest",
              "url": "http://localhost"
            },
            "type": "pmm"
          }
        }
      ]
    capabilities: Basic Install
<<<<<<< HEAD
    createdAt: "2024-09-03T15:26:46Z"
=======
    createdAt: "2024-09-10T06:34:46Z"
>>>>>>> 27769ae0
    operators.operatorframework.io/builder: operator-sdk-v1.32.0
    operators.operatorframework.io/project_layout: go.kubebuilder.io/v3
  name: everest-operator.v0.0.0
  namespace: placeholder
spec:
  apiservicedefinitions: {}
  customresourcedefinitions:
    owned:
    - description: BackupStorage is the Schema for the backupstorages API.
      displayName: Backup Storage
      kind: BackupStorage
      name: backupstorages.everest.percona.com
      version: v1alpha1
    - description: DatabaseClusterBackup is the Schema for the databaseclusterbackups
        API.
      displayName: Database Cluster Backup
      kind: DatabaseClusterBackup
      name: databaseclusterbackups.everest.percona.com
      version: v1alpha1
    - description: DatabaseClusterRestore is the Schema for the databaseclusterrestores
        API.
      displayName: Database Cluster Restore
      kind: DatabaseClusterRestore
      name: databaseclusterrestores.everest.percona.com
      version: v1alpha1
    - description: DatabaseCluster is the Schema for the databaseclusters API.
      displayName: Database Cluster
      kind: DatabaseCluster
      name: databaseclusters.everest.percona.com
      version: v1alpha1
    - description: DatabaseEngine is the Schema for the databaseengines API.
      displayName: Database Engine
      kind: DatabaseEngine
      name: databaseengines.everest.percona.com
      version: v1alpha1
    - description: MonitoringConfig is the Schema for the monitoringconfigs API.
      displayName: Monitoring Config
      kind: MonitoringConfig
      name: monitoringconfigs.everest.percona.com
      version: v1alpha1
  description: Deploy database clusters easily with Everest operator
  displayName: Everest operator
  icon:
  - base64data: ""
    mediatype: ""
  install:
    spec:
      clusterPermissions:
      - rules:
        - apiGroups:
          - apiextensions.k8s.io
          resources:
          - customresourcedefinitions
          verbs:
          - get
          - list
          - watch
        - apiGroups:
          - apps
          resources:
          - deployments
          verbs:
          - get
          - list
          - watch
        - apiGroups:
          - ""
          resources:
          - namespaces
          verbs:
          - get
          - list
          - watch
        - apiGroups:
          - ""
          resources:
          - secrets
          verbs:
          - create
          - delete
          - get
          - list
          - patch
          - update
          - watch
        - apiGroups:
          - everest.percona.com
          resources:
          - backupstorages
          verbs:
          - create
          - delete
          - get
          - list
          - patch
          - update
          - watch
        - apiGroups:
          - everest.percona.com
          resources:
          - backupstorages/finalizers
          verbs:
          - update
        - apiGroups:
          - everest.percona.com
          resources:
          - backupstorages/status
          verbs:
          - get
          - patch
          - update
        - apiGroups:
          - everest.percona.com
          resources:
          - databaseclusterbackups
          verbs:
          - create
          - delete
          - get
          - list
          - patch
          - update
          - watch
        - apiGroups:
          - everest.percona.com
          resources:
          - databaseclusterbackups/finalizers
          verbs:
          - update
        - apiGroups:
          - everest.percona.com
          resources:
          - databaseclusterbackups/status
          verbs:
          - get
          - patch
          - update
        - apiGroups:
          - everest.percona.com
          resources:
          - databaseclusterrestores
          verbs:
          - create
          - delete
          - get
          - list
          - patch
          - update
          - watch
        - apiGroups:
          - everest.percona.com
          resources:
          - databaseclusterrestores/finalizers
          verbs:
          - update
        - apiGroups:
          - everest.percona.com
          resources:
          - databaseclusterrestores/status
          verbs:
          - get
          - patch
          - update
        - apiGroups:
          - everest.percona.com
          resources:
          - databaseclusters
          verbs:
          - create
          - delete
          - get
          - list
          - patch
          - update
          - watch
        - apiGroups:
          - everest.percona.com
          resources:
          - databaseclusters/finalizers
          verbs:
          - update
        - apiGroups:
          - everest.percona.com
          resources:
          - databaseclusters/status
          verbs:
          - get
          - patch
          - update
        - apiGroups:
          - everest.percona.com
          resources:
          - databaseengines
          verbs:
          - create
          - delete
          - get
          - list
          - patch
          - update
          - watch
        - apiGroups:
          - everest.percona.com
          resources:
          - databaseengines/finalizers
          verbs:
          - update
        - apiGroups:
          - everest.percona.com
          resources:
          - databaseengines/status
          verbs:
          - get
          - patch
          - update
        - apiGroups:
          - everest.percona.com
          resources:
          - monitoringconfigs
          verbs:
          - create
          - delete
          - get
          - list
          - patch
          - update
          - watch
        - apiGroups:
          - everest.percona.com
          resources:
          - monitoringconfigs/finalizers
          verbs:
          - update
        - apiGroups:
          - everest.percona.com
          resources:
          - monitoringconfigs/status
          verbs:
          - get
          - patch
          - update
        - apiGroups:
          - operator.victoriametrics.com
          resources:
          - vmagents
          verbs:
          - create
          - delete
          - get
          - update
        - apiGroups:
          - operators.coreos.com
          resources:
          - clusterserviceversions
          verbs:
          - get
          - list
          - update
          - watch
        - apiGroups:
          - operators.coreos.com
          resources:
          - installplans
          verbs:
          - get
          - list
          - update
          - watch
        - apiGroups:
          - operators.coreos.com
          resources:
          - subscriptions
          verbs:
          - get
          - list
          - watch
        - apiGroups:
          - pgv2.percona.com
          resources:
          - perconapgbackups
          verbs:
          - create
          - delete
          - get
          - list
          - patch
          - update
          - watch
        - apiGroups:
          - pgv2.percona.com
          resources:
          - perconapgclusters
          verbs:
          - create
          - delete
          - get
          - list
          - patch
          - update
          - watch
        - apiGroups:
          - pgv2.percona.com
          resources:
          - perconapgrestores
          verbs:
          - create
          - delete
          - get
          - list
          - patch
          - update
          - watch
        - apiGroups:
          - psmdb.percona.com
          resources:
          - perconaservermongodbbackups
          verbs:
          - create
          - delete
          - get
          - list
          - patch
          - update
          - watch
        - apiGroups:
          - psmdb.percona.com
          resources:
          - perconaservermongodbrestores
          verbs:
          - create
          - delete
          - get
          - list
          - patch
          - update
          - watch
        - apiGroups:
          - psmdb.percona.com
          resources:
          - perconaservermongodbs
          verbs:
          - create
          - delete
          - get
          - list
          - patch
          - update
          - watch
        - apiGroups:
          - pxc.percona.com
          resources:
          - perconaxtradbclusterbackups
          verbs:
          - create
          - delete
          - get
          - list
          - patch
          - update
          - watch
        - apiGroups:
          - pxc.percona.com
          resources:
          - perconaxtradbclusterrestores
          verbs:
          - create
          - delete
          - get
          - list
          - patch
          - update
          - watch
        - apiGroups:
          - pxc.percona.com
          resources:
          - perconaxtradbclusters
          verbs:
          - create
          - delete
          - get
          - list
          - patch
          - update
          - watch
        - apiGroups:
          - storage.k8s.io
          resources:
          - storageclasses
          verbs:
          - get
          - list
          - watch
        - apiGroups:
          - authentication.k8s.io
          resources:
          - tokenreviews
          verbs:
          - create
        - apiGroups:
          - authorization.k8s.io
          resources:
          - subjectaccessreviews
          verbs:
          - create
        serviceAccountName: everest-operator-controller-manager
      deployments:
      - label:
          app.kubernetes.io/component: manager
          app.kubernetes.io/created-by: everest-operator
          app.kubernetes.io/instance: controller-manager
          app.kubernetes.io/managed-by: kustomize
          app.kubernetes.io/name: deployment
          app.kubernetes.io/part-of: everest-operator
          control-plane: controller-manager
        name: everest-operator-controller-manager
        spec:
          replicas: 1
          selector:
            matchLabels:
              control-plane: controller-manager
          strategy: {}
          template:
            metadata:
              annotations:
                kubectl.kubernetes.io/default-container: manager
              labels:
                app.kubernetes.io/component: operator
                app.kubernetes.io/instance: everest-operator
                app.kubernetes.io/name: everest-operator
                app.kubernetes.io/part-of: everest-operator
                control-plane: controller-manager
            spec:
              affinity:
                nodeAffinity:
                  requiredDuringSchedulingIgnoredDuringExecution:
                    nodeSelectorTerms:
                    - matchExpressions:
                      - key: kubernetes.io/arch
                        operator: In
                        values:
                        - amd64
                        - arm64
                        - ppc64le
                        - s390x
                      - key: kubernetes.io/os
                        operator: In
                        values:
                        - linux
              containers:
              - args:
                - --secure-listen-address=0.0.0.0:8443
                - --upstream=http://127.0.0.1:8080/
                - --logtostderr=true
                - --v=0
                image: gcr.io/kubebuilder/kube-rbac-proxy:v0.13.1
                name: kube-rbac-proxy
                ports:
                - containerPort: 8443
                  name: https
                  protocol: TCP
                resources:
                  limits:
                    cpu: 500m
                    memory: 128Mi
                  requests:
                    cpu: 5m
                    memory: 64Mi
                securityContext:
                  allowPrivilegeEscalation: false
                  capabilities:
                    drop:
                    - ALL
              - args:
                - --health-probe-bind-address=:8081
                - --metrics-bind-address=127.0.0.1:8080
                - --leader-elect
                command:
                - /manager
                env:
                - name: SYSTEM_NAMESPACE
                  valueFrom:
                    fieldRef:
                      fieldPath: metadata.namespace
                image: docker.io/perconalab/everest-operator:0.0.0
                livenessProbe:
                  httpGet:
                    path: /healthz
                    port: 8081
                  initialDelaySeconds: 15
                  periodSeconds: 20
                name: manager
                readinessProbe:
                  httpGet:
                    path: /readyz
                    port: 8081
                  initialDelaySeconds: 5
                  periodSeconds: 10
                resources:
                  limits:
                    cpu: 500m
                    memory: 128Mi
                  requests:
                    cpu: 10m
                    memory: 64Mi
                securityContext:
                  allowPrivilegeEscalation: false
                  capabilities:
                    drop:
                    - ALL
              securityContext:
                runAsNonRoot: true
              serviceAccountName: everest-operator-controller-manager
              terminationGracePeriodSeconds: 10
      permissions:
      - rules:
        - apiGroups:
          - ""
          resources:
          - configmaps
          verbs:
          - get
          - list
          - watch
          - create
          - update
          - patch
          - delete
        - apiGroups:
          - coordination.k8s.io
          resources:
          - leases
          verbs:
          - get
          - list
          - watch
          - create
          - update
          - patch
          - delete
        - apiGroups:
          - ""
          resources:
          - events
          verbs:
          - create
          - patch
        serviceAccountName: everest-operator-controller-manager
    strategy: deployment
  installModes:
  - supported: true
    type: OwnNamespace
  - supported: true
    type: SingleNamespace
  - supported: true
    type: MultiNamespace
  - supported: false
    type: AllNamespaces
  keywords:
  - everest
  - dbaas
  - percona
  links:
  - name: Everest Operator
    url: https://everest-operator.domain
  maintainers:
  - email: andrew.minkin@percona.com
    name: gen1us2k
  - email: diogo.recharte@percona.com
    name: recharte
  - email: oksana.grishchenko@percona.com
    name: oksana-grishchenko
  - email: michal.kralik@percona.com
    name: michal-kralik
  maturity: alpha
  provider:
    name: Percona
    url: https://percona.com
  version: 0.0.0<|MERGE_RESOLUTION|>--- conflicted
+++ resolved
@@ -103,11 +103,7 @@
         }
       ]
     capabilities: Basic Install
-<<<<<<< HEAD
-    createdAt: "2024-09-03T15:26:46Z"
-=======
     createdAt: "2024-09-10T06:34:46Z"
->>>>>>> 27769ae0
     operators.operatorframework.io/builder: operator-sdk-v1.32.0
     operators.operatorframework.io/project_layout: go.kubebuilder.io/v3
   name: everest-operator.v0.0.0
