apiVersion: operators.coreos.com/v1alpha1
kind: ClusterServiceVersion
metadata:
  annotations:
    alm-examples: |-
      [
        {
          "apiVersion": "everest.percona.com/v1alpha1",
          "kind": "BackupStorage",
          "metadata": {
            "labels": {
              "app.kubernetes.io/created-by": "everest-operator",
              "app.kubernetes.io/instance": "backupstorage-sample",
              "app.kubernetes.io/managed-by": "kustomize",
              "app.kubernetes.io/name": "backupstorage",
              "app.kubernetes.io/part-of": "everest-operator"
            },
            "name": "backupstorage-sample"
          },
          "spec": null
        },
        {
          "apiVersion": "everest.percona.com/v1alpha1",
          "kind": "DatabaseCluster",
          "metadata": {
            "labels": {
              "app.kubernetes.io/created-by": "everest-operator",
              "app.kubernetes.io/instance": "databasecluster-sample",
              "app.kubernetes.io/managed-by": "kustomize",
              "app.kubernetes.io/name": "databasecluster",
              "app.kubernetes.io/part-of": "everest-operator"
            },
            "name": "databasecluster-sample"
          },
          "spec": null
        },
        {
          "apiVersion": "everest.percona.com/v1alpha1",
          "kind": "DatabaseClusterBackup",
          "metadata": {
            "labels": {
              "app.kubernetes.io/created-by": "everest-operator",
              "app.kubernetes.io/instance": "databaseclusterbackup-sample",
              "app.kubernetes.io/managed-by": "kustomize",
              "app.kubernetes.io/name": "databaseclusterbackup",
              "app.kubernetes.io/part-of": "everest-operator"
            },
            "name": "databaseclusterbackup-sample"
          },
          "spec": null
        },
        {
          "apiVersion": "everest.percona.com/v1alpha1",
          "kind": "DatabaseClusterRestore",
          "metadata": {
            "labels": {
              "app.kubernetes.io/created-by": "everest-operator",
              "app.kubernetes.io/instance": "databaseclusterrestore-sample",
              "app.kubernetes.io/managed-by": "kustomize",
              "app.kubernetes.io/name": "databaseclusterrestore",
              "app.kubernetes.io/part-of": "everest-operator"
            },
            "name": "databaseclusterrestore-sample"
          },
          "spec": null
        },
        {
          "apiVersion": "everest.percona.com/v1alpha1",
          "kind": "DatabaseEngine",
          "metadata": {
            "labels": {
              "app.kubernetes.io/created-by": "everest-operator",
              "app.kubernetes.io/instance": "databaseengine-sample",
              "app.kubernetes.io/managed-by": "kustomize",
              "app.kubernetes.io/name": "databaseengine",
              "app.kubernetes.io/part-of": "everest-operator"
            },
            "name": "databaseengine-sample"
          },
          "spec": null
        },
        {
          "apiVersion": "everest.percona.com/v1alpha1",
          "kind": "MonitoringConfig",
          "metadata": {
            "labels": {
              "app.kubernetes.io/created-by": "everest-operator",
              "app.kubernetes.io/instance": "monitoringconfig-sample",
              "app.kubernetes.io/managed-by": "kustomize",
              "app.kubernetes.io/name": "monitoringconfig",
              "app.kubernetes.io/part-of": "everest-operator"
            },
            "name": "monitoringconfig-sample"
          },
          "spec": {
            "credentialsSecretName": "my-secret-name",
            "pmm": {
              "image": "percona/pmm-client:latest",
              "url": "http://localhost"
            },
            "type": "pmm"
          }
        }
      ]
    capabilities: Basic Install
<<<<<<< HEAD
    createdAt: "2023-08-29T08:44:22Z"
=======
    createdAt: "2023-09-08T09:34:52Z"
>>>>>>> a372358b
    operators.operatorframework.io/builder: operator-sdk-v1.31.0
    operators.operatorframework.io/project_layout: go.kubebuilder.io/v3
  name: everest-operator.v0.0.18
  namespace: placeholder
spec:
  apiservicedefinitions: {}
  customresourcedefinitions:
    owned:
    - description: BackupStorage is the Schema for the backupstorages API.
      displayName: Backup Storage
      kind: BackupStorage
      name: backupstorages.everest.percona.com
      version: v1alpha1
    - description: DatabaseClusterBackup is the Schema for the databaseclusterbackups
        API.
      displayName: Database Cluster Backup
      kind: DatabaseClusterBackup
      name: databaseclusterbackups.everest.percona.com
      version: v1alpha1
    - description: DatabaseClusterRestore is the Schema for the databaseclusterrestores
        API.
      displayName: Database Cluster Restore
      kind: DatabaseClusterRestore
      name: databaseclusterrestores.everest.percona.com
      version: v1alpha1
    - description: DatabaseCluster is the Schema for the databaseclusters API.
      displayName: Database Cluster
      kind: DatabaseCluster
      name: databaseclusters.everest.percona.com
      version: v1alpha1
    - description: DatabaseEngine is the Schema for the databaseengines API.
      displayName: Database Engine
      kind: DatabaseEngine
      name: databaseengines.everest.percona.com
      version: v1alpha1
    - description: MonitoringConfig is the Schema for the monitoringconfigs API.
      displayName: Monitoring Config
      kind: MonitoringConfig
      name: monitoringconfigs.everest.percona.com
      version: v1alpha1
  description: Deploy database clusters easily with Everest operator
  displayName: Everest operator
  icon:
  - base64data: ""
    mediatype: ""
  install:
    spec:
      clusterPermissions:
      - rules:
        - apiGroups:
          - apiextensions.k8s.io
          resources:
          - customresourcedefinitions
          verbs:
          - get
          - list
          - watch
        - apiGroups:
          - apps
          resources:
          - deployments
          verbs:
          - get
          - list
          - watch
        - apiGroups:
          - ""
          resources:
          - secrets
          verbs:
          - create
          - delete
          - get
          - list
          - patch
          - update
          - watch
        - apiGroups:
          - everest.percona.com
          resources:
          - backupstorages
          verbs:
          - create
          - delete
          - get
          - list
          - patch
          - update
          - watch
        - apiGroups:
          - everest.percona.com
          resources:
          - databaseclusterbackups
          verbs:
          - create
          - delete
          - get
          - list
          - patch
          - update
          - watch
        - apiGroups:
          - everest.percona.com
          resources:
          - databaseclusterbackups/finalizers
          verbs:
          - update
        - apiGroups:
          - everest.percona.com
          resources:
          - databaseclusterbackups/status
          verbs:
          - get
          - patch
          - update
        - apiGroups:
          - everest.percona.com
          resources:
          - databaseclusterrestores
          verbs:
          - create
          - delete
          - get
          - list
          - patch
          - update
          - watch
        - apiGroups:
          - everest.percona.com
          resources:
          - databaseclusterrestores/finalizers
          verbs:
          - update
        - apiGroups:
          - everest.percona.com
          resources:
          - databaseclusterrestores/status
          verbs:
          - get
          - patch
          - update
        - apiGroups:
          - everest.percona.com
          resources:
          - databaseclusters
          verbs:
          - create
          - delete
          - get
          - list
          - patch
          - update
          - watch
        - apiGroups:
          - everest.percona.com
          resources:
          - databaseclusters/finalizers
          verbs:
          - update
        - apiGroups:
          - everest.percona.com
          resources:
          - databaseclusters/status
          verbs:
          - get
          - patch
          - update
        - apiGroups:
          - everest.percona.com
          resources:
          - databaseengines
          verbs:
          - create
          - delete
          - get
          - list
          - patch
          - update
          - watch
        - apiGroups:
          - everest.percona.com
          resources:
          - databaseengines/finalizers
          verbs:
          - update
        - apiGroups:
          - everest.percona.com
          resources:
          - databaseengines/status
          verbs:
          - get
          - patch
          - update
        - apiGroups:
          - everest.percona.com
          resources:
          - monitoringconfigs
          verbs:
          - create
          - delete
          - get
          - list
          - patch
          - update
          - watch
        - apiGroups:
          - pgv2.percona.com
          resources:
          - perconapgbackups
          verbs:
          - create
          - delete
          - get
          - list
          - patch
          - update
          - watch
        - apiGroups:
          - pgv2.percona.com
          resources:
          - perconapgclusters
          verbs:
          - create
          - delete
          - get
          - list
          - patch
          - update
          - watch
        - apiGroups:
          - pgv2.percona.com
          resources:
          - perconapgrestores
          verbs:
          - create
          - delete
          - get
          - list
          - patch
          - update
          - watch
        - apiGroups:
          - psmdb.percona.com
          resources:
          - perconaservermongodbbackups
          verbs:
          - create
          - delete
          - get
          - list
          - patch
          - update
          - watch
        - apiGroups:
          - psmdb.percona.com
          resources:
          - perconaservermongodbrestores
          verbs:
          - create
          - delete
          - get
          - list
          - patch
          - update
          - watch
        - apiGroups:
          - psmdb.percona.com
          resources:
          - perconaservermongodbs
          verbs:
          - create
          - delete
          - get
          - list
          - patch
          - update
          - watch
        - apiGroups:
          - pxc.percona.com
          resources:
          - perconaxtradbclusterbackups
          verbs:
          - create
          - delete
          - get
          - list
          - patch
          - update
          - watch
        - apiGroups:
          - pxc.percona.com
          resources:
          - perconaxtradbclusterrestores
          verbs:
          - create
          - delete
          - get
          - list
          - patch
          - update
          - watch
        - apiGroups:
          - pxc.percona.com
          resources:
          - perconaxtradbclusters
          verbs:
          - create
          - delete
          - get
          - list
          - patch
          - update
          - watch
        - apiGroups:
          - storage.k8s.io
          resources:
          - storageclasses
          verbs:
          - get
          - list
          - watch
        - apiGroups:
          - authentication.k8s.io
          resources:
          - tokenreviews
          verbs:
          - create
        - apiGroups:
          - authorization.k8s.io
          resources:
          - subjectaccessreviews
          verbs:
          - create
        serviceAccountName: everest-operator-controller-manager
      deployments:
      - label:
          app.kubernetes.io/component: manager
          app.kubernetes.io/created-by: everest-operator
          app.kubernetes.io/instance: controller-manager
          app.kubernetes.io/managed-by: kustomize
          app.kubernetes.io/name: deployment
          app.kubernetes.io/part-of: everest-operator
          control-plane: controller-manager
        name: everest-operator-controller-manager
        spec:
          replicas: 1
          selector:
            matchLabels:
              control-plane: controller-manager
          strategy: {}
          template:
            metadata:
              annotations:
                kubectl.kubernetes.io/default-container: manager
              labels:
                control-plane: controller-manager
            spec:
              affinity:
                nodeAffinity:
                  requiredDuringSchedulingIgnoredDuringExecution:
                    nodeSelectorTerms:
                    - matchExpressions:
                      - key: kubernetes.io/arch
                        operator: In
                        values:
                        - amd64
                        - arm64
                        - ppc64le
                        - s390x
                      - key: kubernetes.io/os
                        operator: In
                        values:
                        - linux
              containers:
              - args:
                - --secure-listen-address=0.0.0.0:8443
                - --upstream=http://127.0.0.1:8080/
                - --logtostderr=true
                - --v=0
                image: gcr.io/kubebuilder/kube-rbac-proxy:v0.13.1
                name: kube-rbac-proxy
                ports:
                - containerPort: 8443
                  name: https
                  protocol: TCP
                resources:
                  limits:
                    cpu: 500m
                    memory: 128Mi
                  requests:
                    cpu: 5m
                    memory: 64Mi
                securityContext:
                  allowPrivilegeEscalation: false
                  capabilities:
                    drop:
                    - ALL
              - args:
                - --health-probe-bind-address=:8081
                - --metrics-bind-address=127.0.0.1:8080
                - --leader-elect
                command:
                - /manager
                env:
                - name: WATCH_NAMESPACE
                  valueFrom:
                    fieldRef:
                      fieldPath: metadata.annotations['olm.targetNamespaces']
                image: docker.io/percona/everest-operator:0.0.18
                livenessProbe:
                  httpGet:
                    path: /healthz
                    port: 8081
                  initialDelaySeconds: 15
                  periodSeconds: 20
                name: manager
                readinessProbe:
                  httpGet:
                    path: /readyz
                    port: 8081
                  initialDelaySeconds: 5
                  periodSeconds: 10
                resources:
                  limits:
                    cpu: 500m
                    memory: 128Mi
                  requests:
                    cpu: 10m
                    memory: 64Mi
                securityContext:
                  allowPrivilegeEscalation: false
                  capabilities:
                    drop:
                    - ALL
              securityContext:
                runAsNonRoot: true
              serviceAccountName: everest-operator-controller-manager
              terminationGracePeriodSeconds: 10
      permissions:
      - rules:
        - apiGroups:
          - ""
          resources:
          - configmaps
          verbs:
          - get
          - list
          - watch
          - create
          - update
          - patch
          - delete
        - apiGroups:
          - coordination.k8s.io
          resources:
          - leases
          verbs:
          - get
          - list
          - watch
          - create
          - update
          - patch
          - delete
        - apiGroups:
          - ""
          resources:
          - events
          verbs:
          - create
          - patch
        serviceAccountName: everest-operator-controller-manager
    strategy: deployment
  installModes:
  - supported: true
    type: OwnNamespace
  - supported: true
    type: SingleNamespace
  - supported: false
    type: MultiNamespace
  - supported: true
    type: AllNamespaces
  keywords:
  - everest
  - dbaas
  - percona
  links:
  - name: Everest Operator
    url: https://everest-operator.domain
  maintainers:
  - email: andrew.minkin@percona.com
    name: gen1us2k
  - email: diogo.recharte@percona.com
    name: recharte
  - email: oksana.grishchenko@percona.com
    name: oksana-grishchenko
  - email: michal.kralik@percona.com
    name: michal-kralik
  maturity: alpha
  provider:
    name: Percona
    url: https://percona.com
  version: 0.0.18<|MERGE_RESOLUTION|>--- conflicted
+++ resolved
@@ -103,11 +103,7 @@
         }
       ]
     capabilities: Basic Install
-<<<<<<< HEAD
-    createdAt: "2023-08-29T08:44:22Z"
-=======
-    createdAt: "2023-09-08T09:34:52Z"
->>>>>>> a372358b
+    createdAt: "2023-09-12T14:08:16Z"
     operators.operatorframework.io/builder: operator-sdk-v1.31.0
     operators.operatorframework.io/project_layout: go.kubebuilder.io/v3
   name: everest-operator.v0.0.18
