--- conflicted
+++ resolved
@@ -78,11 +78,7 @@
         }
       ]
     capabilities: Basic Install
-<<<<<<< HEAD
-    createdAt: "2025-03-07T10:16:24Z"
-=======
-    createdAt: "2025-02-14T15:05:36Z"
->>>>>>> e0753cfa
+    createdAt: "2025-03-10T11:36:03Z"
     operators.operatorframework.io/builder: operator-sdk-v1.38.0
     operators.operatorframework.io/project_layout: go.kubebuilder.io/v4
   name: everest-operator.v0.0.0
