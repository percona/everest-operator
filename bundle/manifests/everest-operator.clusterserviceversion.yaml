--- conflicted
+++ resolved
@@ -81,13 +81,8 @@
         }
       ]
     capabilities: Basic Install
-<<<<<<< HEAD
-    createdAt: "2023-07-14T10:06:45Z"
-    operators.operatorframework.io/builder: operator-sdk-v1.30.0
-=======
     createdAt: "2023-07-17T14:29:07Z"
     operators.operatorframework.io/builder: operator-sdk-v1.27.0
->>>>>>> 09f97eb7
     operators.operatorframework.io/project_layout: go.kubebuilder.io/v3
   name: everest-operator.v0.0.4
   namespace: placeholder
