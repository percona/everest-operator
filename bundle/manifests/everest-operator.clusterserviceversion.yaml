apiVersion: operators.coreos.com/v1alpha1
kind: ClusterServiceVersion
metadata:
  annotations:
    alm-examples: |-
      [
        {
          "apiVersion": "everest.percona.com/v1alpha1",
          "kind": "BackupStorage",
          "metadata": {
            "labels": {
              "app.kubernetes.io/created-by": "everest-operator",
              "app.kubernetes.io/instance": "backupstorage-sample",
              "app.kubernetes.io/managed-by": "kustomize",
              "app.kubernetes.io/name": "backupstorage",
              "app.kubernetes.io/part-of": "everest-operator"
            },
            "name": "backupstorage-sample"
          },
          "spec": null
        },
        {
          "apiVersion": "everest.percona.com/v1alpha1",
          "kind": "DatabaseCluster",
          "metadata": {
            "labels": {
              "app.kubernetes.io/created-by": "everest-operator",
              "app.kubernetes.io/instance": "databasecluster-sample",
              "app.kubernetes.io/managed-by": "kustomize",
              "app.kubernetes.io/name": "databasecluster",
              "app.kubernetes.io/part-of": "everest-operator"
            },
            "name": "databasecluster-sample"
          },
          "spec": null
        },
        {
          "apiVersion": "everest.percona.com/v1alpha1",
          "kind": "DatabaseClusterBackup",
          "metadata": {
            "labels": {
              "app.kubernetes.io/created-by": "everest-operator",
              "app.kubernetes.io/instance": "databaseclusterbackup-sample",
              "app.kubernetes.io/managed-by": "kustomize",
              "app.kubernetes.io/name": "databaseclusterbackup",
              "app.kubernetes.io/part-of": "everest-operator"
            },
            "name": "databaseclusterbackup-sample"
          },
          "spec": null
        },
        {
          "apiVersion": "everest.percona.com/v1alpha1",
          "kind": "DatabaseClusterRestore",
          "metadata": {
            "labels": {
              "app.kubernetes.io/created-by": "everest-operator",
              "app.kubernetes.io/instance": "databaseclusterrestore-sample",
              "app.kubernetes.io/managed-by": "kustomize",
              "app.kubernetes.io/name": "databaseclusterrestore",
              "app.kubernetes.io/part-of": "everest-operator"
            },
            "name": "databaseclusterrestore-sample"
          },
          "spec": null
        },
        {
          "apiVersion": "everest.percona.com/v1alpha1",
          "kind": "DatabaseEngine",
          "metadata": {
            "labels": {
              "app.kubernetes.io/created-by": "everest-operator",
              "app.kubernetes.io/instance": "databaseengine-sample",
              "app.kubernetes.io/managed-by": "kustomize",
              "app.kubernetes.io/name": "databaseengine",
              "app.kubernetes.io/part-of": "everest-operator"
            },
            "name": "databaseengine-sample"
          },
          "spec": null
        },
        {
          "apiVersion": "everest.percona.com/v1alpha1",
          "kind": "MonitoringConfig",
          "metadata": {
            "labels": {
              "app.kubernetes.io/created-by": "everest-operator",
              "app.kubernetes.io/instance": "monitoringconfig-sample",
              "app.kubernetes.io/managed-by": "kustomize",
              "app.kubernetes.io/name": "monitoringconfig",
              "app.kubernetes.io/part-of": "everest-operator"
            },
            "name": "monitoringconfig-sample"
          },
          "spec": {
            "credentialsSecretName": "my-secret-name",
            "pmm": {
              "image": "percona/pmm-client:latest",
              "url": "http://localhost"
            },
            "type": "pmm"
          }
        }
      ]
    capabilities: Basic Install
<<<<<<< HEAD
    createdAt: "2023-11-15T09:35:06Z"
    operators.operatorframework.io/builder: operator-sdk-v1.30.0
=======
    createdAt: "2023-11-14T15:55:52Z"
    operators.operatorframework.io/builder: operator-sdk-v1.32.0
>>>>>>> 6dffff56
    operators.operatorframework.io/project_layout: go.kubebuilder.io/v3
  name: everest-operator.v0.5.0-dev2
  namespace: placeholder
spec:
  apiservicedefinitions: {}
  customresourcedefinitions:
    owned:
    - description: BackupStorage is the Schema for the backupstorages API.
      displayName: Backup Storage
      kind: BackupStorage
      name: backupstorages.everest.percona.com
      version: v1alpha1
    - description: DatabaseClusterBackup is the Schema for the databaseclusterbackups
        API.
      displayName: Database Cluster Backup
      kind: DatabaseClusterBackup
      name: databaseclusterbackups.everest.percona.com
      version: v1alpha1
    - description: DatabaseClusterRestore is the Schema for the databaseclusterrestores
        API.
      displayName: Database Cluster Restore
      kind: DatabaseClusterRestore
      name: databaseclusterrestores.everest.percona.com
      version: v1alpha1
    - description: DatabaseCluster is the Schema for the databaseclusters API.
      displayName: Database Cluster
      kind: DatabaseCluster
      name: databaseclusters.everest.percona.com
      version: v1alpha1
    - description: DatabaseEngine is the Schema for the databaseengines API.
      displayName: Database Engine
      kind: DatabaseEngine
      name: databaseengines.everest.percona.com
      version: v1alpha1
    - description: MonitoringConfig is the Schema for the monitoringconfigs API.
      displayName: Monitoring Config
      kind: MonitoringConfig
      name: monitoringconfigs.everest.percona.com
      version: v1alpha1
  description: Deploy database clusters easily with Everest operator
  displayName: Everest operator
  icon:
  - base64data: ""
    mediatype: ""
  install:
    spec:
      clusterPermissions:
      - rules:
        - apiGroups:
          - apiextensions.k8s.io
          resources:
          - customresourcedefinitions
          verbs:
          - get
          - list
          - watch
        - apiGroups:
          - apps
          resources:
          - deployments
          verbs:
          - get
          - list
          - watch
        - apiGroups:
          - ""
          resources:
          - secrets
          verbs:
          - create
          - delete
          - get
          - list
          - patch
          - update
          - watch
        - apiGroups:
          - everest.percona.com
          resources:
          - backupstorages
          verbs:
          - create
          - delete
          - get
          - list
          - patch
          - update
          - watch
        - apiGroups:
          - everest.percona.com
          resources:
          - databaseclusterbackups
          verbs:
          - create
          - delete
          - get
          - list
          - patch
          - update
          - watch
        - apiGroups:
          - everest.percona.com
          resources:
          - databaseclusterbackups/finalizers
          verbs:
          - update
        - apiGroups:
          - everest.percona.com
          resources:
          - databaseclusterbackups/status
          verbs:
          - get
          - patch
          - update
        - apiGroups:
          - everest.percona.com
          resources:
          - databaseclusterrestores
          verbs:
          - create
          - delete
          - get
          - list
          - patch
          - update
          - watch
        - apiGroups:
          - everest.percona.com
          resources:
          - databaseclusterrestores/finalizers
          verbs:
          - update
        - apiGroups:
          - everest.percona.com
          resources:
          - databaseclusterrestores/status
          verbs:
          - get
          - patch
          - update
        - apiGroups:
          - everest.percona.com
          resources:
          - databaseclusters
          verbs:
          - create
          - delete
          - get
          - list
          - patch
          - update
          - watch
        - apiGroups:
          - everest.percona.com
          resources:
          - databaseclusters/finalizers
          verbs:
          - update
        - apiGroups:
          - everest.percona.com
          resources:
          - databaseclusters/status
          verbs:
          - get
          - patch
          - update
        - apiGroups:
          - everest.percona.com
          resources:
          - databaseengines
          verbs:
          - create
          - delete
          - get
          - list
          - patch
          - update
          - watch
        - apiGroups:
          - everest.percona.com
          resources:
          - databaseengines/finalizers
          verbs:
          - update
        - apiGroups:
          - everest.percona.com
          resources:
          - databaseengines/status
          verbs:
          - get
          - patch
          - update
        - apiGroups:
          - everest.percona.com
          resources:
          - monitoringconfigs
          verbs:
          - create
          - delete
          - get
          - list
          - patch
          - update
          - watch
        - apiGroups:
          - pgv2.percona.com
          resources:
          - perconapgbackups
          verbs:
          - create
          - delete
          - get
          - list
          - patch
          - update
          - watch
        - apiGroups:
          - pgv2.percona.com
          resources:
          - perconapgclusters
          verbs:
          - create
          - delete
          - get
          - list
          - patch
          - update
          - watch
        - apiGroups:
          - pgv2.percona.com
          resources:
          - perconapgrestores
          verbs:
          - create
          - delete
          - get
          - list
          - patch
          - update
          - watch
        - apiGroups:
          - psmdb.percona.com
          resources:
          - perconaservermongodbbackups
          verbs:
          - create
          - delete
          - get
          - list
          - patch
          - update
          - watch
        - apiGroups:
          - psmdb.percona.com
          resources:
          - perconaservermongodbrestores
          verbs:
          - create
          - delete
          - get
          - list
          - patch
          - update
          - watch
        - apiGroups:
          - psmdb.percona.com
          resources:
          - perconaservermongodbs
          verbs:
          - create
          - delete
          - get
          - list
          - patch
          - update
          - watch
        - apiGroups:
          - pxc.percona.com
          resources:
          - perconaxtradbclusterbackups
          verbs:
          - create
          - delete
          - get
          - list
          - patch
          - update
          - watch
        - apiGroups:
          - pxc.percona.com
          resources:
          - perconaxtradbclusterrestores
          verbs:
          - create
          - delete
          - get
          - list
          - patch
          - update
          - watch
        - apiGroups:
          - pxc.percona.com
          resources:
          - perconaxtradbclusters
          verbs:
          - create
          - delete
          - get
          - list
          - patch
          - update
          - watch
        - apiGroups:
          - storage.k8s.io
          resources:
          - storageclasses
          verbs:
          - get
          - list
          - watch
        - apiGroups:
          - authentication.k8s.io
          resources:
          - tokenreviews
          verbs:
          - create
        - apiGroups:
          - authorization.k8s.io
          resources:
          - subjectaccessreviews
          verbs:
          - create
        serviceAccountName: everest-operator-controller-manager
      deployments:
      - label:
          app.kubernetes.io/component: manager
          app.kubernetes.io/created-by: everest-operator
          app.kubernetes.io/instance: controller-manager
          app.kubernetes.io/managed-by: kustomize
          app.kubernetes.io/name: deployment
          app.kubernetes.io/part-of: everest-operator
          control-plane: controller-manager
        name: everest-operator-controller-manager
        spec:
          replicas: 1
          selector:
            matchLabels:
              control-plane: controller-manager
          strategy: {}
          template:
            metadata:
              annotations:
                kubectl.kubernetes.io/default-container: manager
              labels:
                app.kubernetes.io/component: operator
                app.kubernetes.io/instance: everest-operator
                app.kubernetes.io/name: everest-operator
                app.kubernetes.io/part-of: everest-operator
                control-plane: controller-manager
            spec:
              affinity:
                nodeAffinity:
                  requiredDuringSchedulingIgnoredDuringExecution:
                    nodeSelectorTerms:
                    - matchExpressions:
                      - key: kubernetes.io/arch
                        operator: In
                        values:
                        - amd64
                        - arm64
                        - ppc64le
                        - s390x
                      - key: kubernetes.io/os
                        operator: In
                        values:
                        - linux
              containers:
              - args:
                - --secure-listen-address=0.0.0.0:8443
                - --upstream=http://127.0.0.1:8080/
                - --logtostderr=true
                - --v=0
                image: gcr.io/kubebuilder/kube-rbac-proxy:v0.13.1
                name: kube-rbac-proxy
                ports:
                - containerPort: 8443
                  name: https
                  protocol: TCP
                resources:
                  limits:
                    cpu: 500m
                    memory: 128Mi
                  requests:
                    cpu: 5m
                    memory: 64Mi
                securityContext:
                  allowPrivilegeEscalation: false
                  capabilities:
                    drop:
                    - ALL
              - args:
                - --health-probe-bind-address=:8081
                - --metrics-bind-address=127.0.0.1:8080
                - --leader-elect
                command:
                - /manager
                env:
                - name: WATCH_NAMESPACE
                  valueFrom:
                    fieldRef:
                      fieldPath: metadata.annotations['olm.targetNamespaces']
                image: docker.io/perconalab/everest-operator:0.5.0-dev2
                livenessProbe:
                  httpGet:
                    path: /healthz
                    port: 8081
                  initialDelaySeconds: 15
                  periodSeconds: 20
                name: manager
                readinessProbe:
                  httpGet:
                    path: /readyz
                    port: 8081
                  initialDelaySeconds: 5
                  periodSeconds: 10
                resources:
                  limits:
                    cpu: 500m
                    memory: 128Mi
                  requests:
                    cpu: 10m
                    memory: 64Mi
                securityContext:
                  allowPrivilegeEscalation: false
                  capabilities:
                    drop:
                    - ALL
              securityContext:
                runAsNonRoot: true
              serviceAccountName: everest-operator-controller-manager
              terminationGracePeriodSeconds: 10
      permissions:
      - rules:
        - apiGroups:
          - ""
          resources:
          - configmaps
          verbs:
          - get
          - list
          - watch
          - create
          - update
          - patch
          - delete
        - apiGroups:
          - coordination.k8s.io
          resources:
          - leases
          verbs:
          - get
          - list
          - watch
          - create
          - update
          - patch
          - delete
        - apiGroups:
          - ""
          resources:
          - events
          verbs:
          - create
          - patch
        serviceAccountName: everest-operator-controller-manager
    strategy: deployment
  installModes:
  - supported: true
    type: OwnNamespace
  - supported: true
    type: SingleNamespace
  - supported: false
    type: MultiNamespace
  - supported: true
    type: AllNamespaces
  keywords:
  - everest
  - dbaas
  - percona
  links:
  - name: Everest Operator
    url: https://everest-operator.domain
  maintainers:
  - email: andrew.minkin@percona.com
    name: gen1us2k
  - email: diogo.recharte@percona.com
    name: recharte
  - email: oksana.grishchenko@percona.com
    name: oksana-grishchenko
  - email: michal.kralik@percona.com
    name: michal-kralik
  maturity: alpha
  provider:
    name: Percona
    url: https://percona.com
  version: 0.5.0-dev2<|MERGE_RESOLUTION|>--- conflicted
+++ resolved
@@ -103,13 +103,8 @@
         }
       ]
     capabilities: Basic Install
-<<<<<<< HEAD
     createdAt: "2023-11-15T09:35:06Z"
-    operators.operatorframework.io/builder: operator-sdk-v1.30.0
-=======
-    createdAt: "2023-11-14T15:55:52Z"
     operators.operatorframework.io/builder: operator-sdk-v1.32.0
->>>>>>> 6dffff56
     operators.operatorframework.io/project_layout: go.kubebuilder.io/v3
   name: everest-operator.v0.5.0-dev2
   namespace: placeholder
