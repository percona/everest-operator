apiVersion: operators.coreos.com/v1alpha1
kind: ClusterServiceVersion
metadata:
  annotations:
    alm-examples: |-
      [
        {
          "apiVersion": "everest.percona.com/v1alpha1",
          "kind": "BackupStorage",
          "metadata": {
            "labels": {
              "app.kubernetes.io/created-by": "everest-operator",
              "app.kubernetes.io/instance": "backupstorage-sample",
              "app.kubernetes.io/managed-by": "kustomize",
              "app.kubernetes.io/name": "backupstorage",
              "app.kubernetes.io/part-of": "everest-operator"
            },
            "name": "backupstorage-sample"
          },
          "spec": null
        },
        {
          "apiVersion": "everest.percona.com/v1alpha1",
          "kind": "DatabaseCluster",
          "metadata": {
            "labels": {
              "app.kubernetes.io/created-by": "everest-operator",
              "app.kubernetes.io/instance": "databasecluster-sample",
              "app.kubernetes.io/managed-by": "kustomize",
              "app.kubernetes.io/name": "databasecluster",
              "app.kubernetes.io/part-of": "everest-operator"
            },
            "name": "databasecluster-sample"
          },
          "spec": null
        },
        {
          "apiVersion": "everest.percona.com/v1alpha1",
          "kind": "DatabaseClusterBackup",
          "metadata": {
            "labels": {
              "app.kubernetes.io/created-by": "everest-operator",
              "app.kubernetes.io/instance": "databaseclusterbackup-sample",
              "app.kubernetes.io/managed-by": "kustomize",
              "app.kubernetes.io/name": "databaseclusterbackup",
              "app.kubernetes.io/part-of": "everest-operator"
            },
            "name": "databaseclusterbackup-sample"
          },
          "spec": null
        },
        {
          "apiVersion": "everest.percona.com/v1alpha1",
          "kind": "DatabaseClusterRestore",
          "metadata": {
            "labels": {
              "app.kubernetes.io/created-by": "everest-operator",
              "app.kubernetes.io/instance": "databaseclusterrestore-sample",
              "app.kubernetes.io/managed-by": "kustomize",
              "app.kubernetes.io/name": "databaseclusterrestore",
              "app.kubernetes.io/part-of": "everest-operator"
            },
            "name": "databaseclusterrestore-sample"
          },
          "spec": null
        },
        {
          "apiVersion": "everest.percona.com/v1alpha1",
          "kind": "DatabaseEngine",
          "metadata": {
            "labels": {
              "app.kubernetes.io/created-by": "everest-operator",
              "app.kubernetes.io/instance": "databaseengine-sample",
              "app.kubernetes.io/managed-by": "kustomize",
              "app.kubernetes.io/name": "databaseengine",
              "app.kubernetes.io/part-of": "everest-operator"
            },
            "name": "databaseengine-sample"
          },
          "spec": null
        },
        {
          "apiVersion": "everest.percona.com/v1alpha1",
          "kind": "MonitoringConfig",
          "metadata": {
            "labels": {
              "app.kubernetes.io/created-by": "everest-operator",
              "app.kubernetes.io/instance": "monitoringconfig-sample",
              "app.kubernetes.io/managed-by": "kustomize",
              "app.kubernetes.io/name": "monitoringconfig",
              "app.kubernetes.io/part-of": "everest-operator"
            },
            "name": "monitoringconfig-sample"
          },
          "spec": {
            "credentialsSecretName": "my-secret-name",
            "pmm": {
              "image": "percona/pmm-client:latest",
              "url": "http://localhost"
            },
            "type": "pmm"
          }
        }
      ]
    capabilities: Basic Install
<<<<<<< HEAD
    createdAt: "2023-11-24T09:50:22Z"
=======
    createdAt: "2023-11-24T12:54:09Z"
>>>>>>> 5aed1e47
    operators.operatorframework.io/builder: operator-sdk-v1.32.0
    operators.operatorframework.io/project_layout: go.kubebuilder.io/v3
  name: everest-operator.v0.6.0-dev1
  namespace: placeholder
spec:
  apiservicedefinitions: {}
  customresourcedefinitions:
    owned:
    - description: BackupStorage is the Schema for the backupstorages API.
      displayName: Backup Storage
      kind: BackupStorage
      name: backupstorages.everest.percona.com
      version: v1alpha1
    - description: DatabaseClusterBackup is the Schema for the databaseclusterbackups
        API.
      displayName: Database Cluster Backup
      kind: DatabaseClusterBackup
      name: databaseclusterbackups.everest.percona.com
      version: v1alpha1
    - description: DatabaseClusterRestore is the Schema for the databaseclusterrestores
        API.
      displayName: Database Cluster Restore
      kind: DatabaseClusterRestore
      name: databaseclusterrestores.everest.percona.com
      version: v1alpha1
    - description: DatabaseCluster is the Schema for the databaseclusters API.
      displayName: Database Cluster
      kind: DatabaseCluster
      name: databaseclusters.everest.percona.com
      version: v1alpha1
    - description: DatabaseEngine is the Schema for the databaseengines API.
      displayName: Database Engine
      kind: DatabaseEngine
      name: databaseengines.everest.percona.com
      version: v1alpha1
    - description: MonitoringConfig is the Schema for the monitoringconfigs API.
      displayName: Monitoring Config
      kind: MonitoringConfig
      name: monitoringconfigs.everest.percona.com
      version: v1alpha1
  description: Deploy database clusters easily with Everest operator
  displayName: Everest operator
  icon:
  - base64data: ""
    mediatype: ""
  install:
    spec:
      clusterPermissions:
      - rules:
        - resources:
          - namespaces
          verbs:
          - get
          - watch
        - apiGroups:
          - apiextensions.k8s.io
          resources:
          - customresourcedefinitions
          verbs:
          - get
          - list
          - watch
        - apiGroups:
          - apps
          resources:
          - deployments
          verbs:
          - get
          - list
          - watch
        - apiGroups:
          - ""
          resources:
          - secrets
          verbs:
          - create
          - delete
          - get
          - list
          - patch
          - update
          - watch
        - apiGroups:
          - everest.percona.com
          resources:
          - backupstorages
          verbs:
          - create
          - delete
          - get
          - list
          - patch
          - update
          - watch
        - apiGroups:
          - everest.percona.com
          resources:
          - backupstorages/finalizers
          verbs:
          - update
        - apiGroups:
          - everest.percona.com
          resources:
          - backupstorages/status
          verbs:
          - get
          - patch
          - update
        - apiGroups:
          - everest.percona.com
          resources:
          - databaseclusterbackups
          verbs:
          - create
          - delete
          - get
          - list
          - patch
          - update
          - watch
        - apiGroups:
          - everest.percona.com
          resources:
          - databaseclusterbackups/finalizers
          verbs:
          - update
        - apiGroups:
          - everest.percona.com
          resources:
          - databaseclusterbackups/status
          verbs:
          - get
          - patch
          - update
        - apiGroups:
          - everest.percona.com
          resources:
          - databaseclusterrestores
          verbs:
          - create
          - delete
          - get
          - list
          - patch
          - update
          - watch
        - apiGroups:
          - everest.percona.com
          resources:
          - databaseclusterrestores/finalizers
          verbs:
          - update
        - apiGroups:
          - everest.percona.com
          resources:
          - databaseclusterrestores/status
          verbs:
          - get
          - patch
          - update
        - apiGroups:
          - everest.percona.com
          resources:
          - databaseclusters
          verbs:
          - create
          - delete
          - get
          - list
          - patch
          - update
          - watch
        - apiGroups:
          - everest.percona.com
          resources:
          - databaseclusters/finalizers
          verbs:
          - update
        - apiGroups:
          - everest.percona.com
          resources:
          - databaseclusters/status
          verbs:
          - get
          - patch
          - update
        - apiGroups:
          - everest.percona.com
          resources:
          - databaseengines
          verbs:
          - create
          - delete
          - get
          - list
          - patch
          - update
          - watch
        - apiGroups:
          - everest.percona.com
          resources:
          - databaseengines/finalizers
          verbs:
          - update
        - apiGroups:
          - everest.percona.com
          resources:
          - databaseengines/status
          verbs:
          - get
          - patch
          - update
        - apiGroups:
          - everest.percona.com
          resources:
          - monitoringconfigs
          verbs:
          - create
          - delete
          - get
          - list
          - patch
          - update
          - watch
        - apiGroups:
          - everest.percona.com
          resources:
          - monitoringconfigs/finalizers
          verbs:
          - update
        - apiGroups:
          - everest.percona.com
          resources:
          - monitoringconfigs/status
          verbs:
          - get
          - patch
          - update
        - apiGroups:
          - pgv2.percona.com
          resources:
          - perconapgbackups
          verbs:
          - create
          - delete
          - get
          - list
          - patch
          - update
          - watch
        - apiGroups:
          - pgv2.percona.com
          resources:
          - perconapgclusters
          verbs:
          - create
          - delete
          - get
          - list
          - patch
          - update
          - watch
        - apiGroups:
          - pgv2.percona.com
          resources:
          - perconapgrestores
          verbs:
          - create
          - delete
          - get
          - list
          - patch
          - update
          - watch
        - apiGroups:
          - psmdb.percona.com
          resources:
          - perconaservermongodbbackups
          verbs:
          - create
          - delete
          - get
          - list
          - patch
          - update
          - watch
        - apiGroups:
          - psmdb.percona.com
          resources:
          - perconaservermongodbrestores
          verbs:
          - create
          - delete
          - get
          - list
          - patch
          - update
          - watch
        - apiGroups:
          - psmdb.percona.com
          resources:
          - perconaservermongodbs
          verbs:
          - create
          - delete
          - get
          - list
          - patch
          - update
          - watch
        - apiGroups:
          - pxc.percona.com
          resources:
          - perconaxtradbclusterbackups
          verbs:
          - create
          - delete
          - get
          - list
          - patch
          - update
          - watch
        - apiGroups:
          - pxc.percona.com
          resources:
          - perconaxtradbclusterrestores
          verbs:
          - create
          - delete
          - get
          - list
          - patch
          - update
          - watch
        - apiGroups:
          - pxc.percona.com
          resources:
          - perconaxtradbclusters
          verbs:
          - create
          - delete
          - get
          - list
          - patch
          - update
          - watch
        - apiGroups:
          - storage.k8s.io
          resources:
          - storageclasses
          verbs:
          - get
          - list
          - watch
        - apiGroups:
          - authentication.k8s.io
          resources:
          - tokenreviews
          verbs:
          - create
        - apiGroups:
          - authorization.k8s.io
          resources:
          - subjectaccessreviews
          verbs:
          - create
        serviceAccountName: everest-operator-controller-manager
      deployments:
      - label:
          app.kubernetes.io/component: manager
          app.kubernetes.io/created-by: everest-operator
          app.kubernetes.io/instance: controller-manager
          app.kubernetes.io/managed-by: kustomize
          app.kubernetes.io/name: deployment
          app.kubernetes.io/part-of: everest-operator
          control-plane: controller-manager
        name: everest-operator-controller-manager
        spec:
          replicas: 1
          selector:
            matchLabels:
              control-plane: controller-manager
          strategy: {}
          template:
            metadata:
              annotations:
                kubectl.kubernetes.io/default-container: manager
              labels:
                app.kubernetes.io/component: operator
                app.kubernetes.io/instance: everest-operator
                app.kubernetes.io/name: everest-operator
                app.kubernetes.io/part-of: everest-operator
                control-plane: controller-manager
            spec:
              affinity:
                nodeAffinity:
                  requiredDuringSchedulingIgnoredDuringExecution:
                    nodeSelectorTerms:
                    - matchExpressions:
                      - key: kubernetes.io/arch
                        operator: In
                        values:
                        - amd64
                        - arm64
                        - ppc64le
                        - s390x
                      - key: kubernetes.io/os
                        operator: In
                        values:
                        - linux
              containers:
              - args:
                - --secure-listen-address=0.0.0.0:8443
                - --upstream=http://127.0.0.1:8080/
                - --logtostderr=true
                - --v=0
                image: gcr.io/kubebuilder/kube-rbac-proxy:v0.13.1
                name: kube-rbac-proxy
                ports:
                - containerPort: 8443
                  name: https
                  protocol: TCP
                resources:
                  limits:
                    cpu: 500m
                    memory: 128Mi
                  requests:
                    cpu: 5m
                    memory: 64Mi
                securityContext:
                  allowPrivilegeEscalation: false
                  capabilities:
                    drop:
                    - ALL
              - args:
                - --health-probe-bind-address=:8081
                - --metrics-bind-address=127.0.0.1:8080
                - --leader-elect
                command:
                - /manager
                env:
                - name: DEFAULT_NAMESPACE
                  valueFrom:
                    fieldRef:
                      fieldPath: metadata.namespace
                image: docker.io/perconalab/everest-operator:0.6.0-dev1
                livenessProbe:
                  httpGet:
                    path: /healthz
                    port: 8081
                  initialDelaySeconds: 15
                  periodSeconds: 20
                name: manager
                readinessProbe:
                  httpGet:
                    path: /readyz
                    port: 8081
                  initialDelaySeconds: 5
                  periodSeconds: 10
                resources:
                  limits:
                    cpu: 500m
                    memory: 128Mi
                  requests:
                    cpu: 10m
                    memory: 64Mi
                securityContext:
                  allowPrivilegeEscalation: false
                  capabilities:
                    drop:
                    - ALL
              securityContext:
                runAsNonRoot: true
              serviceAccountName: everest-operator-controller-manager
              terminationGracePeriodSeconds: 10
      permissions:
      - rules:
        - apiGroups:
          - ""
          resources:
          - configmaps
          verbs:
          - get
          - list
          - watch
          - create
          - update
          - patch
          - delete
        - apiGroups:
          - coordination.k8s.io
          resources:
          - leases
          verbs:
          - get
          - list
          - watch
          - create
          - update
          - patch
          - delete
        - apiGroups:
          - ""
          resources:
          - events
          verbs:
          - create
          - patch
        serviceAccountName: everest-operator-controller-manager
    strategy: deployment
  installModes:
  - supported: true
    type: OwnNamespace
  - supported: true
    type: SingleNamespace
  - supported: true
    type: MultiNamespace
  - supported: false
    type: AllNamespaces
  keywords:
  - everest
  - dbaas
  - percona
  links:
  - name: Everest Operator
    url: https://everest-operator.domain
  maintainers:
  - email: andrew.minkin@percona.com
    name: gen1us2k
  - email: diogo.recharte@percona.com
    name: recharte
  - email: oksana.grishchenko@percona.com
    name: oksana-grishchenko
  - email: michal.kralik@percona.com
    name: michal-kralik
  maturity: alpha
  provider:
    name: Percona
    url: https://percona.com
  version: 0.6.0-dev1<|MERGE_RESOLUTION|>--- conflicted
+++ resolved
@@ -103,11 +103,7 @@
         }
       ]
     capabilities: Basic Install
-<<<<<<< HEAD
-    createdAt: "2023-11-24T09:50:22Z"
-=======
     createdAt: "2023-11-24T12:54:09Z"
->>>>>>> 5aed1e47
     operators.operatorframework.io/builder: operator-sdk-v1.32.0
     operators.operatorframework.io/project_layout: go.kubebuilder.io/v3
   name: everest-operator.v0.6.0-dev1
