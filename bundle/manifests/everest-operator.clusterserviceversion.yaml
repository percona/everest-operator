--- conflicted
+++ resolved
@@ -78,11 +78,7 @@
         }
       ]
     capabilities: Basic Install
-<<<<<<< HEAD
-    createdAt: "2025-03-17T12:25:39Z"
-=======
-    createdAt: "2025-03-19T19:26:55Z"
->>>>>>> eab9c710
+    createdAt: "2025-03-25T13:45:18Z"
     operators.operatorframework.io/builder: operator-sdk-v1.38.0
     operators.operatorframework.io/project_layout: go.kubebuilder.io/v4
   name: everest-operator.v0.0.0
