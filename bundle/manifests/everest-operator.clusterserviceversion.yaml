--- conflicted
+++ resolved
@@ -103,11 +103,7 @@
         }
       ]
     capabilities: Basic Install
-<<<<<<< HEAD
-    createdAt: "2023-08-17T16:38:00Z"
-=======
     createdAt: "2023-08-17T09:14:10Z"
->>>>>>> 4957bdf3
     operators.operatorframework.io/builder: operator-sdk-v1.31.0
     operators.operatorframework.io/project_layout: go.kubebuilder.io/v3
   name: everest-operator.v0.0.9
