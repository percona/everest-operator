apiVersion: operators.coreos.com/v1alpha1
kind: ClusterServiceVersion
metadata:
  annotations:
    alm-examples: |-
      [
        {
          "apiVersion": "everest.percona.com/v1alpha1",
          "kind": "BackupStorage",
          "metadata": {
            "labels": {
              "app.kubernetes.io/managed-by": "kustomize",
              "app.kubernetes.io/name": "everest-operator"
            },
            "name": "backupstorage-sample"
          },
          "spec": null
        },
        {
          "apiVersion": "everest.percona.com/v1alpha1",
          "kind": "DatabaseCluster",
          "metadata": {
            "labels": {
              "app.kubernetes.io/managed-by": "kustomize",
              "app.kubernetes.io/name": "everest-operator"
            },
            "name": "databasecluster-sample"
          },
          "spec": null
        },
        {
          "apiVersion": "everest.percona.com/v1alpha1",
          "kind": "DatabaseClusterBackup",
          "metadata": {
            "labels": {
              "app.kubernetes.io/managed-by": "kustomize",
              "app.kubernetes.io/name": "everest-operator"
            },
            "name": "databaseclusterbackup-sample"
          },
          "spec": null
        },
        {
          "apiVersion": "everest.percona.com/v1alpha1",
          "kind": "DatabaseClusterRestore",
          "metadata": {
            "labels": {
              "app.kubernetes.io/managed-by": "kustomize",
              "app.kubernetes.io/name": "everest-operator"
            },
            "name": "databaseclusterrestore-sample"
          },
          "spec": null
        },
        {
          "apiVersion": "everest.percona.com/v1alpha1",
          "kind": "DatabaseEngine",
          "metadata": {
            "labels": {
              "app.kubernetes.io/managed-by": "kustomize",
              "app.kubernetes.io/name": "everest-operator"
            },
            "name": "databaseengine-sample"
          },
          "spec": null
        },
        {
          "apiVersion": "everest.percona.com/v1alpha1",
          "kind": "MonitoringConfig",
          "metadata": {
            "labels": {
              "app.kubernetes.io/managed-by": "kustomize",
              "app.kubernetes.io/name": "everest-operator"
            },
            "name": "monitoringconfig-sample"
          },
          "spec": null
        }
      ]
    capabilities: Basic Install
<<<<<<< HEAD
    createdAt: "2025-07-09T14:01:35Z"
=======
    createdAt: "2025-07-18T05:45:17Z"
>>>>>>> dcba13be
    operators.operatorframework.io/builder: operator-sdk-v1.40.0
    operators.operatorframework.io/project_layout: go.kubebuilder.io/v4
  name: everest-operator.v0.0.0
  namespace: placeholder
spec:
  apiservicedefinitions: {}
  customresourcedefinitions:
    owned:
    - description: BackupStorage is the Schema for the backupstorages API.
      displayName: Backup Storage
      kind: BackupStorage
      name: backupstorages.everest.percona.com
      version: v1alpha1
    - description: DatabaseClusterBackup is the Schema for the databaseclusterbackups
        API.
      displayName: Database Cluster Backup
      kind: DatabaseClusterBackup
      name: databaseclusterbackups.everest.percona.com
      version: v1alpha1
    - description: DatabaseClusterRestore is the Schema for the databaseclusterrestores
        API.
      displayName: Database Cluster Restore
      kind: DatabaseClusterRestore
      name: databaseclusterrestores.everest.percona.com
      version: v1alpha1
    - description: DatabaseCluster is the Schema for the databaseclusters API.
      displayName: Database Cluster
      kind: DatabaseCluster
      name: databaseclusters.everest.percona.com
      version: v1alpha1
    - description: DatabaseEngine is the Schema for the databaseengines API.
      displayName: Database Engine
      kind: DatabaseEngine
      name: databaseengines.everest.percona.com
      version: v1alpha1
    - kind: DataImporter
      name: dataimporters.everest.percona.com
      version: v1alpha1
    - kind: DataImportJob
      name: dataimportjobs.everest.percona.com
      version: v1alpha1
    - description: MonitoringConfig is the Schema for the monitoringconfigs API.
      displayName: Monitoring Config
      kind: MonitoringConfig
      name: monitoringconfigs.everest.percona.com
      version: v1alpha1
    - kind: PodSchedulingPolicy
      name: podschedulingpolicies.everest.percona.com
      version: v1alpha1
  description: Deploy database clusters easily with Everest operator
  displayName: Everest operator
  icon:
  - base64data: ""
    mediatype: ""
  install:
    spec:
      clusterPermissions:
      - rules:
        - apiGroups:
          - ""
          resources:
          - namespaces
          - persistentvolumeclaims
          verbs:
          - get
          - list
          - watch
        - apiGroups:
          - ""
          resources:
          - pods
          verbs:
          - delete
          - get
          - list
          - watch
        - apiGroups:
          - ""
          resources:
          - secrets
          - serviceaccounts
          verbs:
          - create
          - delete
          - get
          - list
          - patch
          - update
          - watch
        - apiGroups:
          - apiextensions.k8s.io
          resources:
          - customresourcedefinitions
          verbs:
          - get
          - list
          - watch
        - apiGroups:
          - apps
          resources:
          - deployments
          - statefulsets
          verbs:
          - get
          - list
          - watch
        - apiGroups:
          - batch
          resources:
          - jobs
          verbs:
          - create
          - delete
          - get
          - list
          - patch
          - update
          - watch
        - apiGroups:
          - everest.percona.com
          resources:
          - backupstorages
          - databaseclusterbackups
          - databaseclusterrestores
          - databaseclusters
          - databaseengines
          - dataimportjobs
          - monitoringconfigs
          - podschedulingpolicies
          verbs:
          - create
          - delete
          - get
          - list
          - patch
          - update
          - watch
        - apiGroups:
          - everest.percona.com
          resources:
          - backupstorages/finalizers
          - databaseclusterbackups/finalizers
          - databaseclusterrestores/finalizers
          - databaseclusters/finalizers
          - databaseengines/finalizers
          - dataimportjobs/finalizers
          verbs:
          - update
        - apiGroups:
          - everest.percona.com
          resources:
          - backupstorages/status
          - databaseclusterbackups/status
          - databaseclusterrestores/status
          - databaseclusters/status
          - databaseengines/status
          - dataimportjobs/status
          - monitoringconfigs/status
          - podschedulingpolicies/status
          verbs:
          - get
          - patch
          - update
        - apiGroups:
          - everest.percona.com
          resources:
          - dataimporters
          verbs:
          - get
          - list
          - watch
        - apiGroups:
          - operator.victoriametrics.com
          resources:
          - vmagents
          verbs:
          - create
          - delete
          - get
          - list
          - update
          - watch
        - apiGroups:
          - operators.coreos.com
          resources:
          - clusterserviceversions
          - installplans
          verbs:
          - get
          - list
          - update
          - watch
        - apiGroups:
          - operators.coreos.com
          resources:
          - subscriptions
          verbs:
          - get
          - list
          - watch
        - apiGroups:
          - pgv2.percona.com
          resources:
          - perconapgbackups
          - perconapgclusters
          - perconapgrestores
          verbs:
          - create
          - delete
          - get
          - list
          - patch
          - update
          - watch
        - apiGroups:
          - postgres-operator.crunchydata.com
          resources:
          - postgresclusters
          verbs:
          - get
          - list
          - watch
        - apiGroups:
          - psmdb.percona.com
          resources:
          - perconaservermongodbbackups
          - perconaservermongodbrestores
          - perconaservermongodbs
          verbs:
          - create
          - delete
          - get
          - list
          - patch
          - update
          - watch
        - apiGroups:
          - pxc.percona.com
          resources:
          - perconaxtradbclusterbackups
          - perconaxtradbclusterrestores
          - perconaxtradbclusters
          verbs:
          - create
          - delete
          - get
          - list
          - patch
          - update
          - watch
        - apiGroups:
          - rbac.authorization.k8s.io
          resources:
          - clusterrolebindings
          - rolebindings
          verbs:
          - create
          - delete
          - get
          - list
          - patch
          - update
          - watch
        - apiGroups:
          - rbac.authorization.k8s.io
          resources:
          - clusterroles
          - roles
          verbs:
          - bind
          - create
          - delete
          - escalate
          - get
          - list
          - patch
          - update
          - watch
        - apiGroups:
          - storage.k8s.io
          resources:
          - storageclasses
          verbs:
          - get
          - list
          - watch
        - apiGroups:
          - authentication.k8s.io
          resources:
          - tokenreviews
          verbs:
          - create
        - apiGroups:
          - authorization.k8s.io
          resources:
          - subjectaccessreviews
          verbs:
          - create
        serviceAccountName: everest-operator-controller-manager
      deployments:
      - label:
          app.kubernetes.io/managed-by: kustomize
          app.kubernetes.io/name: everest-operator
          control-plane: controller-manager
        name: everest-operator-controller-manager
        spec:
          replicas: 1
          selector:
            matchLabels:
              control-plane: controller-manager
          strategy: {}
          template:
            metadata:
              annotations:
                kubectl.kubernetes.io/default-container: manager
              labels:
                control-plane: controller-manager
            spec:
              containers:
              - args:
                - --metrics-bind-address=:8443
                - --leader-elect
                - --health-probe-bind-address=:8081
                - --webhook-cert-path=/tmp/k8s-webhook-server/serving-certs
                command:
                - /manager
                env:
                - name: SYSTEM_NAMESPACE
                  valueFrom:
                    fieldRef:
                      fieldPath: metadata.namespace
                - name: POD_NAME
                  valueFrom:
                    fieldRef:
                      fieldPath: metadata.name
                image: docker.io/perconalab/everest-operator:0.0.0
                livenessProbe:
                  httpGet:
                    path: /healthz
                    port: 8081
                  initialDelaySeconds: 15
                  periodSeconds: 20
                name: manager
                ports:
                - containerPort: 9443
                  name: webhook-server
                  protocol: TCP
                readinessProbe:
                  httpGet:
                    path: /readyz
                    port: 8081
                  initialDelaySeconds: 5
                  periodSeconds: 10
                resources:
                  limits:
                    cpu: 500m
                    memory: 128Mi
                  requests:
                    cpu: 10m
                    memory: 64Mi
                securityContext:
                  allowPrivilegeEscalation: false
                  capabilities:
                    drop:
                    - ALL
                volumeMounts:
                - mountPath: /tmp/k8s-webhook-server/serving-certs
                  name: webhook-certs
                  readOnly: true
              securityContext:
                runAsNonRoot: true
              serviceAccountName: everest-operator-controller-manager
              terminationGracePeriodSeconds: 10
              volumes:
              - name: webhook-certs
                secret:
                  secretName: webhook-server-cert
      permissions:
      - rules:
        - apiGroups:
          - ""
          resources:
          - configmaps
          verbs:
          - get
          - list
          - watch
          - create
          - update
          - patch
          - delete
        - apiGroups:
          - coordination.k8s.io
          resources:
          - leases
          verbs:
          - get
          - list
          - watch
          - create
          - update
          - patch
          - delete
        - apiGroups:
          - ""
          resources:
          - events
          verbs:
          - create
          - patch
        serviceAccountName: everest-operator-controller-manager
    strategy: deployment
  installModes:
  - supported: true
    type: OwnNamespace
  - supported: true
    type: SingleNamespace
  - supported: true
    type: MultiNamespace
  - supported: false
    type: AllNamespaces
  keywords:
  - everest
  - dbaas
  - percona
  links:
  - name: Everest Operator
    url: https://everest-operator.domain
  maintainers:
  - email: diogo.recharte@percona.com
    name: diogo-recharte
  - email: mayank.shah@percona.com
    name: mayank-shah
  - email: oksana.grishchenko@percona.com
    name: oksana-grishchenko
  - email: michal.kralik@percona.com
    name: michal-kralik
  maturity: alpha
  provider:
    name: Percona
    url: https://percona.com
  version: 0.0.0
  webhookdefinitions:
  - admissionReviewVersions:
    - v1
    containerPort: 443
    deploymentName: everest-operator-webhook
    failurePolicy: Fail
    generateName: mdatabasecluster-v1alpha1.everest.percona.com
    rules:
    - apiGroups:
      - everest.percona.com
      apiVersions:
      - v1alpha1
      operations:
      - CREATE
      - UPDATE
      resources:
      - databaseclusters
    sideEffects: None
    targetPort: 9443
    type: MutatingAdmissionWebhook
    webhookPath: /mutate-everest-percona-com-v1alpha1-databasecluster
  - admissionReviewVersions:
    - v1
    containerPort: 443
    deploymentName: everest-operator-webhook
    failurePolicy: Fail
    generateName: mdataimportjobs-v1akpha1.everest.percona.com
    rules:
    - apiGroups:
      - everest.percona.com
      apiVersions:
      - v1alpha1
      operations:
      - CREATE
      - UPDATE
      resources:
      - dataimportjobs
    sideEffects: None
    targetPort: 9443
    type: MutatingAdmissionWebhook
    webhookPath: /mutate-everest-percona-com-v1alpha1-dataimportjob
  - admissionReviewVersions:
    - v1
    containerPort: 443
    deploymentName: everest-operator-webhook
    failurePolicy: Fail
    generateName: vdatabasecluster-v1alpha1.everest.percona.com
    rules:
    - apiGroups:
      - everest.percona.com
      apiVersions:
      - v1alpha1
      operations:
      - CREATE
      - UPDATE
      resources:
      - databaseclusters
    sideEffects: None
    targetPort: 9443
    type: ValidatingAdmissionWebhook
    webhookPath: /validate-everest-percona-com-v1alpha1-databasecluster
  - admissionReviewVersions:
    - v1
    containerPort: 443
    deploymentName: everest-operator-webhook
    failurePolicy: Fail
    generateName: vmonitoringconfig-v1alpha1.everest.percona.com
    rules:
    - apiGroups:
      - everest.percona.com
      apiVersions:
      - v1alpha1
      operations:
      - CREATE
      - UPDATE
      resources:
      - monitoringconfigs
    sideEffects: None
    targetPort: 9443
    type: ValidatingAdmissionWebhook
    webhookPath: /validate-everest-percona-com-v1alpha1-monitoringconfig<|MERGE_RESOLUTION|>--- conflicted
+++ resolved
@@ -78,11 +78,7 @@
         }
       ]
     capabilities: Basic Install
-<<<<<<< HEAD
-    createdAt: "2025-07-09T14:01:35Z"
-=======
     createdAt: "2025-07-18T05:45:17Z"
->>>>>>> dcba13be
     operators.operatorframework.io/builder: operator-sdk-v1.40.0
     operators.operatorframework.io/project_layout: go.kubebuilder.io/v4
   name: everest-operator.v0.0.0
