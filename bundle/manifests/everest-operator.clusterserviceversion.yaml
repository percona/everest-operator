--- conflicted
+++ resolved
@@ -103,17 +103,10 @@
         }
       ]
     capabilities: Basic Install
-<<<<<<< HEAD
-    createdAt: "2023-10-12T13:32:41Z"
-    operators.operatorframework.io/builder: operator-sdk-v1.31.0
-    operators.operatorframework.io/project_layout: go.kubebuilder.io/v3
-  name: everest-operator.v0.3.3-rc4
-=======
     createdAt: "2023-10-12T17:00:15Z"
     operators.operatorframework.io/builder: operator-sdk-v1.31.0
     operators.operatorframework.io/project_layout: go.kubebuilder.io/v3
   name: everest-operator.v0.3.3-rc5
->>>>>>> a47df63f
   namespace: placeholder
 spec:
   apiservicedefinitions: {}
@@ -523,11 +516,7 @@
                   valueFrom:
                     fieldRef:
                       fieldPath: metadata.annotations['olm.targetNamespaces']
-<<<<<<< HEAD
-                image: docker.io/percona/everest-operator:0.3.3-rc4
-=======
                 image: docker.io/percona/everest-operator:0.3.3-rc5
->>>>>>> a47df63f
                 livenessProbe:
                   httpGet:
                     path: /healthz
@@ -621,8 +610,4 @@
   provider:
     name: Percona
     url: https://percona.com
-<<<<<<< HEAD
-  version: 0.3.3-rc4
-=======
-  version: 0.3.3-rc5
->>>>>>> a47df63f
+  version: 0.3.3-rc5