--- conflicted
+++ resolved
@@ -78,11 +78,7 @@
         }
       ]
     capabilities: Basic Install
-<<<<<<< HEAD
-    createdAt: "2025-09-09T11:34:30Z"
-=======
     createdAt: "2025-08-21T07:02:37Z"
->>>>>>> 38baa55e
     operators.operatorframework.io/builder: operator-sdk-v1.40.0
     operators.operatorframework.io/project_layout: go.kubebuilder.io/v4
   name: everest-operator.v0.0.0
