apiVersion: operators.coreos.com/v1alpha1
kind: ClusterServiceVersion
metadata:
  annotations:
    alm-examples: |-
      [
        {
          "apiVersion": "everest.percona.com/v1alpha1",
          "kind": "DatabaseCluster",
          "metadata": {
            "labels": {
              "app.kubernetes.io/created-by": "everest-operator",
              "app.kubernetes.io/instance": "databasecluster-sample",
              "app.kubernetes.io/managed-by": "kustomize",
              "app.kubernetes.io/name": "databasecluster",
              "app.kubernetes.io/part-of": "everest-operator"
            },
            "name": "databasecluster-sample"
          },
          "spec": null
        },
        {
          "apiVersion": "everest.percona.com/v1alpha1",
          "kind": "DatabaseClusterBackup",
          "metadata": {
            "labels": {
              "app.kubernetes.io/created-by": "everest-operator",
              "app.kubernetes.io/instance": "databaseclusterbackup-sample",
              "app.kubernetes.io/managed-by": "kustomize",
              "app.kubernetes.io/name": "databaseclusterbackup",
              "app.kubernetes.io/part-of": "everest-operator"
            },
            "name": "databaseclusterbackup-sample"
          },
          "spec": null
        },
        {
          "apiVersion": "everest.percona.com/v1alpha1",
          "kind": "DatabaseClusterRestore",
          "metadata": {
            "labels": {
              "app.kubernetes.io/created-by": "everest-operator",
              "app.kubernetes.io/instance": "databaseclusterrestore-sample",
              "app.kubernetes.io/managed-by": "kustomize",
              "app.kubernetes.io/name": "databaseclusterrestore",
              "app.kubernetes.io/part-of": "everest-operator"
            },
            "name": "databaseclusterrestore-sample"
          },
          "spec": null
        },
        {
          "apiVersion": "everest.percona.com/v1alpha1",
          "kind": "DatabaseEngine",
          "metadata": {
            "labels": {
              "app.kubernetes.io/created-by": "everest-operator",
              "app.kubernetes.io/instance": "databaseengine-sample",
              "app.kubernetes.io/managed-by": "kustomize",
              "app.kubernetes.io/name": "databaseengine",
              "app.kubernetes.io/part-of": "everest-operator"
            },
            "name": "databaseengine-sample"
          },
          "spec": null
        }
      ]
    capabilities: Basic Install
<<<<<<< HEAD
    createdAt: "2023-07-12T13:42:44Z"
    operators.operatorframework.io/builder: operator-sdk-v1.30.0
=======
    createdAt: "2023-07-12T12:08:29Z"
    operators.operatorframework.io/builder: operator-sdk-v1.27.0
>>>>>>> f93d8b0a
    operators.operatorframework.io/project_layout: go.kubebuilder.io/v3
  name: everest-operator.v0.0.2
  namespace: placeholder
spec:
  apiservicedefinitions: {}
  customresourcedefinitions:
    owned:
    - description: DatabaseClusterBackup is the Schema for the databaseclusterbackups
        API.
      displayName: Database Cluster Backup
      kind: DatabaseClusterBackup
      name: databaseclusterbackups.everest.percona.com
      version: v1alpha1
    - description: DatabaseClusterRestore is the Schema for the databaseclusterrestores
        API.
      displayName: Database Cluster Restore
      kind: DatabaseClusterRestore
      name: databaseclusterrestores.everest.percona.com
      version: v1alpha1
    - description: DatabaseCluster is the Schema for the databases API.
      displayName: Database Cluster
      kind: DatabaseCluster
      name: databaseclusters.everest.percona.com
      version: v1alpha1
    - description: DatabaseEngine is the Schema for the databaseengines API.
      displayName: Database Engine
      kind: DatabaseEngine
      name: databaseengines.everest.percona.com
      version: v1alpha1
  description: Deploy database clusters easily with Everest operator
  displayName: Everest operator
  icon:
  - base64data: ""
    mediatype: ""
  install:
    spec:
      clusterPermissions:
      - rules:
        - apiGroups:
          - apiextensions.k8s.io
          resources:
          - customresourcedefinitions
          verbs:
          - get
          - list
          - watch
        - apiGroups:
          - apps
          resources:
          - deployments
          verbs:
          - get
          - list
          - watch
        - apiGroups:
          - ""
          resources:
          - secrets
          verbs:
          - create
          - delete
          - get
          - list
          - patch
          - update
          - watch
        - apiGroups:
          - everest.percona.com
          resources:
          - databaseclusterbackups
          verbs:
          - create
          - delete
          - get
          - list
          - patch
          - update
          - watch
        - apiGroups:
          - everest.percona.com
          resources:
          - databaseclusterbackups/finalizers
          verbs:
          - update
        - apiGroups:
          - everest.percona.com
          resources:
          - databaseclusterbackups/status
          verbs:
          - get
          - patch
          - update
        - apiGroups:
          - everest.percona.com
          resources:
          - databaseclusterrestores
          verbs:
          - create
          - delete
          - get
          - list
          - patch
          - update
          - watch
        - apiGroups:
          - everest.percona.com
          resources:
          - databaseclusterrestores/finalizers
          verbs:
          - update
        - apiGroups:
          - everest.percona.com
          resources:
          - databaseclusterrestores/status
          verbs:
          - get
          - patch
          - update
        - apiGroups:
          - everest.percona.com
          resources:
          - databaseclusters
          verbs:
          - create
          - delete
          - get
          - list
          - patch
          - update
          - watch
        - apiGroups:
          - everest.percona.com
          resources:
          - databaseclusters/finalizers
          verbs:
          - update
        - apiGroups:
          - everest.percona.com
          resources:
          - databaseclusters/status
          verbs:
          - get
          - patch
          - update
        - apiGroups:
          - everest.percona.com
          resources:
          - databaseengines
          verbs:
          - create
          - delete
          - get
          - list
          - patch
          - update
          - watch
        - apiGroups:
          - everest.percona.com
          resources:
          - databaseengines/finalizers
          verbs:
          - update
        - apiGroups:
          - everest.percona.com
          resources:
          - databaseengines/status
          verbs:
          - get
          - patch
          - update
        - apiGroups:
          - pg.percona.com
          resources:
          - perconapgclusters
          verbs:
          - create
          - delete
          - get
          - list
          - patch
          - update
          - watch
        - apiGroups:
          - psmdb.percona.com
          resources:
          - perconaservermongodbrestores
          verbs:
          - create
          - delete
          - get
          - list
          - patch
          - update
          - watch
        - apiGroups:
          - psmdb.percona.com
          resources:
          - perconaservermongodbs
          verbs:
          - create
          - delete
          - get
          - list
          - patch
          - update
          - watch
        - apiGroups:
          - pxc.percona.com
          resources:
          - perconaxtradbclusterrestores
          verbs:
          - create
          - delete
          - get
          - list
          - patch
          - update
          - watch
        - apiGroups:
          - pxc.percona.com
          resources:
          - perconaxtradbclusters
          verbs:
          - create
          - delete
          - get
          - list
          - patch
          - update
          - watch
        - apiGroups:
          - storage.k8s.io
          resources:
          - storageclasses
          verbs:
          - get
          - list
          - watch
        - apiGroups:
          - authentication.k8s.io
          resources:
          - tokenreviews
          verbs:
          - create
        - apiGroups:
          - authorization.k8s.io
          resources:
          - subjectaccessreviews
          verbs:
          - create
        serviceAccountName: everest-operator-controller-manager
      deployments:
      - label:
          app.kubernetes.io/component: manager
          app.kubernetes.io/created-by: everest-operator
          app.kubernetes.io/instance: controller-manager
          app.kubernetes.io/managed-by: kustomize
          app.kubernetes.io/name: deployment
          app.kubernetes.io/part-of: everest-operator
          control-plane: controller-manager
        name: everest-operator-controller-manager
        spec:
          replicas: 1
          selector:
            matchLabels:
              control-plane: controller-manager
          strategy: {}
          template:
            metadata:
              annotations:
                kubectl.kubernetes.io/default-container: manager
              labels:
                control-plane: controller-manager
            spec:
              affinity:
                nodeAffinity:
                  requiredDuringSchedulingIgnoredDuringExecution:
                    nodeSelectorTerms:
                    - matchExpressions:
                      - key: kubernetes.io/arch
                        operator: In
                        values:
                        - amd64
                        - arm64
                        - ppc64le
                        - s390x
                      - key: kubernetes.io/os
                        operator: In
                        values:
                        - linux
              containers:
              - args:
                - --secure-listen-address=0.0.0.0:8443
                - --upstream=http://127.0.0.1:8080/
                - --logtostderr=true
                - --v=0
                image: gcr.io/kubebuilder/kube-rbac-proxy:v0.13.1
                name: kube-rbac-proxy
                ports:
                - containerPort: 8443
                  name: https
                  protocol: TCP
                resources:
                  limits:
                    cpu: 500m
                    memory: 128Mi
                  requests:
                    cpu: 5m
                    memory: 64Mi
                securityContext:
                  allowPrivilegeEscalation: false
                  capabilities:
                    drop:
                    - ALL
              - args:
                - --health-probe-bind-address=:8081
                - --metrics-bind-address=127.0.0.1:8080
                - --leader-elect
                command:
                - /manager
                env:
                - name: WATCH_NAMESPACE
                  valueFrom:
                    fieldRef:
                      fieldPath: metadata.annotations['olm.targetNamespaces']
                image: docker.io/percona/everest-operator:0.0.2
                livenessProbe:
                  httpGet:
                    path: /healthz
                    port: 8081
                  initialDelaySeconds: 15
                  periodSeconds: 20
                name: manager
                readinessProbe:
                  httpGet:
                    path: /readyz
                    port: 8081
                  initialDelaySeconds: 5
                  periodSeconds: 10
                resources:
                  limits:
                    cpu: 500m
                    memory: 128Mi
                  requests:
                    cpu: 10m
                    memory: 64Mi
                securityContext:
                  allowPrivilegeEscalation: false
                  capabilities:
                    drop:
                    - ALL
              securityContext:
                runAsNonRoot: true
              serviceAccountName: everest-operator-controller-manager
              terminationGracePeriodSeconds: 10
      permissions:
      - rules:
        - apiGroups:
          - ""
          resources:
          - configmaps
          verbs:
          - get
          - list
          - watch
          - create
          - update
          - patch
          - delete
        - apiGroups:
          - coordination.k8s.io
          resources:
          - leases
          verbs:
          - get
          - list
          - watch
          - create
          - update
          - patch
          - delete
        - apiGroups:
          - ""
          resources:
          - events
          verbs:
          - create
          - patch
        serviceAccountName: everest-operator-controller-manager
    strategy: deployment
  installModes:
  - supported: false
    type: OwnNamespace
  - supported: false
    type: SingleNamespace
  - supported: false
    type: MultiNamespace
  - supported: true
    type: AllNamespaces
  keywords:
  - everest
  - dbaas
  - percona
  links:
  - name: Everest Operator
    url: https://everest-operator.domain
  maintainers:
  - email: andrew.minkin@percona.com
    name: gen1us2k
  - email: diogo.recharte@percona.com
    name: recharte
  - email: oksana.grishchenko@percona.com
    name: oksana-grishchenko
  - email: michal.kralik@percona.com
    name: michal-kralik
  maturity: alpha
  provider:
    name: Percona
    url: https://percona.com
  version: 0.0.2<|MERGE_RESOLUTION|>--- conflicted
+++ resolved
@@ -66,13 +66,8 @@
         }
       ]
     capabilities: Basic Install
-<<<<<<< HEAD
     createdAt: "2023-07-12T13:42:44Z"
     operators.operatorframework.io/builder: operator-sdk-v1.30.0
-=======
-    createdAt: "2023-07-12T12:08:29Z"
-    operators.operatorframework.io/builder: operator-sdk-v1.27.0
->>>>>>> f93d8b0a
     operators.operatorframework.io/project_layout: go.kubebuilder.io/v3
   name: everest-operator.v0.0.2
   namespace: placeholder
