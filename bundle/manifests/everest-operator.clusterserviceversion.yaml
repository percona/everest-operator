apiVersion: operators.coreos.com/v1alpha1
kind: ClusterServiceVersion
metadata:
  annotations:
    alm-examples: |-
      [
        {
          "apiVersion": "everest.percona.com/v1alpha1",
          "kind": "BackupStorage",
          "metadata": {
            "labels": {
              "app.kubernetes.io/managed-by": "kustomize",
              "app.kubernetes.io/name": "everest-operator"
            },
            "name": "backupstorage-sample"
          },
          "spec": null
        },
        {
          "apiVersion": "everest.percona.com/v1alpha1",
          "kind": "DatabaseCluster",
          "metadata": {
            "labels": {
              "app.kubernetes.io/managed-by": "kustomize",
              "app.kubernetes.io/name": "everest-operator"
            },
            "name": "databasecluster-sample"
          },
          "spec": null
        },
        {
          "apiVersion": "everest.percona.com/v1alpha1",
          "kind": "DatabaseClusterBackup",
          "metadata": {
            "labels": {
              "app.kubernetes.io/managed-by": "kustomize",
              "app.kubernetes.io/name": "everest-operator"
            },
            "name": "databaseclusterbackup-sample"
          },
          "spec": null
        },
        {
          "apiVersion": "everest.percona.com/v1alpha1",
          "kind": "DatabaseClusterRestore",
          "metadata": {
            "labels": {
              "app.kubernetes.io/managed-by": "kustomize",
              "app.kubernetes.io/name": "everest-operator"
            },
            "name": "databaseclusterrestore-sample"
          },
          "spec": null
        },
        {
          "apiVersion": "everest.percona.com/v1alpha1",
          "kind": "DatabaseEngine",
          "metadata": {
            "labels": {
              "app.kubernetes.io/managed-by": "kustomize",
              "app.kubernetes.io/name": "everest-operator"
            },
            "name": "databaseengine-sample"
          },
          "spec": null
        },
        {
          "apiVersion": "everest.percona.com/v1alpha1",
          "kind": "MonitoringConfig",
          "metadata": {
            "labels": {
              "app.kubernetes.io/managed-by": "kustomize",
              "app.kubernetes.io/name": "everest-operator"
            },
            "name": "monitoringconfig-sample"
          },
          "spec": null
        }
      ]
    capabilities: Basic Install
<<<<<<< HEAD
    createdAt: "2024-11-25T09:59:05Z"
    operators.operatorframework.io/builder: operator-sdk-v1.32.0
    operators.operatorframework.io/project_layout: go.kubebuilder.io/v3
=======
    createdAt: "2024-11-29T10:49:54Z"
    operators.operatorframework.io/builder: operator-sdk-v1.38.0
    operators.operatorframework.io/project_layout: go.kubebuilder.io/v4
>>>>>>> 8dd4a9d3
  name: everest-operator.v0.0.0
  namespace: placeholder
spec:
  apiservicedefinitions: {}
  customresourcedefinitions:
    owned:
    - description: BackupStorage is the Schema for the backupstorages API.
      displayName: Backup Storage
      kind: BackupStorage
      name: backupstorages.everest.percona.com
      version: v1alpha1
    - description: DatabaseClusterBackup is the Schema for the databaseclusterbackups
        API.
      displayName: Database Cluster Backup
      kind: DatabaseClusterBackup
      name: databaseclusterbackups.everest.percona.com
      version: v1alpha1
    - description: DatabaseClusterRestore is the Schema for the databaseclusterrestores
        API.
      displayName: Database Cluster Restore
      kind: DatabaseClusterRestore
      name: databaseclusterrestores.everest.percona.com
      version: v1alpha1
    - description: DatabaseCluster is the Schema for the databaseclusters API.
      displayName: Database Cluster
      kind: DatabaseCluster
      name: databaseclusters.everest.percona.com
      version: v1alpha1
    - description: DatabaseEngine is the Schema for the databaseengines API.
      displayName: Database Engine
      kind: DatabaseEngine
      name: databaseengines.everest.percona.com
      version: v1alpha1
    - description: MonitoringConfig is the Schema for the monitoringconfigs API.
      displayName: Monitoring Config
      kind: MonitoringConfig
      name: monitoringconfigs.everest.percona.com
      version: v1alpha1
  description: Deploy database clusters easily with Everest operator
  displayName: Everest operator
  icon:
  - base64data: ""
    mediatype: ""
  install:
    spec:
      clusterPermissions:
      - rules:
        - apiGroups:
          - ""
          resources:
          - namespaces
          verbs:
          - get
          - list
          - watch
        - apiGroups:
          - ""
          resources:
          - pods
          verbs:
          - delete
        - apiGroups:
          - ""
          resources:
          - secrets
          verbs:
          - create
          - delete
          - get
          - list
          - patch
          - update
          - watch
        - apiGroups:
          - apiextensions.k8s.io
          resources:
          - customresourcedefinitions
          verbs:
          - get
          - list
          - watch
        - apiGroups:
          - apps
          resources:
          - deployments
          verbs:
          - get
          - list
          - watch
        - apiGroups:
          - everest.percona.com
          resources:
          - backupstorages
          - databaseclusterbackups
          - databaseclusterrestores
          - databaseclusters
          - databaseengines
          - monitoringconfigs
          verbs:
          - create
          - delete
          - get
          - list
          - patch
          - update
          - watch
        - apiGroups:
          - everest.percona.com
          resources:
          - backupstorages/finalizers
          - databaseclusterbackups/finalizers
          - databaseclusterrestores/finalizers
          - databaseclusters/finalizers
          - databaseengines/finalizers
          - monitoringconfigs/finalizers
          verbs:
          - update
        - apiGroups:
          - everest.percona.com
          resources:
          - backupstorages/status
          - databaseclusterbackups/status
          - databaseclusterrestores/status
          - databaseclusters/status
          - databaseengines/status
          - monitoringconfigs/status
          verbs:
          - get
          - patch
          - update
        - apiGroups:
          - operator.victoriametrics.com
          resources:
          - vmagents
          verbs:
          - create
          - delete
          - get
          - list
          - update
          - watch
        - apiGroups:
          - operators.coreos.com
          resources:
          - clusterserviceversions
          - installplans
          verbs:
          - get
          - list
          - update
          - watch
        - apiGroups:
          - operators.coreos.com
          resources:
          - subscriptions
          verbs:
          - get
          - list
          - watch
        - apiGroups:
          - pgv2.percona.com
          resources:
          - perconapgbackups
          - perconapgclusters
          - perconapgrestores
          verbs:
          - create
          - delete
          - get
          - list
          - patch
          - update
          - watch
        - apiGroups:
          - psmdb.percona.com
          resources:
          - perconaservermongodbbackups
          - perconaservermongodbrestores
          - perconaservermongodbs
          verbs:
          - create
          - delete
          - get
          - list
          - patch
          - update
          - watch
        - apiGroups:
          - pxc.percona.com
          resources:
          - perconaxtradbclusterbackups
          - perconaxtradbclusterrestores
          - perconaxtradbclusters
          verbs:
          - create
          - delete
          - get
          - list
          - patch
          - update
          - watch
        - apiGroups:
          - storage.k8s.io
          resources:
          - storageclasses
          verbs:
          - get
          - list
          - watch
        - apiGroups:
          - authentication.k8s.io
          resources:
          - tokenreviews
          verbs:
          - create
        - apiGroups:
          - authorization.k8s.io
          resources:
          - subjectaccessreviews
          verbs:
          - create
        serviceAccountName: everest-operator-controller-manager
      deployments:
      - label:
          app.kubernetes.io/managed-by: kustomize
          app.kubernetes.io/name: everest-operator
          control-plane: controller-manager
        name: everest-operator-controller-manager
        spec:
          replicas: 1
          selector:
            matchLabels:
              control-plane: controller-manager
          strategy: {}
          template:
            metadata:
              annotations:
                kubectl.kubernetes.io/default-container: manager
              labels:
                control-plane: controller-manager
            spec:
              containers:
              - args:
                - --metrics-bind-address=:8443
                - --leader-elect
                - --health-probe-bind-address=:8081
                command:
                - /manager
                env:
                - name: SYSTEM_NAMESPACE
                  valueFrom:
                    fieldRef:
                      fieldPath: metadata.namespace
                - name: POD_NAME
                  valueFrom:
                    fieldRef:
                      fieldPath: metadata.name
                image: docker.io/perconalab/everest-operator:0.0.0
                livenessProbe:
                  httpGet:
                    path: /healthz
                    port: 8081
                  initialDelaySeconds: 15
                  periodSeconds: 20
                name: manager
                readinessProbe:
                  httpGet:
                    path: /readyz
                    port: 8081
                  initialDelaySeconds: 5
                  periodSeconds: 10
                resources:
                  limits:
                    cpu: 500m
                    memory: 128Mi
                  requests:
                    cpu: 10m
                    memory: 64Mi
                securityContext:
                  allowPrivilegeEscalation: false
                  capabilities:
                    drop:
                    - ALL
              securityContext:
                runAsNonRoot: true
              serviceAccountName: everest-operator-controller-manager
              terminationGracePeriodSeconds: 10
      permissions:
      - rules:
        - apiGroups:
          - ""
          resources:
          - configmaps
          verbs:
          - get
          - list
          - watch
          - create
          - update
          - patch
          - delete
        - apiGroups:
          - coordination.k8s.io
          resources:
          - leases
          verbs:
          - get
          - list
          - watch
          - create
          - update
          - patch
          - delete
        - apiGroups:
          - ""
          resources:
          - events
          verbs:
          - create
          - patch
        serviceAccountName: everest-operator-controller-manager
    strategy: deployment
  installModes:
  - supported: true
    type: OwnNamespace
  - supported: true
    type: SingleNamespace
  - supported: true
    type: MultiNamespace
  - supported: false
    type: AllNamespaces
  keywords:
  - everest
  - dbaas
  - percona
  links:
  - name: Everest Operator
    url: https://everest-operator.domain
  maintainers:
  - email: diogo.recharte@percona.com
    name: diogo-recharte
  - email: mayank.shah@percona.com
    name: mayank-shah
  - email: oksana.grishchenko@percona.com
    name: oksana-grishchenko
  - email: michal.kralik@percona.com
    name: michal-kralik
  maturity: alpha
  provider:
    name: Percona
    url: https://percona.com
  version: 0.0.0<|MERGE_RESOLUTION|>--- conflicted
+++ resolved
@@ -78,15 +78,9 @@
         }
       ]
     capabilities: Basic Install
-<<<<<<< HEAD
-    createdAt: "2024-11-25T09:59:05Z"
-    operators.operatorframework.io/builder: operator-sdk-v1.32.0
-    operators.operatorframework.io/project_layout: go.kubebuilder.io/v3
-=======
     createdAt: "2024-11-29T10:49:54Z"
     operators.operatorframework.io/builder: operator-sdk-v1.38.0
     operators.operatorframework.io/project_layout: go.kubebuilder.io/v4
->>>>>>> 8dd4a9d3
   name: everest-operator.v0.0.0
   namespace: placeholder
 spec:
