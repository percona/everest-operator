--- conflicted
+++ resolved
@@ -78,11 +78,7 @@
         }
       ]
     capabilities: Basic Install
-<<<<<<< HEAD
     createdAt: "2025-07-30T09:47:42Z"
-=======
-    createdAt: "2025-07-19T08:10:38Z"
->>>>>>> 2dfba8ae
     operators.operatorframework.io/builder: operator-sdk-v1.40.0
     operators.operatorframework.io/project_layout: go.kubebuilder.io/v4
   name: everest-operator.v0.0.0
