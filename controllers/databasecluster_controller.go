--- conflicted
+++ resolved
@@ -99,17 +99,6 @@
 	memoryMediumSize = int64(8) * 1000 * 1000 * 1000
 	memoryLargeSize  = int64(32) * 1000 * 1000 * 1000
 
-<<<<<<< HEAD
-=======
-	pxcDefaultConfigurationTemplate = `[mysqld]
-wsrep_provider_options="gcache.size=%s"
-wsrep_trx_fragment_unit='bytes'
-wsrep_trx_fragment_size=3670016
-`
-	pxcMinimalConfigurationTemplate = `[mysqld]
-wsrep_provider_options="gcache.size=%s"
-`
->>>>>>> eec4f14a
 	psmdbDefaultConfigurationTemplate = `
       operationProfiling:
         mode: slowOp
@@ -1046,7 +1035,6 @@
 	if database.Spec.Proxy.Type == "" {
 		database.Spec.Proxy.Type = everestv1alpha1.ProxyTypeHAProxy
 	}
-<<<<<<< HEAD
 	if database.Spec.Engine.Config == "" {
 		if database.Spec.Engine.Resources.Memory.CmpInt64(memorySmallSize) >= 0 && database.Spec.Engine.Resources.Memory.CmpInt64(memoryMediumSize) < 0 {
 			database.Spec.Engine.Config = pxcConfigSizeSmall
@@ -1058,8 +1046,6 @@
 			database.Spec.Engine.Config = pxcConfigSizeLarge
 		}
 	}
-=======
->>>>>>> eec4f14a
 	if err := r.Update(ctx, database); err != nil {
 		return err
 	}
