--- conflicted
+++ resolved
@@ -109,18 +109,13 @@
       operationProfiling:
         mode: slowOp
 `
-<<<<<<< HEAD
-	objectStorageNameField          = ".spec.backup.schedules.objectStorageName"
-	credentialsSecretNameField      = ".spec.credentialsSecretName" //nolint:gosec
 	monitoringConfigNameField       = ".spec.monitoring.monitoringConfigName"
 	monitoringConfigSecretNameField = ".spec.credentialsSecretName" //nolint:gosec
-=======
-	backupStorageNameField     = ".spec.backup.schedules.backupStorageName"
-	credentialsSecretNameField = ".spec.credentialsSecretName" //nolint:gosec
+	backupStorageNameField          = ".spec.backup.schedules.backupStorageName"
+	credentialsSecretNameField      = ".spec.credentialsSecretName" //nolint:gosec
 
 	databaseClusterNameLabel = "clusterName"
 	backupStorageNameLabel   = "backupStorageName"
->>>>>>> 8ac10a55
 )
 
 var operatorDeployment = map[everestv1alpha1.EngineType]string{
@@ -147,12 +142,8 @@
 //+kubebuilder:rbac:groups=psmdb.percona.com,resources=perconaservermongodbs,verbs=get;list;watch;create;update;patch;delete
 //+kubebuilder:rbac:groups=pgv2.percona.com,resources=perconapgclusters,verbs=get;list;watch;create;update;patch;delete
 //+kubebuilder:rbac:groups=core,resources=secrets,verbs=get;list;watch;create;update;patch;delete
-<<<<<<< HEAD
-//+kubebuilder:rbac:groups=everest.percona.com,resources=objectstorages,verbs=get;list;watch;create;update;patch;delete
 //+kubebuilder:rbac:groups=everest.percona.com,resources=monitoringconfigs,verbs=get;list;watch;create;update;patch;delete
-=======
 //+kubebuilder:rbac:groups=everest.percona.com,resources=backupstorages,verbs=get;list;watch;create;update;patch;delete
->>>>>>> 8ac10a55
 
 // Reconcile is part of the main kubernetes reconciliation loop which aims to
 // move the current state of the cluster closer to the desired state.
@@ -1561,43 +1552,7 @@
 
 // SetupWithManager sets up the controller with the Manager.
 func (r *DatabaseClusterReconciler) SetupWithManager(mgr ctrl.Manager) error {
-<<<<<<< HEAD
 	if err := r.initIndexers(context.Background(), mgr); err != nil {
-=======
-	// Index the BackupStorage's CredentialsSecretName field so that it can be
-	// used by the databaseClustersThatReferenceCredentialsSecret function to
-	// find all DatabaseClusters that reference a specific secret through the
-	// BackupStorage's CredentialsSecretName field
-	err := mgr.GetFieldIndexer().IndexField(context.Background(), &everestv1alpha1.BackupStorage{}, credentialsSecretNameField, func(o client.Object) []string {
-		var res []string
-		backupStorage, ok := o.(*everestv1alpha1.BackupStorage)
-		if !ok {
-			return res
-		}
-		res = append(res, backupStorage.Spec.CredentialsSecretName)
-		return res
-	})
-	if err != nil {
-		return err
-	}
-
-	// Index the BackupStorageName so that it can be used by the
-	// databaseClustersThatReferenceBackupStorage function to find all
-	// DatabaseClusters that reference a specific BackupStorage through the
-	// BackupStorageName field
-	err = mgr.GetFieldIndexer().IndexField(context.Background(), &everestv1alpha1.DatabaseCluster{}, backupStorageNameField, func(o client.Object) []string {
-		var res []string
-		database, ok := o.(*everestv1alpha1.DatabaseCluster)
-		if !ok || !database.Spec.Backup.Enabled {
-			return res
-		}
-		for _, storage := range database.Spec.Backup.Schedules {
-			res = append(res, storage.BackupStorageName)
-		}
-		return res
-	})
-	if err != nil {
->>>>>>> 8ac10a55
 		return err
 	}
 
@@ -1634,29 +1589,29 @@
 }
 
 func (r *DatabaseClusterReconciler) initIndexers(ctx context.Context, mgr ctrl.Manager) error {
-	// Index the ObjectStorage's CredentialsSecretName field so that it can be
+	// Index the BackupStorage's CredentialsSecretName field so that it can be
 	// used by the databaseClustersThatReferenceCredentialsSecret function to
 	// find all DatabaseClusters that reference a specific secret through the
-	// ObjectStorage's CredentialsSecretName field
-	err := mgr.GetFieldIndexer().IndexField(ctx, &everestv1alpha1.ObjectStorage{}, credentialsSecretNameField, func(o client.Object) []string {
+	// BackupStorage's CredentialsSecretName field
+	err := mgr.GetFieldIndexer().IndexField(ctx, &everestv1alpha1.BackupStorage{}, credentialsSecretNameField, func(o client.Object) []string {
 		var res []string
-		objectStorage, ok := o.(*everestv1alpha1.ObjectStorage)
+		backupStorage, ok := o.(*everestv1alpha1.BackupStorage)
 		if !ok {
 			return res
 		}
-		res = append(res, objectStorage.Spec.CredentialsSecretName)
+		res = append(res, backupStorage.Spec.CredentialsSecretName)
 		return res
 	})
 	if err != nil {
 		return err
 	}
 
-	// Index the ObjectStorageName so that it can be used by the
-	// databaseClustersThatReferenceObjectStorage function to find all
-	// DatabaseClusters that reference a specific ObjectStorage through the
-	// ObjectStorageName field
+	// Index the BackupStorageName so that it can be used by the
+	// databaseClustersThatReferenceBackupStorage function to find all
+	// DatabaseClusters that reference a specific BackupStorage through the
+	// BackupStorageName field
 	err = mgr.GetFieldIndexer().IndexField(
-		ctx, &everestv1alpha1.DatabaseCluster{}, objectStorageNameField,
+		ctx, &everestv1alpha1.DatabaseCluster{}, backupStorageNameField,
 		func(o client.Object) []string {
 			var res []string
 			database, ok := o.(*everestv1alpha1.DatabaseCluster)
@@ -1664,7 +1619,7 @@
 				return res
 			}
 			for _, storage := range database.Spec.Backup.Schedules {
-				res = append(res, storage.ObjectStorageName)
+				res = append(res, storage.BackupStorageName)
 			}
 			return res
 		},
@@ -1718,10 +1673,9 @@
 	// reenconde the secret required by PG.
 	controller.Owns(&everestv1alpha1.BackupStorage{})
 	controller.Watches(
-<<<<<<< HEAD
-		&everestv1alpha1.ObjectStorage{},
+		&everestv1alpha1.BackupStorage{},
 		handler.EnqueueRequestsFromMapFunc(func(ctx context.Context, obj client.Object) []reconcile.Request {
-			return r.databaseClustersThatReferenceObject(ctx, objectStorageNameField, obj)
+			return r.databaseClustersThatReferenceObject(ctx, backupStorageNameField, obj)
 		}),
 		builder.WithPredicates(predicate.ResourceVersionChangedPredicate{}),
 	)
@@ -1732,10 +1686,6 @@
 		handler.EnqueueRequestsFromMapFunc(func(ctx context.Context, obj client.Object) []reconcile.Request {
 			return r.databaseClustersThatReferenceObject(ctx, monitoringConfigNameField, obj)
 		}),
-=======
-		&everestv1alpha1.BackupStorage{},
-		handler.EnqueueRequestsFromMapFunc(r.databaseClustersThatReferenceBackupStorage),
->>>>>>> 8ac10a55
 		builder.WithPredicates(predicate.ResourceVersionChangedPredicate{}),
 	)
 
@@ -1747,7 +1697,6 @@
 	)
 }
 
-<<<<<<< HEAD
 // databaseClustersThatReferenceObject returns a list of reconcile
 // requests for all DatabaseClusters that reference the given object by the provided keyPath.
 func (r *DatabaseClusterReconciler) databaseClustersThatReferenceObject(ctx context.Context, keyPath string, obj client.Object) []reconcile.Request {
@@ -1755,15 +1704,6 @@
 	listOps := &client.ListOptions{
 		FieldSelector: fields.OneTermEqualSelector(keyPath, obj.GetName()),
 		Namespace:     obj.GetNamespace(),
-=======
-// databaseClustersThatReferenceCredentialsSecret returns a list of reconcile
-// requests for all DatabaseClusters that reference the given BackupStorage.
-func (r *DatabaseClusterReconciler) databaseClustersThatReferenceBackupStorage(ctx context.Context, backupStorage client.Object) []reconcile.Request {
-	attachedDatabaseClusters := &everestv1alpha1.DatabaseClusterList{}
-	listOps := &client.ListOptions{
-		FieldSelector: fields.OneTermEqualSelector(backupStorageNameField, backupStorage.GetName()),
-		Namespace:     backupStorage.GetNamespace(),
->>>>>>> 8ac10a55
 	}
 	err := r.List(ctx, attachedDatabaseClusters, listOps)
 	if err != nil {
@@ -1785,38 +1725,28 @@
 
 // databaseClustersThatReferenceSecret returns a list of reconcile
 // requests for all DatabaseClusters that reference the given secret.
-<<<<<<< HEAD
 func (r *DatabaseClusterReconciler) databaseClustersThatReferenceSecret(ctx context.Context, secret client.Object) []reconcile.Request {
 	logger := log.FromContext(ctx)
 
-	// ObjectStorage
+	// BackupStorage
 	var res []reconcile.Request
-	osList := &everestv1alpha1.ObjectStorageList{}
-	err := r.findObjectsBySecretName(ctx, secret, credentialsSecretNameField, osList)
+	bsList := &everestv1alpha1.BackupStorageList{}
+	err := r.findObjectsBySecretName(ctx, secret, credentialsSecretNameField, bsList)
 	if err != nil {
 		logger.Error(err, "could not find ObjectStorage by secret name")
 	}
 	if err == nil {
 		var items []client.Object
-		for _, i := range osList.Items {
+		for _, i := range bsList.Items {
 			i := i
 			items = append(items, &i)
 		}
-		res = append(res, r.getDBClustersReconcileRequestsByRelatedObjectName(ctx, items, objectStorageNameField)...)
+		res = append(res, r.getDBClustersReconcileRequestsByRelatedObjectName(ctx, items, backupStorageNameField)...)
 	}
 
 	// MonitoringConfig
 	mcList := &everestv1alpha1.MonitoringConfigList{}
 	err = r.findObjectsBySecretName(ctx, secret, monitoringConfigSecretNameField, mcList)
-=======
-func (r *DatabaseClusterReconciler) databaseClustersThatReferenceCredentialsSecret(ctx context.Context, secret client.Object) []reconcile.Request {
-	attachedBackupStorage := &everestv1alpha1.BackupStorageList{}
-	listOps1 := &client.ListOptions{
-		FieldSelector: fields.OneTermEqualSelector(credentialsSecretNameField, secret.GetName()),
-		Namespace:     secret.GetNamespace(),
-	}
-	err := r.List(ctx, attachedBackupStorage, listOps1)
->>>>>>> 8ac10a55
 	if err != nil {
 		logger.Error(err, "could not find MonitoringConfig by secret name")
 	}
@@ -1842,19 +1772,11 @@
 
 func (r *DatabaseClusterReconciler) getDBClustersReconcileRequestsByRelatedObjectName(ctx context.Context, items []client.Object, fieldPath string) []reconcile.Request {
 	var requests []reconcile.Request
-<<<<<<< HEAD
 	for _, i := range items {
 		attachedDatabaseClusters := &everestv1alpha1.DatabaseClusterList{}
 		listOps := &client.ListOptions{
 			FieldSelector: fields.OneTermEqualSelector(fieldPath, i.GetName()),
 			Namespace:     i.GetNamespace(),
-=======
-	for _, backupStorage := range attachedBackupStorage.Items {
-		attachedDatabaseClusters := &everestv1alpha1.DatabaseClusterList{}
-		listOps := &client.ListOptions{
-			FieldSelector: fields.OneTermEqualSelector(backupStorageNameField, backupStorage.GetName()),
-			Namespace:     secret.GetNamespace(),
->>>>>>> 8ac10a55
 		}
 		if err := r.List(ctx, attachedDatabaseClusters, listOps); err != nil {
 			return []reconcile.Request{}
