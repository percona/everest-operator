--- conflicted
+++ resolved
@@ -111,15 +111,6 @@
       operationProfiling:
         mode: slowOp
 `
-<<<<<<< HEAD
-	objectStorageNameField     = ".spec.backup.schedules.objectStorageName"
-	credentialsSecretNameField = ".spec.credentialsSecretName" //nolint:gosec
-
-	// DatabaseClusterNameLabel is the label name for the DatabaseClusterName.
-	DatabaseClusterNameLabel = "clusterName"
-	// BackupStorageNameLabel is the label name for the BackupStorageName.
-	BackupStorageNameLabel = "backupStorageName"
-=======
 	monitoringConfigNameField       = ".spec.monitoring.monitoringConfigName"
 	monitoringConfigSecretNameField = ".spec.credentialsSecretName" //nolint:gosec
 	backupStorageNameField          = ".spec.backup.schedules.backupStorageName"
@@ -128,7 +119,6 @@
 	databaseClusterNameLabel   = "clusterName"
 	backupStorageNameLabelTmpl = "backupStorage-%s"
 	backupStorageLabelValue    = "used"
->>>>>>> 8d68309a
 )
 
 var operatorDeployment = map[everestv1alpha1.EngineType]string{
