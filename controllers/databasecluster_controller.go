--- conflicted
+++ resolved
@@ -957,12 +957,7 @@
 			continue
 		}
 
-<<<<<<< HEAD
-		spec, backupStorage, err := r.genPXCStorageSpec(ctx, backup.Spec.BackupStorageName, database.Namespace)
-=======
-		backupStorage := &everestv1alpha1.BackupStorage{}
-		err := r.Get(ctx, types.NamespacedName{Name: backup.Spec.BackupStorageName, Namespace: r.defaultNamespace}, backupStorage)
->>>>>>> 6e8aea6e
+		spec, backupStorage, err := r.genPXCStorageSpec(ctx, backup.Spec.BackupStorageName, r.defaultNamespace)
 		if err != nil {
 			return nil, errors.Join(err, fmt.Errorf("failed to get backup storage for backup %s", backup.Name))
 		}
