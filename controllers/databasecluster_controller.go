// everest-operator
// Copyright (C) 2022 Percona LLC
//
// Licensed under the Apache License, Version 2.0 (the "License");
// you may not use this file except in compliance with the License.
// You may obtain a copy of the License at
//
// http://www.apache.org/licenses/LICENSE-2.0
//
// Unless required by applicable law or agreed to in writing, software
// distributed under the License is distributed on an "AS IS" BASIS,
// WITHOUT WARRANTIES OR CONDITIONS OF ANY KIND, either express or implied.
// See the License for the specific language governing permissions and
// limitations under the License.

// Package controllers contains a set of controllers for everest
package controllers

import (
	"bytes"
	"container/list"
	"context"
	"encoding/base64"
	"encoding/json"
	"errors"
	"fmt"
	"net/url"
	"os"
	"path/filepath"
	"reflect"
	"regexp"
	"strconv"
	"strings"

	"github.com/AlekSi/pointer"
	"github.com/go-ini/ini"
	goversion "github.com/hashicorp/go-version"
	pgv2 "github.com/percona/percona-postgresql-operator/pkg/apis/pgv2.percona.com/v2"
	crunchyv1beta1 "github.com/percona/percona-postgresql-operator/pkg/apis/postgres-operator.crunchydata.com/v1beta1"
	psmdbv1 "github.com/percona/percona-server-mongodb-operator/pkg/apis/psmdb/v1"
	pxcv1 "github.com/percona/percona-xtradb-cluster-operator/pkg/apis/pxc/v1"
	appsv1 "k8s.io/api/apps/v1"
	corev1 "k8s.io/api/core/v1"
	storagev1 "k8s.io/api/storage/v1"
	k8serrors "k8s.io/apimachinery/pkg/api/errors"
	"k8s.io/apimachinery/pkg/api/resource"
	metav1 "k8s.io/apimachinery/pkg/apis/meta/v1"
	"k8s.io/apimachinery/pkg/apis/meta/v1/unstructured"
	"k8s.io/apimachinery/pkg/fields"
	"k8s.io/apimachinery/pkg/runtime"
	"k8s.io/apimachinery/pkg/runtime/schema"
	"k8s.io/apimachinery/pkg/types"
	"k8s.io/apimachinery/pkg/util/intstr"
	ctrl "sigs.k8s.io/controller-runtime"
	"sigs.k8s.io/controller-runtime/pkg/builder"
	"sigs.k8s.io/controller-runtime/pkg/client"
	"sigs.k8s.io/controller-runtime/pkg/controller/controllerutil"
	"sigs.k8s.io/controller-runtime/pkg/handler"
	"sigs.k8s.io/controller-runtime/pkg/log"
	"sigs.k8s.io/controller-runtime/pkg/predicate"
	"sigs.k8s.io/controller-runtime/pkg/reconcile"

	everestv1alpha1 "github.com/percona/everest-operator/api/v1alpha1"
)

// ClusterType used to understand the underlying platform of k8s cluster.
type ClusterType string

const (
	// PerconaXtraDBClusterKind represents pxc kind.
	PerconaXtraDBClusterKind = "PerconaXtraDBCluster"
	// PerconaServerMongoDBKind represents psmdb kind.
	PerconaServerMongoDBKind = "PerconaServerMongoDB"
	// PerconaPGClusterKind represents postgresql kind.
	PerconaPGClusterKind = "PerconaPGCluster"

	pxcDeploymentName   = "percona-xtradb-cluster-operator"
	psmdbDeploymentName = "percona-server-mongodb-operator"
	pgDeploymentName    = "percona-postgresql-operator"

	defaultPMMClientImage = "percona/pmm-client:2"

	psmdbCRDName                = "perconaservermongodbs.psmdb.percona.com"
	pxcCRDName                  = "perconaxtradbclusters.pxc.percona.com"
	pgCRDName                   = "perconapgclusters.pgv2.percona.com"
	pxcAPIGroup                 = "pxc.percona.com"
	psmdbAPIGroup               = "psmdb.percona.com"
	pgAPIGroup                  = "pgv2.percona.com"
	haProxyTemplate             = "percona/percona-xtradb-cluster-operator:%s-haproxy"
	restartAnnotationKey        = "everest.percona.com/restart"
	dbTemplateKindAnnotationKey = "everest.percona.com/dbtemplate-kind"
	dbTemplateNameAnnotationKey = "everest.percona.com/dbtemplate-name"
	// ClusterTypeEKS represents EKS cluster type.
	ClusterTypeEKS ClusterType = "eks"
	// ClusterTypeMinikube represents minikube cluster type.
	ClusterTypeMinikube ClusterType = "minikube"

	memorySmallSize  = int64(2) * 1000 * 1000 * 1000
	memoryMediumSize = int64(8) * 1000 * 1000 * 1000
	memoryLargeSize  = int64(32) * 1000 * 1000 * 1000

	pxcDefaultConfigurationTemplate = `[mysqld]
wsrep_provider_options="gcache.size=%s"
wsrep_trx_fragment_unit='bytes'
wsrep_trx_fragment_size=3670016
`
	pxcMinimalConfigurationTemplate = `[mysqld]
wsrep_provider_options="gcache.size=%s"
`
	haProxyDefaultConfigurationTemplate = `timeout client 28800s
timeout connect 100500
timeout server 28800s
`
	psmdbDefaultConfigurationTemplate = `
      operationProfiling:
        mode: slowOp
`
	monitoringConfigNameField       = ".spec.monitoring.monitoringConfigName"
	monitoringConfigSecretNameField = ".spec.credentialsSecretName" //nolint:gosec
	backupStorageNameField          = ".spec.backup.schedules.backupStorageName"
	credentialsSecretNameField      = ".spec.credentialsSecretName" //nolint:gosec

	azureStoragePrefix              = "everest"
	databaseClusterNameLabel        = "clusterName"
	monitoringConfigNameLabel       = "monitoringConfigName"
	backupStorageNameLabelTmpl      = "backupStorage-%s"
	backupStorageLabelValue         = "used"
	finalizerDeletePXCPodsInOrder   = "delete-pxc-pods-in-order"   //nolint:gosec
	finalizerDeletePSMDBPodsInOrder = "delete-psmdb-pods-in-order" //nolint:gosec
	finalizerDeletePXCPVC           = "delete-pxc-pvc"
	finalizerDeletePSMDBPVC         = "delete-psmdb-pvc"
	finalizerDeletePGPVC            = "percona.com/delete-pvc"
	finalizerDeletePXCSSL           = "delete-ssl"
	finalizerDeletePGSSL            = "percona.com/delete-ssl"
)

var operatorDeployment = map[everestv1alpha1.EngineType]string{
	everestv1alpha1.DatabaseEnginePXC:        pxcDeploymentName,
	everestv1alpha1.DatabaseEnginePSMDB:      psmdbDeploymentName,
	everestv1alpha1.DatabaseEnginePostgresql: pgDeploymentName,
}

var maxUnavailable = intstr.FromInt(1)

// DatabaseClusterReconciler reconciles a DatabaseCluster object.
type DatabaseClusterReconciler struct {
	client.Client
	Scheme *runtime.Scheme
}

//+kubebuilder:rbac:groups=everest.percona.com,resources=databaseclusters,verbs=get;list;watch;create;update;patch;delete
//+kubebuilder:rbac:groups=everest.percona.com,resources=databaseclusters/status,verbs=get;update;patch
//+kubebuilder:rbac:groups=everest.percona.com,resources=databaseclusters/finalizers,verbs=update
//+kubebuilder:rbac:groups=apps,resources=deployments,verbs=get;list;watch
//+kubebuilder:rbac:groups=storage.k8s.io,resources=storageclasses,verbs=get;list;watch
//+kubebuilder:rbac:groups=apiextensions.k8s.io,resources=customresourcedefinitions,verbs=get;list;watch
//+kubebuilder:rbac:groups=pxc.percona.com,resources=perconaxtradbclusters,verbs=get;list;watch;create;update;patch;delete
//+kubebuilder:rbac:groups=psmdb.percona.com,resources=perconaservermongodbs,verbs=get;list;watch;create;update;patch;delete
//+kubebuilder:rbac:groups=pgv2.percona.com,resources=perconapgclusters,verbs=get;list;watch;create;update;patch;delete
//+kubebuilder:rbac:groups=core,resources=secrets,verbs=get;list;watch;create;update;patch;delete
//+kubebuilder:rbac:groups=everest.percona.com,resources=monitoringconfigs,verbs=get;list;watch;create;update;patch;delete
//+kubebuilder:rbac:groups=everest.percona.com,resources=backupstorages,verbs=get;list;watch;create;update;patch;delete

// Reconcile is part of the main kubernetes reconciliation loop which aims to
// move the current state of the cluster closer to the desired state.
// For more details, check Reconcile and its Result here:
// - https://pkg.go.dev/sigs.k8s.io/controller-runtime@v0.14.1/pkg/reconcile
func (r *DatabaseClusterReconciler) Reconcile(ctx context.Context, req ctrl.Request) (ctrl.Result, error) {
	logger := log.FromContext(ctx)
	logger.Info("Reconciling", "request", req)

	database := &everestv1alpha1.DatabaseCluster{}

	err := r.Get(ctx, req.NamespacedName, database)
	if err != nil {
		// NotFound cannot be fixed by requeuing so ignore it. During background
		// deletion, we receive delete events from cluster's dependents after
		// cluster is deleted.
		if err = client.IgnoreNotFound(err); err != nil {
			logger.Error(err, "unable to fetch DatabaseCluster")
		}
		return reconcile.Result{}, err
	}
	logger.Info("Reconciled", "request", req)

	if err := r.reconcileLabels(ctx, database); err != nil {
		return reconcile.Result{}, err
	}

	_, ok := database.ObjectMeta.Annotations[restartAnnotationKey]
	if ok && !database.Spec.Paused {
		database.Spec.Paused = true
		if err := r.Update(ctx, database); err != nil {
			return reconcile.Result{}, err
		}
	}
	if ok && database.Status.Status == everestv1alpha1.AppStatePaused {
		database.Spec.Paused = false
		delete(database.ObjectMeta.Annotations, restartAnnotationKey)
		if err := r.Update(ctx, database); err != nil {
			return reconcile.Result{}, err
		}
	}
	if database.Spec.Engine.UserSecretsName == "" {
		database.Spec.Engine.UserSecretsName = fmt.Sprintf("everest-secrets-%s", database.Name)
	}
	if database.Spec.Engine.Replicas == 0 {
		database.Spec.Engine.Replicas = 3
	}
	if database.Spec.Engine.Replicas == 1 && !database.Spec.AllowUnsafeConfiguration {
		database.Spec.AllowUnsafeConfiguration = true
		if err := r.Update(ctx, database); err != nil {
			return reconcile.Result{}, err
		}
	}

	if database.Spec.Engine.Type == everestv1alpha1.DatabaseEnginePXC {
		err := r.reconcilePXC(ctx, req, database)
		return reconcile.Result{}, err
	}
	if database.Spec.Engine.Type == everestv1alpha1.DatabaseEnginePSMDB {
		err := r.reconcilePSMDB(ctx, req, database)
		if err != nil {
			logger.Error(err, "unable to reconcile psmdb")
		}
		return reconcile.Result{}, err
	}
	if database.Spec.Engine.Type == everestv1alpha1.DatabaseEnginePostgresql {
		err := r.reconcilePG(ctx, req, database)
		return reconcile.Result{}, err
	}
	return reconcile.Result{}, nil
}

func (r *DatabaseClusterReconciler) getClusterType(ctx context.Context) (ClusterType, error) {
	clusterType := ClusterTypeMinikube
	unstructuredResource := &unstructured.Unstructured{}
	unstructuredResource.SetGroupVersionKind(schema.GroupVersionKind{
		Group:   "storage.k8s.io",
		Kind:    "StorageClass",
		Version: "v1",
	})
	storageList := &storagev1.StorageClassList{}

	err := r.List(ctx, unstructuredResource)
	if err != nil {
		return clusterType, err
	}
	err = runtime.DefaultUnstructuredConverter.
		FromUnstructured(unstructuredResource.Object, storageList)
	if err != nil {
		return clusterType, err
	}
	for _, storage := range storageList.Items {
		if strings.Contains(storage.Provisioner, "aws") {
			clusterType = ClusterTypeEKS
		}
	}
	return clusterType, nil
}

func (r *DatabaseClusterReconciler) reconcileDBRestoreFromDataSource(ctx context.Context, database *everestv1alpha1.DatabaseCluster) error {
	if (database.Spec.DataSource.DBClusterBackupName == "" && database.Spec.DataSource.BackupSource == nil) ||
		(database.Spec.DataSource.DBClusterBackupName != "" && database.Spec.DataSource.BackupSource != nil) {
		return errors.New("either DBClusterBackupName or BackupSource must be specified in the DataSource field")
	}

	dbRestore := &everestv1alpha1.DatabaseClusterRestore{
		ObjectMeta: metav1.ObjectMeta{
			Name:      database.Name,
			Namespace: database.Namespace,
		},
	}
	if err := controllerutil.SetControllerReference(database, dbRestore, r.Client.Scheme()); err != nil {
		return err
	}
	_, err := controllerutil.CreateOrUpdate(ctx, r.Client, dbRestore, func() error {
		dbRestore.Spec.DBClusterName = database.Name
		dbRestore.Spec.DataSource = *database.Spec.DataSource
		return nil
	})

	return err
}

//nolint:gocognit
func (r *DatabaseClusterReconciler) genPSMDBBackupSpec(
	ctx context.Context,
	database *everestv1alpha1.DatabaseCluster,
	engine *everestv1alpha1.DatabaseEngine,
) (psmdbv1.BackupSpec, error) {
	bestBackupVersion := engine.BestBackupVersion(database.Spec.Engine.Version)
	backupVersion, ok := engine.Status.AvailableVersions.Backup[bestBackupVersion]
	if !ok {
		return psmdbv1.BackupSpec{Enabled: false}, fmt.Errorf("backup version %s not available", bestBackupVersion)
	}

	psmdbBackupSpec := psmdbv1.BackupSpec{
		Enabled: true,
		Image:   backupVersion.ImagePath,

		// XXX: Remove this once templates will be available
		Resources: corev1.ResourceRequirements{
			Limits: corev1.ResourceList{
				corev1.ResourceMemory: resource.MustParse("0.5G"),
				corev1.ResourceCPU:    resource.MustParse("300m"),
			},
		},
	}

	storages := make(map[string]psmdbv1.BackupStorageSpec)

	// List DatabaseClusterBackup objects for this database
	backupList := &everestv1alpha1.DatabaseClusterBackupList{}
	listOps := &client.ListOptions{
		FieldSelector: fields.OneTermEqualSelector(dbClusterBackupDBClusterNameField, database.Name),
		Namespace:     database.Namespace,
	}
	err := r.List(ctx, backupList, listOps)
	if err != nil {
		return psmdbv1.BackupSpec{Enabled: false}, errors.Join(err, errors.New("failed to list DatabaseClusterBackup objects"))
	}

	// Add the storages used by the DatabaseClusterBackup objects
	for _, backup := range backupList.Items {
		// Check if we already fetched that backup storage
		if _, ok := storages[backup.Spec.BackupStorageName]; ok {
			continue
		}

		backupStorage := &everestv1alpha1.BackupStorage{}
		err := r.Get(ctx, types.NamespacedName{Name: backup.Spec.BackupStorageName, Namespace: database.Namespace}, backupStorage)
		if err != nil {
			return psmdbv1.BackupSpec{Enabled: false}, errors.Join(err, fmt.Errorf("failed to get backup storage %s", backup.Spec.BackupStorageName))
		}

		switch backupStorage.Spec.Type {
		case everestv1alpha1.BackupStorageTypeS3:
			storages[backup.Spec.BackupStorageName] = psmdbv1.BackupStorageSpec{
				Type: psmdbv1.BackupStorageS3,
				S3: psmdbv1.BackupStorageS3Spec{
					Bucket:            backupStorage.Spec.Bucket,
					CredentialsSecret: backupStorage.Spec.CredentialsSecretName,
					Region:            backupStorage.Spec.Region,
					EndpointURL:       backupStorage.Spec.EndpointURL,
				},
			}
		case everestv1alpha1.BackupStorageTypeAzure:
			storages[backup.Spec.BackupStorageName] = psmdbv1.BackupStorageSpec{
				Type: psmdbv1.BackupStorageAzure,
				Azure: psmdbv1.BackupStorageAzureSpec{
					Container:         backupStorage.Spec.Bucket,
					Prefix:            azureStoragePrefix,
					CredentialsSecret: backupStorage.Spec.CredentialsSecretName,
				},
			}
		default:
			return psmdbv1.BackupSpec{Enabled: false}, fmt.Errorf("unsupported backup storage type %s for %s", backupStorage.Spec.Type, backupStorage.Name)
		}
	}

	// List DatabaseClusterRestore objects for this database
	restoreList := &everestv1alpha1.DatabaseClusterRestoreList{}
	listOps = &client.ListOptions{
		FieldSelector: fields.OneTermEqualSelector(dbClusterRestoreDBClusterNameField, database.Name),
		Namespace:     database.Namespace,
	}
	err = r.List(ctx, restoreList, listOps)
	if err != nil {
		return psmdbv1.BackupSpec{Enabled: false}, errors.Join(err, errors.New("failed to list DatabaseClusterRestore objects"))
	}

	// Add used restore backup storages to the list
	for _, restore := range restoreList.Items {
		// If the restore has already completed, skip it.
		if restore.Status.State == everestv1alpha1.RestoreState(psmdbv1.RestoreStateReady) ||
			restore.Status.State == everestv1alpha1.RestoreState(psmdbv1.RestoreStateError) ||
			restore.Status.State == everestv1alpha1.RestoreState(psmdbv1.RestoreStateRejected) {
			continue
		}
		// Restores using the BackupSource field instead of the
		// DBClusterBackupName don't need to have the storage defined, skip
		// them.
		if restore.Spec.DataSource.DBClusterBackupName == "" {
			continue
		}

		backup := &everestv1alpha1.DatabaseClusterBackup{}
		err := r.Get(ctx, types.NamespacedName{Name: restore.Spec.DataSource.DBClusterBackupName, Namespace: restore.Namespace}, backup)
		if err != nil {
			return psmdbv1.BackupSpec{Enabled: false}, errors.Join(err, errors.New("failed to get DatabaseClusterBackup"))
		}

		// Check if we already fetched that backup storage
		if _, ok := storages[backup.Spec.BackupStorageName]; ok {
			continue
		}

		backupStorage := &everestv1alpha1.BackupStorage{}
		err = r.Get(ctx, types.NamespacedName{Name: backup.Spec.BackupStorageName, Namespace: database.Namespace}, backupStorage)
		if err != nil {
			return psmdbv1.BackupSpec{Enabled: false}, errors.Join(err, fmt.Errorf("failed to get backup storage %s", backup.Spec.BackupStorageName))
		}

		switch backupStorage.Spec.Type {
		case everestv1alpha1.BackupStorageTypeS3:
			storages[backup.Spec.BackupStorageName] = psmdbv1.BackupStorageSpec{
				Type: psmdbv1.BackupStorageS3,
				S3: psmdbv1.BackupStorageS3Spec{
					Bucket:            backupStorage.Spec.Bucket,
					CredentialsSecret: backupStorage.Spec.CredentialsSecretName,
					Region:            backupStorage.Spec.Region,
					EndpointURL:       backupStorage.Spec.EndpointURL,
				},
			}
		case everestv1alpha1.BackupStorageTypeAzure:
			storages[backup.Spec.BackupStorageName] = psmdbv1.BackupStorageSpec{
				Type: psmdbv1.BackupStorageAzure,
				Azure: psmdbv1.BackupStorageAzureSpec{
					Container:         backupStorage.Spec.Bucket,
					Prefix:            azureStoragePrefix,
					CredentialsSecret: backupStorage.Spec.CredentialsSecretName,
				},
			}
		default:
			return psmdbv1.BackupSpec{Enabled: false}, fmt.Errorf("unsupported backup storage type %s for %s", backupStorage.Spec.Type, backupStorage.Name)
		}
	}

	// If scheduled backups are disabled, just return the storages used in
	// DatabaseClusterBackup objects
	if !database.Spec.Backup.Enabled {
		psmdbBackupSpec.Storages = storages
		return psmdbBackupSpec, nil
	}

	var tasks []psmdbv1.BackupTaskSpec //nolint:prealloc
	for _, schedule := range database.Spec.Backup.Schedules {
		if !schedule.Enabled {
			continue
		}

		backupStorage := &everestv1alpha1.BackupStorage{}
		err := r.Get(ctx, types.NamespacedName{Name: schedule.BackupStorageName, Namespace: database.Namespace}, backupStorage)
		if err != nil {
			return psmdbv1.BackupSpec{Enabled: false}, errors.Join(err, fmt.Errorf("failed to get backup storage %s", schedule.BackupStorageName))
		}

		switch backupStorage.Spec.Type {
		case everestv1alpha1.BackupStorageTypeS3:
			storages[schedule.BackupStorageName] = psmdbv1.BackupStorageSpec{
				Type: psmdbv1.BackupStorageS3,
				S3: psmdbv1.BackupStorageS3Spec{
					Bucket:            backupStorage.Spec.Bucket,
					CredentialsSecret: backupStorage.Spec.CredentialsSecretName,
					Region:            backupStorage.Spec.Region,
					EndpointURL:       backupStorage.Spec.EndpointURL,
				},
			}
		case everestv1alpha1.BackupStorageTypeAzure:
			storages[schedule.BackupStorageName] = psmdbv1.BackupStorageSpec{
				Type: psmdbv1.BackupStorageAzure,
				Azure: psmdbv1.BackupStorageAzureSpec{
					Container:         backupStorage.Spec.Bucket,
					Prefix:            azureStoragePrefix,
					CredentialsSecret: backupStorage.Spec.CredentialsSecretName,
				},
			}
		default:
			return psmdbv1.BackupSpec{Enabled: false}, fmt.Errorf("unsupported backup storage type %s for %s", backupStorage.Spec.Type, backupStorage.Name)
		}

		tasks = append(tasks, psmdbv1.BackupTaskSpec{
			Name:        schedule.Name,
			Enabled:     true,
			Schedule:    schedule.Schedule,
			Keep:        int(schedule.RetentionCopies),
			StorageName: schedule.BackupStorageName,
		})
	}
	psmdbBackupSpec.Storages = storages
	psmdbBackupSpec.Tasks = tasks

	return psmdbBackupSpec, nil
}

func (r *DatabaseClusterReconciler) reconcilePSMDB(ctx context.Context, req ctrl.Request, database *everestv1alpha1.DatabaseCluster) error { //nolint:gocognit,maintidx,gocyclo,lll,cyclop
	version, err := r.getOperatorVersion(ctx, types.NamespacedName{
		Namespace: req.NamespacedName.Namespace,
		Name:      psmdbDeploymentName,
	})
	if err != nil {
		return err
	}

	psmdb := &psmdbv1.PerconaServerMongoDB{}
	err = r.Get(ctx, types.NamespacedName{Name: database.Name, Namespace: database.Namespace}, psmdb)
	if err != nil && !k8serrors.IsNotFound(err) {
		return errors.Join(err, fmt.Errorf("failed to get psmdb object %s", database.Name))
	}
	psmdb.Name = database.Name
	psmdb.Namespace = database.Namespace
	psmdb.Annotations = database.Annotations
	if len(database.Finalizers) != 0 {
		psmdb.Finalizers = database.Finalizers
		database.Finalizers = []string{}
	}
	if err := r.Update(ctx, database); err != nil {
		return err
	}
	engine := &everestv1alpha1.DatabaseEngine{}
	err = r.Get(ctx, types.NamespacedName{Namespace: database.Namespace, Name: operatorDeployment[database.Spec.Engine.Type]}, engine)
	if err != nil {
		return errors.Join(err, fmt.Errorf("failed to get database engine %s", operatorDeployment[database.Spec.Engine.Type]))
	}

	if err := controllerutil.SetControllerReference(database, psmdb, r.Client.Scheme()); err != nil {
		return err
	}
	_, err = controllerutil.CreateOrUpdate(ctx, r.Client, psmdb, func() error {
		if !controllerutil.ContainsFinalizer(psmdb, finalizerDeletePSMDBPodsInOrder) {
			controllerutil.AddFinalizer(psmdb, finalizerDeletePSMDBPodsInOrder)
		}
		if !controllerutil.ContainsFinalizer(psmdb, finalizerDeletePSMDBPVC) {
			controllerutil.AddFinalizer(psmdb, finalizerDeletePSMDBPVC)
		}
		psmdb.TypeMeta = metav1.TypeMeta{
			APIVersion: version.ToAPIVersion(psmdbAPIGroup),
			Kind:       PerconaServerMongoDBKind,
		}

		clusterType, err := r.getClusterType(ctx)
		if err != nil {
			return err
		}

		psmdb.Spec = *r.defaultPSMDBSpec()
		if clusterType == ClusterTypeEKS {
			affinity := &psmdbv1.PodAffinity{
				TopologyKey: pointer.ToString("kubernetes.io/hostname"),
			}
			psmdb.Spec.Replsets[0].MultiAZ.Affinity = affinity
		}

		dbTemplateKind, hasTemplateKind := database.ObjectMeta.Annotations[dbTemplateKindAnnotationKey]
		dbTemplateName, hasTemplateName := database.ObjectMeta.Annotations[dbTemplateNameAnnotationKey]
		if hasTemplateKind && !hasTemplateName {
			return fmt.Errorf("missing %s annotation", dbTemplateNameAnnotationKey)
		}
		if !hasTemplateKind && hasTemplateName {
			return fmt.Errorf("missing %s annotation", dbTemplateKindAnnotationKey)
		}
		if hasTemplateKind && hasTemplateName {
			err := r.applyTemplate(ctx, psmdb, dbTemplateKind, types.NamespacedName{
				Namespace: req.NamespacedName.Namespace,
				Name:      dbTemplateName,
			})
			if err != nil {
				return err
			}
		}

		psmdb.Spec.CRVersion = version.ToCRVersion()
		psmdb.Spec.UnsafeConf = database.Spec.AllowUnsafeConfiguration
		psmdb.Spec.Pause = database.Spec.Paused

		if database.Spec.Engine.Version == "" {
			database.Spec.Engine.Version = engine.BestEngineVersion()
		}
		engineVersion, ok := engine.Status.AvailableVersions.Engine[database.Spec.Engine.Version]
		if !ok {
			return fmt.Errorf("engine version %s not available", database.Spec.Engine.Version)
		}

		psmdb.Spec.Image = engineVersion.ImagePath

		psmdb.Spec.Secrets = &psmdbv1.SecretsSpec{
			Users: database.Spec.Engine.UserSecretsName,
		}
		psmdb.Spec.Mongod.Security.EncryptionKeySecret = fmt.Sprintf("%s-mongodb-encryption-key", database.Name)

		if database.Spec.Engine.Config != "" {
			psmdb.Spec.Replsets[0].Configuration = psmdbv1.MongoConfiguration(database.Spec.Engine.Config)
		}
		if psmdb.Spec.Replsets[0].Configuration == "" {
			// Config missing from the DatabaseCluster CR and the template (if any), apply the default one
			psmdb.Spec.Replsets[0].Configuration = psmdbv1.MongoConfiguration(psmdbDefaultConfigurationTemplate)
		}

		psmdb.Spec.Replsets[0].Size = database.Spec.Engine.Replicas
		psmdb.Spec.Replsets[0].VolumeSpec = &psmdbv1.VolumeSpec{
			PersistentVolumeClaim: psmdbv1.PVCSpec{
				PersistentVolumeClaimSpec: &corev1.PersistentVolumeClaimSpec{
					StorageClassName: database.Spec.Engine.Storage.Class,
					Resources: corev1.ResourceRequirements{
						Requests: corev1.ResourceList{
							corev1.ResourceStorage: database.Spec.Engine.Storage.Size,
						},
					},
				},
			},
		}
		if !database.Spec.Engine.Resources.CPU.IsZero() {
			psmdb.Spec.Replsets[0].MultiAZ.Resources.Limits[corev1.ResourceCPU] = database.Spec.Engine.Resources.CPU
		}
		if !database.Spec.Engine.Resources.Memory.IsZero() {
			psmdb.Spec.Replsets[0].MultiAZ.Resources.Limits[corev1.ResourceMemory] = database.Spec.Engine.Resources.Memory
		}
		switch database.Spec.Proxy.Expose.Type {
		case everestv1alpha1.ExposeTypeInternal:
			psmdb.Spec.Replsets[0].Expose.Enabled = false
			psmdb.Spec.Replsets[0].Expose.ExposeType = corev1.ServiceTypeClusterIP
		case everestv1alpha1.ExposeTypeExternal:
			psmdb.Spec.Replsets[0].Expose.Enabled = true
			psmdb.Spec.Replsets[0].Expose.ExposeType = corev1.ServiceTypeLoadBalancer
			psmdb.Spec.Replsets[0].Expose.LoadBalancerSourceRanges = database.Spec.Proxy.Expose.IPSourceRangesStringArray()
		default:
			return fmt.Errorf("invalid expose type %s", database.Spec.Proxy.Expose.Type)
		}

		monitoring := &everestv1alpha1.MonitoringConfig{}
		if database.Spec.Monitoring != nil && database.Spec.Monitoring.MonitoringConfigName != "" {
			err := r.Get(ctx, types.NamespacedName{
				Namespace: req.NamespacedName.Namespace,
				Name:      database.Spec.Monitoring.MonitoringConfigName,
			}, monitoring)
			if err != nil {
				return err
			}
		}

		if monitoring.Spec.Type == everestv1alpha1.PMMMonitoringType { //nolint:dupl
			image := defaultPMMClientImage
			if monitoring.Spec.PMM.Image != "" {
				image = monitoring.Spec.PMM.Image
			}

			psmdb.Spec.PMM.Enabled = true
			pmmURL, err := url.Parse(monitoring.Spec.PMM.URL)
			if err != nil {
				return errors.Join(err, errors.New("invalid monitoring URL"))
			}
			psmdb.Spec.PMM.ServerHost = pmmURL.Hostname()
			psmdb.Spec.PMM.Image = image
			psmdb.Spec.PMM.Resources = database.Spec.Monitoring.Resources

			apiKey, err := r.getSecretFromMonitoringConfig(ctx, database, monitoring)
			if err != nil {
				return err
			}

			err = r.createOrUpdateSecretData(ctx, database, psmdb.Spec.Secrets.Users,
				map[string][]byte{
					"PMM_SERVER_API_KEY": []byte(apiKey),
				},
			)
			if err != nil {
				return err
			}
		}

		psmdb.Spec.Backup, err = r.genPSMDBBackupSpec(ctx, database, engine)
		if err != nil {
			return err
		}
		return nil
	})
	if err != nil {
		return err
	}

	if database.Spec.DataSource != nil {
		err = r.reconcileDBRestoreFromDataSource(ctx, database)
		if err != nil {
			return err
		}
	}

	database.Status.Status = everestv1alpha1.AppState(psmdb.Status.State)
	// If a restore is running for this database, set the database status to
	// restoring
	restoreList := &everestv1alpha1.DatabaseClusterRestoreList{}
	listOps := &client.ListOptions{
		FieldSelector: fields.OneTermEqualSelector(dbClusterRestoreDBClusterNameField, database.Name),
		Namespace:     database.Namespace,
	}
	err = r.List(ctx, restoreList, listOps)
	if err != nil {
		return errors.Join(err, errors.New("failed to list DatabaseClusterRestore objects"))
	}
	for _, restore := range restoreList.Items {
		if restore.Status.State == everestv1alpha1.RestoreState(psmdbv1.RestoreStateRunning) {
			database.Status.Status = everestv1alpha1.AppStateRestoring
			break
		}
	}

	database.Status.Hostname = psmdb.Status.Host
	database.Status.Ready = psmdb.Status.Ready
	database.Status.Size = psmdb.Status.Size
	message := psmdb.Status.Message
	conditions := psmdb.Status.Conditions
	if message == "" && len(conditions) != 0 {
		message = conditions[len(conditions)-1].Message
	}
	database.Status.Message = message
	database.Status.Port = 27017
	return r.Status().Update(ctx, database)
}

// getSecretFromMonitoringConfig retrieves the credentials secret from the provided MonitoringConfig.
func (r *DatabaseClusterReconciler) getSecretFromMonitoringConfig(
	ctx context.Context, database *everestv1alpha1.DatabaseCluster,
	monitoring *everestv1alpha1.MonitoringConfig,
) (string, error) {
	var secret *corev1.Secret
	secretData := ""

	if monitoring.Spec.CredentialsSecretName != "" {
		secret = &corev1.Secret{}
		err := r.Get(ctx, types.NamespacedName{
			Name:      monitoring.Spec.CredentialsSecretName,
			Namespace: database.Namespace,
		}, secret)
		if err != nil {
			return "", err
		}

		if key, ok := secret.Data["apiKey"]; ok {
			secretData = string(key)
		}
	}

	return secretData, nil
}

// updateSecretData updates the data of a secret.
// It only changes the values of the keys specified in the data map.
// All other keys are left untouched, so it's not possible to delete a key.
func (r *DatabaseClusterReconciler) updateSecretData(
	ctx context.Context, database *everestv1alpha1.DatabaseCluster,
	secretName string, data map[string][]byte,
) error {
	secret := &corev1.Secret{}
	err := r.Get(ctx, types.NamespacedName{
		Name:      secretName,
		Namespace: database.Namespace,
	}, secret)
	if err != nil {
		return err
	}

	var needsUpdate bool
	for k, v := range data {
		oldValue, ok := secret.Data[k]
		if !ok || !bytes.Equal(oldValue, v) {
			secret.Data[k] = v
			needsUpdate = true
		}
	}
	if !needsUpdate {
		return nil
	}

	return r.Update(ctx, secret)
}

// createOrUpdateSecretData creates or updates the data of a secret.
// When updating, it only changes the values of the keys specified in the data
// map.
// All other keys are left untouched, so it's not possible to delete a key.
func (r *DatabaseClusterReconciler) createOrUpdateSecretData(
	ctx context.Context, database *everestv1alpha1.DatabaseCluster,
	secretName string, data map[string][]byte,
) error {
	err := r.updateSecretData(ctx, database, secretName, data)
	if err == nil {
		return nil
	}

	if !k8serrors.IsNotFound(err) {
		return err
	}

	// If the secret does not exist, create it
	return r.Create(ctx, &corev1.Secret{
		ObjectMeta: metav1.ObjectMeta{
			Name:      secretName,
			Namespace: database.Namespace,
		},
		Type: corev1.SecretTypeOpaque,
		Data: data,
	})
}

func (r *DatabaseClusterReconciler) genPXCHAProxySpec(database *everestv1alpha1.DatabaseCluster, engine *everestv1alpha1.DatabaseEngine) (*pxcv1.HAProxySpec, error) {
	haProxy := r.defaultPXCSpec().HAProxy

	haProxy.PodSpec.Enabled = true

	if database.Spec.Proxy.Replicas == nil {
		// By default we set the same number of replicas as the engine
		haProxy.PodSpec.Size = database.Spec.Engine.Replicas
	} else {
		haProxy.PodSpec.Size = *database.Spec.Proxy.Replicas
	}

	switch database.Spec.Proxy.Expose.Type {
	case everestv1alpha1.ExposeTypeInternal:
		haProxy.PodSpec.ServiceType = corev1.ServiceTypeClusterIP
		haProxy.PodSpec.ReplicasServiceType = corev1.ServiceTypeClusterIP
	case everestv1alpha1.ExposeTypeExternal:
		haProxy.PodSpec.ServiceType = corev1.ServiceTypeLoadBalancer
		haProxy.PodSpec.ReplicasServiceType = corev1.ServiceTypeLoadBalancer
		haProxy.PodSpec.LoadBalancerSourceRanges = database.Spec.Proxy.Expose.IPSourceRangesStringArray()
	default:
		return nil, fmt.Errorf("invalid expose type %s", database.Spec.Proxy.Expose.Type)
	}

	haProxy.PodSpec.Configuration = database.Spec.Proxy.Config

	haProxyAvailVersions, ok := engine.Status.AvailableVersions.Proxy[everestv1alpha1.ProxyTypeHAProxy]
	if !ok {
		return nil, errors.New("haproxy version not available")
	}

	bestHAProxyVersion := haProxyAvailVersions.BestVersion()
	haProxyVersion, ok := haProxyAvailVersions[bestHAProxyVersion]
	if !ok {
		return nil, fmt.Errorf("haproxy version %s not available", bestHAProxyVersion)
	}

	haProxy.PodSpec.Image = haProxyVersion.ImagePath

	if !database.Spec.Proxy.Resources.CPU.IsZero() {
		haProxy.PodSpec.Resources.Limits[corev1.ResourceCPU] = database.Spec.Proxy.Resources.CPU
	}
	if !database.Spec.Proxy.Resources.Memory.IsZero() {
		haProxy.PodSpec.Resources.Limits[corev1.ResourceMemory] = database.Spec.Proxy.Resources.Memory
	}

	return haProxy, nil
}

func (r *DatabaseClusterReconciler) genPXCProxySQLSpec(database *everestv1alpha1.DatabaseCluster, engine *everestv1alpha1.DatabaseEngine) (*pxcv1.PodSpec, error) {
	proxySQL := r.defaultPXCSpec().ProxySQL

	proxySQL.Enabled = true

	if database.Spec.Proxy.Replicas == nil {
		// By default we set the same number of replicas as the engine
		proxySQL.Size = database.Spec.Engine.Replicas
	} else {
		proxySQL.Size = *database.Spec.Proxy.Replicas
	}

	switch database.Spec.Proxy.Expose.Type {
	case everestv1alpha1.ExposeTypeInternal:
		proxySQL.ServiceType = corev1.ServiceTypeClusterIP
		proxySQL.ReplicasServiceType = corev1.ServiceTypeClusterIP
	case everestv1alpha1.ExposeTypeExternal:
		proxySQL.ServiceType = corev1.ServiceTypeLoadBalancer
		proxySQL.ReplicasServiceType = corev1.ServiceTypeLoadBalancer
		proxySQL.LoadBalancerSourceRanges = database.Spec.Proxy.Expose.IPSourceRangesStringArray()
	default:
		return nil, fmt.Errorf("invalid expose type %s", database.Spec.Proxy.Expose.Type)
	}

	proxySQL.Configuration = database.Spec.Proxy.Config

	proxySQLAvailVersions, ok := engine.Status.AvailableVersions.Proxy[everestv1alpha1.ProxyTypeProxySQL]
	if !ok {
		return nil, errors.New("proxysql version not available")
	}

	bestProxySQLVersion := proxySQLAvailVersions.BestVersion()
	proxySQLVersion, ok := proxySQLAvailVersions[bestProxySQLVersion]
	if !ok {
		return nil, fmt.Errorf("proxysql version %s not available", bestProxySQLVersion)
	}

	proxySQL.Image = proxySQLVersion.ImagePath

	if !database.Spec.Proxy.Resources.CPU.IsZero() {
		proxySQL.Resources.Limits[corev1.ResourceCPU] = database.Spec.Proxy.Resources.CPU
	}
	if !database.Spec.Proxy.Resources.Memory.IsZero() {
		proxySQL.Resources.Limits[corev1.ResourceMemory] = database.Spec.Proxy.Resources.Memory
	}

	return proxySQL, nil
}

func (r *DatabaseClusterReconciler) genPXCBackupSpec(
	ctx context.Context,
	database *everestv1alpha1.DatabaseCluster,
	engine *everestv1alpha1.DatabaseEngine,
) (*pxcv1.PXCScheduledBackup, error) {
	bestBackupVersion := engine.BestBackupVersion(database.Spec.Engine.Version)
	backupVersion, ok := engine.Status.AvailableVersions.Backup[bestBackupVersion]
	if !ok {
		return nil, fmt.Errorf("backup version %s not available", bestBackupVersion)
	}

	pxcBackupSpec := &pxcv1.PXCScheduledBackup{
		Image: backupVersion.ImagePath,
	}

	storages := make(map[string]*pxcv1.BackupStorageSpec)

	// List DatabaseClusterBackup objects for this database
	backupList := &everestv1alpha1.DatabaseClusterBackupList{}
	listOps := &client.ListOptions{
		FieldSelector: fields.OneTermEqualSelector(dbClusterBackupDBClusterNameField, database.Name),
		Namespace:     database.Namespace,
	}
	err := r.List(ctx, backupList, listOps)
	if err != nil {
		return nil, errors.Join(err, errors.New("failed to list DatabaseClusterBackup objects"))
	}

	// Add the storages used by the DatabaseClusterBackup objects
	for _, backup := range backupList.Items {
		if _, ok := storages[backup.Spec.BackupStorageName]; ok {
			continue
		}

		backupStorage := &everestv1alpha1.BackupStorage{}
		err := r.Get(ctx, types.NamespacedName{Name: backup.Spec.BackupStorageName, Namespace: database.Namespace}, backupStorage)
		if err != nil {
			return nil, errors.Join(err, fmt.Errorf("failed to get backup storage %s", backup.Spec.BackupStorageName))
		}

		storages[backup.Spec.BackupStorageName] = &pxcv1.BackupStorageSpec{
			Type: pxcv1.BackupStorageType(backupStorage.Spec.Type),
		}
		switch backupStorage.Spec.Type {
		case everestv1alpha1.BackupStorageTypeS3:
			storages[backup.Spec.BackupStorageName].S3 = &pxcv1.BackupStorageS3Spec{
				Bucket:            backupStorage.Spec.Bucket,
				CredentialsSecret: backupStorage.Spec.CredentialsSecretName,
				Region:            backupStorage.Spec.Region,
				EndpointURL:       backupStorage.Spec.EndpointURL,
			}
<<<<<<< HEAD
		case everestv1alpha1.BackupStorageTypeAzure:
			storages[backup.Spec.BackupStorageName].Azure = &pxcv1.BackupStorageAzureSpec{
				ContainerPath:     backupStorage.Spec.Bucket,
				CredentialsSecret: backupStorage.Spec.CredentialsSecretName,
=======
			// XXX: Remove this once templates will be available
			storages[backup.Spec.BackupStorageName].Resources = corev1.ResourceRequirements{
				Limits: corev1.ResourceList{
					corev1.ResourceMemory: resource.MustParse("1G"),
					corev1.ResourceCPU:    resource.MustParse("600m"),
				},
>>>>>>> 2636ed4e
			}
		default:
			return nil, fmt.Errorf("unsupported backup storage type %s for %s", backupStorage.Spec.Type, backupStorage.Name)
		}
	}

	// If scheduled backups are disabled, just return the storages used in
	// DatabaseClusterBackup objects
	if !database.Spec.Backup.Enabled {
		pxcBackupSpec.Storages = storages
		return pxcBackupSpec, nil
	}

	var pxcSchedules []pxcv1.PXCScheduledBackupSchedule //nolint:prealloc
	for _, schedule := range database.Spec.Backup.Schedules {
		if !schedule.Enabled {
			continue
		}

		// Add the storages used by the schedule backups
		if _, ok := storages[schedule.BackupStorageName]; !ok {
			backupStorage := &everestv1alpha1.BackupStorage{}
			err := r.Get(ctx, types.NamespacedName{Name: schedule.BackupStorageName, Namespace: database.Namespace}, backupStorage)
			if err != nil {
				return nil, errors.Join(err, fmt.Errorf("failed to get backup storage %s", schedule.BackupStorageName))
			}

			storages[schedule.BackupStorageName] = &pxcv1.BackupStorageSpec{
				Type: pxcv1.BackupStorageType(backupStorage.Spec.Type),
			}
			switch backupStorage.Spec.Type {
			case everestv1alpha1.BackupStorageTypeS3:
				storages[schedule.BackupStorageName].S3 = &pxcv1.BackupStorageS3Spec{
					Bucket:            backupStorage.Spec.Bucket,
					CredentialsSecret: backupStorage.Spec.CredentialsSecretName,
					Region:            backupStorage.Spec.Region,
					EndpointURL:       backupStorage.Spec.EndpointURL,
				}
			case everestv1alpha1.BackupStorageTypeAzure:
				storages[schedule.BackupStorageName].Azure = &pxcv1.BackupStorageAzureSpec{
					ContainerPath:     backupStorage.Spec.Bucket,
					CredentialsSecret: backupStorage.Spec.CredentialsSecretName,
				}
			default:
				return nil, fmt.Errorf("unsupported backup storage type %s for %s", backupStorage.Spec.Type, backupStorage.Name)
			}
		}

		pxcSchedules = append(pxcSchedules, pxcv1.PXCScheduledBackupSchedule{
			Name:        schedule.Name,
			Schedule:    schedule.Schedule,
			Keep:        int(schedule.RetentionCopies),
			StorageName: schedule.BackupStorageName,
		})
	}

	pxcBackupSpec.Storages = storages
	pxcBackupSpec.Schedule = pxcSchedules

	return pxcBackupSpec, nil
}

func (r *DatabaseClusterReconciler) reconcilePXC(ctx context.Context, req ctrl.Request, database *everestv1alpha1.DatabaseCluster) error { //nolint:lll,gocognit,gocyclo,cyclop,maintidx
	version, err := r.getOperatorVersion(ctx, types.NamespacedName{
		Namespace: req.NamespacedName.Namespace,
		Name:      pxcDeploymentName,
	})
	if err != nil {
		return err
	}

	pxc := &pxcv1.PerconaXtraDBCluster{}
	err = r.Get(ctx, types.NamespacedName{Name: database.Name, Namespace: database.Namespace}, pxc)
	if err != nil {
		if err = client.IgnoreNotFound(err); err != nil {
			return err
		}
	}
	if pxc.Spec.Pause != database.Spec.Paused {
		// During the restoration of PXC clusters
		// They need to be shutted down
		//
		// It's not a good idea to shutdown them from DatabaseCluster object perspective
		// hence we have this piece of the migration of spec.pause field
		// from PerconaXtraDBCluster object to a DatabaseCluster object.

		restores := &everestv1alpha1.DatabaseClusterRestoreList{}

		listOps := &client.ListOptions{
			FieldSelector: fields.OneTermEqualSelector(dbClusterRestoreDBClusterNameField, database.Name),
			Namespace:     database.Namespace,
		}
		err = r.List(ctx, restores, listOps)
		if err != nil {
			return err
		}
		jobRunning := false
		for _, restore := range restores.Items {
			switch restore.Status.State {
			case everestv1alpha1.RestoreState(pxcv1.RestoreNew):
				jobRunning = true
			case everestv1alpha1.RestoreState(pxcv1.RestoreStarting):
				jobRunning = true
			case everestv1alpha1.RestoreState(pxcv1.RestoreStopCluster):
				jobRunning = true
			case everestv1alpha1.RestoreState(pxcv1.RestoreRestore):
				jobRunning = true
			case everestv1alpha1.RestoreState(pxcv1.RestoreStartCluster):
				jobRunning = true
			case everestv1alpha1.RestoreState(pxcv1.RestorePITR):
				jobRunning = true
			default:
				jobRunning = false
			}
		}
		if jobRunning {
			database.Spec.Paused = pxc.Spec.Pause
		}
	}

	pxc.Name = database.Name
	pxc.Namespace = database.Namespace
	pxc.Annotations = database.Annotations

	if len(database.Finalizers) != 0 {
		pxc.Finalizers = database.Finalizers
		database.Finalizers = []string{}
	}

	if database.Spec.Proxy.Type == "" {
		database.Spec.Proxy.Type = everestv1alpha1.ProxyTypeHAProxy
	}
	if database.Spec.Proxy.Type == everestv1alpha1.ProxyTypeHAProxy && database.Spec.Proxy.Config == "" {
		database.Spec.Proxy.Config = haProxyDefaultConfigurationTemplate
	}
	if err := r.Update(ctx, database); err != nil {
		return err
	}

	engine := &everestv1alpha1.DatabaseEngine{}
	err = r.Get(ctx, types.NamespacedName{Name: pxcDeploymentName, Namespace: database.Namespace}, engine)
	if err != nil {
		return errors.Join(err, fmt.Errorf("failed to get database engine %s", pxcDeploymentName))
	}

	if err := controllerutil.SetControllerReference(database, pxc, r.Client.Scheme()); err != nil {
		return err
	}
	_, err = controllerutil.CreateOrUpdate(ctx, r.Client, pxc, func() error {
		if !controllerutil.ContainsFinalizer(pxc, finalizerDeletePXCPodsInOrder) {
			controllerutil.AddFinalizer(pxc, finalizerDeletePXCPodsInOrder)
		}
		if !controllerutil.ContainsFinalizer(pxc, finalizerDeletePXCPVC) {
			controllerutil.AddFinalizer(pxc, finalizerDeletePXCPVC)
		}
		if !controllerutil.ContainsFinalizer(pxc, finalizerDeletePXCSSL) {
			controllerutil.AddFinalizer(pxc, finalizerDeletePXCSSL)
		}
		pxc.TypeMeta = metav1.TypeMeta{
			APIVersion: version.ToAPIVersion(pxcAPIGroup),
			Kind:       PerconaXtraDBClusterKind,
		}

		clusterType, err := r.getClusterType(ctx)
		if err != nil {
			return err
		}

		pxc.Spec = *r.defaultPXCSpec()
		if clusterType == ClusterTypeEKS {
			affinity := &pxcv1.PodAffinity{
				TopologyKey: pointer.ToString("kubernetes.io/hostname"),
			}
			pxc.Spec.PXC.PodSpec.Affinity = affinity
			pxc.Spec.HAProxy.PodSpec.Affinity = affinity
			pxc.Spec.ProxySQL.Affinity = affinity
		}

		dbTemplateKind, hasTemplateKind := database.ObjectMeta.Annotations[dbTemplateKindAnnotationKey]
		dbTemplateName, hasTemplateName := database.ObjectMeta.Annotations[dbTemplateNameAnnotationKey]
		if hasTemplateKind && !hasTemplateName {
			return fmt.Errorf("missing %s annotation", dbTemplateNameAnnotationKey)
		}
		if !hasTemplateKind && hasTemplateName {
			return fmt.Errorf("missing %s annotation", dbTemplateKindAnnotationKey)
		}
		if hasTemplateKind && hasTemplateName {
			err := r.applyTemplate(ctx, pxc, dbTemplateKind, types.NamespacedName{
				Namespace: req.NamespacedName.Namespace,
				Name:      dbTemplateName,
			})
			if err != nil {
				return err
			}
		}

		pxc.Spec.CRVersion = version.ToCRVersion()
		pxc.Spec.AllowUnsafeConfig = database.Spec.AllowUnsafeConfiguration
		pxc.Spec.Pause = database.Spec.Paused
		pxc.Spec.SecretsName = database.Spec.Engine.UserSecretsName

		if database.Spec.Engine.Config != "" {
			pxc.Spec.PXC.PodSpec.Configuration = database.Spec.Engine.Config
		}
		if pxc.Spec.PXC.PodSpec.Configuration == "" {
			// Config missing from the DatabaseCluster CR and the template (if any), apply the default one
			gCacheSize := "600M"

			if database.Spec.Engine.Resources.Memory.CmpInt64(memorySmallSize) > 0 && database.Spec.Engine.Resources.Memory.CmpInt64(memoryMediumSize) <= 0 {
				gCacheSize = "2457M"
			}
			if database.Spec.Engine.Resources.Memory.CmpInt64(memoryMediumSize) > 0 && database.Spec.Engine.Resources.Memory.CmpInt64(memoryLargeSize) <= 0 {
				gCacheSize = "9830M"
			}
			if database.Spec.Engine.Resources.Memory.CmpInt64(memoryLargeSize) >= 0 {
				gCacheSize = "9830M"
			}
			ver, _ := goversion.NewVersion("v1.11.0")
			pxc.Spec.PXC.PodSpec.Configuration = fmt.Sprintf(pxcDefaultConfigurationTemplate, gCacheSize)
			if version.version.GreaterThan(ver) {
				pxc.Spec.PXC.PodSpec.Configuration = fmt.Sprintf(pxcMinimalConfigurationTemplate, gCacheSize)
			}
		}

		pxc.Spec.PXC.PodSpec.Size = database.Spec.Engine.Replicas

		if database.Spec.Engine.Version == "" {
			database.Spec.Engine.Version = engine.BestEngineVersion()
		}
		pxcEngineVersion, ok := engine.Status.AvailableVersions.Engine[database.Spec.Engine.Version]
		if !ok {
			return fmt.Errorf("engine version %s not available", database.Spec.Engine.Version)
		}

		pxc.Spec.PXC.PodSpec.Image = pxcEngineVersion.ImagePath

		pxc.Spec.PXC.PodSpec.VolumeSpec = &pxcv1.VolumeSpec{
			PersistentVolumeClaim: &corev1.PersistentVolumeClaimSpec{
				StorageClassName: database.Spec.Engine.Storage.Class,
				Resources: corev1.ResourceRequirements{
					Requests: corev1.ResourceList{
						corev1.ResourceStorage: database.Spec.Engine.Storage.Size,
					},
				},
			},
		}

		if !database.Spec.Engine.Resources.CPU.IsZero() {
			pxc.Spec.PXC.PodSpec.Resources.Limits[corev1.ResourceCPU] = database.Spec.Engine.Resources.CPU
		}
		if !database.Spec.Engine.Resources.Memory.IsZero() {
			pxc.Spec.PXC.PodSpec.Resources.Limits[corev1.ResourceMemory] = database.Spec.Engine.Resources.Memory
		}

		switch database.Spec.Proxy.Type {
		case everestv1alpha1.ProxyTypeHAProxy:
			pxc.Spec.ProxySQL.Enabled = false
			pxc.Spec.HAProxy, err = r.genPXCHAProxySpec(database, engine)
			if err != nil {
				return err
			}
		case everestv1alpha1.ProxyTypeProxySQL:
			pxc.Spec.HAProxy.PodSpec.Enabled = false
			pxc.Spec.ProxySQL, err = r.genPXCProxySQLSpec(database, engine)
			if err != nil {
				return err
			}
		default:
			return fmt.Errorf("invalid proxy type %s", database.Spec.Proxy.Type)
		}

		monitoring := &everestv1alpha1.MonitoringConfig{}
		if database.Spec.Monitoring != nil && database.Spec.Monitoring.MonitoringConfigName != "" {
			err := r.Get(ctx, types.NamespacedName{
				Namespace: req.NamespacedName.Namespace,
				Name:      database.Spec.Monitoring.MonitoringConfigName,
			}, monitoring)
			if err != nil {
				return err
			}
		}

		if monitoring.Spec.Type == everestv1alpha1.PMMMonitoringType {
			image := defaultPMMClientImage
			if monitoring.Spec.PMM.Image != "" {
				image = monitoring.Spec.PMM.Image
			}

			pxc.Spec.PMM.Enabled = true
			pmmURL, err := url.Parse(monitoring.Spec.PMM.URL)
			if err != nil {
				return errors.Join(err, errors.New("invalid monitoring URL"))
			}
			pxc.Spec.PMM.ServerHost = pmmURL.Hostname()
			pxc.Spec.PMM.Image = image
			pxc.Spec.PMM.Resources = database.Spec.Monitoring.Resources

			apiKey, err := r.getSecretFromMonitoringConfig(ctx, database, monitoring)
			if err != nil {
				return err
			}

			err = r.updateSecretData(ctx, database, pxc.Spec.SecretsName, map[string][]byte{
				"pmmserverkey": []byte(apiKey),
			})
			// If the secret does not exist, we need to wait for the PXC
			// operator to create it. If the secret already exists when the
			// cluster is initialized the PXC operator doesn't generate the
			// missing fields.
			if err != nil && !k8serrors.IsNotFound(err) {
				return err
			}
		}

		pxc.Spec.Backup, err = r.genPXCBackupSpec(ctx, database, engine)
		if err != nil {
			return err
		}
		return nil
	})
	if err != nil {
		return err
	}

	if database.Spec.DataSource != nil {
		err = r.reconcileDBRestoreFromDataSource(ctx, database)
		if err != nil {
			return err
		}
	}

	database.Status.Status = everestv1alpha1.AppState(pxc.Status.Status)
	// If a restore is running for this database, set the database status to
	// restoring
	restoreList := &everestv1alpha1.DatabaseClusterRestoreList{}
	listOps := &client.ListOptions{
		FieldSelector: fields.OneTermEqualSelector(dbClusterRestoreDBClusterNameField, database.Name),
		Namespace:     database.Namespace,
	}
	err = r.List(ctx, restoreList, listOps)
	if err != nil {
		return errors.Join(err, errors.New("failed to list DatabaseClusterRestore objects"))
	}
	for _, restore := range restoreList.Items {
		if restore.Status.State == everestv1alpha1.RestoreState(pxcv1.RestoreRestore) {
			database.Status.Status = everestv1alpha1.AppStateRestoring
			break
		}
	}

	database.Status.Hostname = pxc.Status.Host
	database.Status.Ready = pxc.Status.Ready
	database.Status.Size = pxc.Status.Size
	database.Status.Message = strings.Join(pxc.Status.Messages, ";")
	database.Status.Port = 3306
	return r.Status().Update(ctx, database)
}

// createPGBackrestSecret creates or updates the PG Backrest secret.
func (r *DatabaseClusterReconciler) createPGBackrestSecret(
	ctx context.Context,
	database *everestv1alpha1.DatabaseCluster,
	pgbackrestKey string,
	pgbackrestConf []byte,
	pgBackrestSecretName string,
	additionalSecrets map[string][]byte,
) (*corev1.Secret, error) {
	pgBackrestSecret := &corev1.Secret{
		ObjectMeta: metav1.ObjectMeta{
			Name:      pgBackrestSecretName,
			Namespace: database.Namespace,
		},
		Type: corev1.SecretTypeOpaque,
		Data: map[string][]byte{
			pgbackrestKey: pgbackrestConf,
		},
	}

	for k, v := range additionalSecrets {
		pgBackrestSecret.Data[k] = v
	}

	err := controllerutil.SetControllerReference(database, pgBackrestSecret, r.Scheme)
	if err != nil {
		return nil, err
	}
	err = r.createOrUpdate(ctx, pgBackrestSecret, false)
	if err != nil {
		return nil, err
	}

	return pgBackrestSecret, nil
}

// getBackupStorageIndexInPGBackrestRepo returns the index of the backup storage in the pgbackrest repo list.
func getBackupStorageIndexInPGBackrestRepo(
	backupStorage *everestv1alpha1.BackupStorage,
	repos []crunchyv1beta1.PGBackRestRepo,
) int {
	for idx, repo := range repos {
		if repo.S3 != nil &&
			repo.S3.Bucket == backupStorage.Spec.Bucket &&
			repo.S3.Region == backupStorage.Spec.Region &&
			repo.S3.Endpoint == backupStorage.Spec.EndpointURL {
			return idx
		}

		if repo.Azure != nil && repo.Azure.Container == backupStorage.Spec.Bucket {
			return idx
		}
	}

	return -1
}

// genPGBackrestRepo generates a PGBackrest repo for a given backup storage.
func genPGBackrestRepo(
	repoName string,
	backupStorage everestv1alpha1.BackupStorageSpec,
	backupSchedule *string,
) (crunchyv1beta1.PGBackRestRepo, error) {
	pgRepo := crunchyv1beta1.PGBackRestRepo{
		Name: repoName,
	}

	if backupSchedule != nil {
		pgRepo.BackupSchedules = &crunchyv1beta1.PGBackRestBackupSchedules{
			Full: backupSchedule,
		}
	}

	switch backupStorage.Type {
	case everestv1alpha1.BackupStorageTypeS3:
		pgRepo.S3 = &crunchyv1beta1.RepoS3{
			Bucket:   backupStorage.Bucket,
			Region:   backupStorage.Region,
			Endpoint: backupStorage.EndpointURL,
		}
	case everestv1alpha1.BackupStorageTypeAzure:
		pgRepo.Azure = &crunchyv1beta1.RepoAzure{
			Container: backupStorage.Bucket,
		}
	default:
		return crunchyv1beta1.PGBackRestRepo{}, fmt.Errorf("unsupported backup storage type %s", backupStorage.Type)
	}

	return pgRepo, nil
}

// Adds the backup storage credentials to the PGBackrest secret data.
func addBackupStorageCredentialsToPGBackrestSecretIni(
	storageType everestv1alpha1.BackupStorageType,
	cfg *ini.File,
	repoName string,
	secret *corev1.Secret,
) error {
	switch storageType {
	case everestv1alpha1.BackupStorageTypeS3:
		_, err := cfg.Section("global").NewKey(
			fmt.Sprintf("%s-s3-key", repoName),
			string(secret.Data["AWS_ACCESS_KEY_ID"]),
		)
		if err != nil {
			return err
		}

		_, err = cfg.Section("global").NewKey(
			fmt.Sprintf("%s-s3-key-secret", repoName),
			string(secret.Data["AWS_SECRET_ACCESS_KEY"]),
		)
		if err != nil {
			return err
		}
	case everestv1alpha1.BackupStorageTypeAzure:
		_, err := cfg.Section("global").NewKey(
			fmt.Sprintf("%s-azure-account", repoName),
			string(secret.Data["AZURE_STORAGE_ACCOUNT_NAME"]),
		)
		if err != nil {
			return err
		}

		_, err = cfg.Section("global").NewKey(
			fmt.Sprintf("%s-azure-key", repoName),
			string(secret.Data["AZURE_STORAGE_ACCOUNT_KEY"]),
		)
		if err != nil {
			return err
		}
	default:
		return fmt.Errorf("backup storage type %s not supported", storageType)
	}

	return nil
}

func backupStorageNameFromRepo(backupStorages map[string]everestv1alpha1.BackupStorageSpec, repo crunchyv1beta1.PGBackRestRepo) string {
	for name, spec := range backupStorages {
		if repo.S3 != nil &&
			repo.S3.Bucket == spec.Bucket &&
			repo.S3.Region == spec.Region &&
			repo.S3.Endpoint == spec.EndpointURL {
			return name
		}

		if repo.Azure != nil && repo.Azure.Container == spec.Bucket {
			return name
		}
	}

	return ""
}

func removeString(s []string, i int) []string {
	return append(s[:i], s[i+1:]...)
}

func removeRepoName(s []string, n string) []string {
	for i, name := range s {
		if name == n {
			return removeString(s, i)
		}
	}
	return s
}

func backupStorageTypeFromBackrestRepo(repo crunchyv1beta1.PGBackRestRepo) (everestv1alpha1.BackupStorageType, error) {
	if repo.S3 != nil {
		return everestv1alpha1.BackupStorageTypeS3, nil
	}

	if repo.Azure != nil {
		return everestv1alpha1.BackupStorageTypeAzure, nil
	}

	return "", errors.New("could not determine backup storage type from repo")
}

//nolint:gocognit,gocyclo,cyclop,maintidx
func reconcilePGBackRestRepos(
	oldRepos []crunchyv1beta1.PGBackRestRepo,
	backupSchedules []everestv1alpha1.BackupSchedule,
	backupRequests []everestv1alpha1.DatabaseClusterBackup,
	backupStorages map[string]everestv1alpha1.BackupStorageSpec,
	backupStoragesSecrets map[string]*corev1.Secret,
	engineStorage everestv1alpha1.Storage,
) (
	[]crunchyv1beta1.PGBackRestRepo,
	map[string]string,
	[]byte,
	error,
) {
	backupStoragesInRepos := map[string]struct{}{}
	pgBackRestGlobal := map[string]string{}
	pgBackRestSecretIni, err := ini.Load([]byte{})
	if err != nil {
		return []crunchyv1beta1.PGBackRestRepo{}, map[string]string{}, []byte{}, errors.Join(err, errors.New("failed to initialize PGBackrest secret data"))
	}

	availableRepoNames := []string{
		// repo1 is reserved for the PVC-based repo, see below for details on
		// how it is handled
		"repo2",
		"repo3",
		"repo4",
	}

	reposReconciled := list.New()
	reposToBeReconciled := list.New()
	for _, repo := range oldRepos {
		reposToBeReconciled.PushBack(repo)
	}
	backupSchedulesReconciled := list.New()
	backupSchedulesToBeReconciled := list.New()
	for _, backupSchedule := range backupSchedules {
		if !backupSchedule.Enabled {
			continue
		}
		backupSchedulesToBeReconciled.PushBack(backupSchedule)
	}

	// Move repos with set schedules which are already correct to the
	// reconciled list
	var ebNext *list.Element
	var erNext *list.Element
	for eb := backupSchedulesToBeReconciled.Front(); eb != nil; eb = ebNext {
		// Save the next element because we might remove the current one
		ebNext = eb.Next()

		backupSchedule, ok := eb.Value.(everestv1alpha1.BackupSchedule)
		if !ok {
			return []crunchyv1beta1.PGBackRestRepo{}, map[string]string{}, []byte{}, fmt.Errorf("failed to cast backup schedule %v", eb.Value)
		}
		for er := reposToBeReconciled.Front(); er != nil; er = erNext {
			// Save the next element because we might remove the current one
			erNext = er.Next()

			repo, ok := er.Value.(crunchyv1beta1.PGBackRestRepo)
			if !ok {
				return []crunchyv1beta1.PGBackRestRepo{}, map[string]string{}, []byte{}, fmt.Errorf("failed to cast repo %v", er.Value)
			}
			repoBackupStorageName := backupStorageNameFromRepo(backupStorages, repo)
			if backupSchedule.BackupStorageName != repoBackupStorageName ||
				repo.BackupSchedules == nil ||
				repo.BackupSchedules.Full == nil ||
				backupSchedule.Schedule != *repo.BackupSchedules.Full {
				continue
			}

			reposReconciled.PushBack(repo)
			reposToBeReconciled.Remove(er)
			backupSchedulesReconciled.PushBack(backupSchedule)
			backupSchedulesToBeReconciled.Remove(eb)
			availableRepoNames = removeRepoName(availableRepoNames, repo.Name)

			// Keep track of backup storages which are already in use by a repo
			backupStoragesInRepos[backupSchedule.BackupStorageName] = struct{}{}

			pgBackRestGlobal[repo.Name+"-path"] = "/"
			pgBackRestGlobal[repo.Name+"-retention-full"] = fmt.Sprintf("%d", backupSchedule.RetentionCopies)
			sType, err := backupStorageTypeFromBackrestRepo(repo)
			if err != nil {
				return []crunchyv1beta1.PGBackRestRepo{},
					map[string]string{},
					[]byte{},
					err
			}

			err = addBackupStorageCredentialsToPGBackrestSecretIni(sType, pgBackRestSecretIni, repo.Name, backupStoragesSecrets[repoBackupStorageName])
			if err != nil {
				return []crunchyv1beta1.PGBackRestRepo{},
					map[string]string{},
					[]byte{},
					errors.Join(err, errors.New("failed to add backup storage credentials to PGBackrest secret data"))
			}

			break
		}
	}

	// Update the schedules of the repos which already exist but have the wrong
	// schedule and move them to the reconciled list
	for er := reposToBeReconciled.Front(); er != nil; er = erNext {
		// Save the next element because we might remove the current one
		erNext = er.Next()

		repo, ok := er.Value.(crunchyv1beta1.PGBackRestRepo)
		if !ok {
			return []crunchyv1beta1.PGBackRestRepo{}, map[string]string{}, []byte{}, fmt.Errorf("failed to cast repo %v", er.Value)
		}
		repoBackupStorageName := backupStorageNameFromRepo(backupStorages, repo)
		for eb := backupSchedulesToBeReconciled.Front(); eb != nil; eb = ebNext {
			// Save the next element because we might remove the current one
			ebNext = eb.Next()

			backupSchedule, ok := eb.Value.(everestv1alpha1.BackupSchedule)
			if !ok {
				return []crunchyv1beta1.PGBackRestRepo{}, map[string]string{}, []byte{}, fmt.Errorf("failed to cast backup schedule %v", eb.Value)
			}
			if backupSchedule.BackupStorageName == repoBackupStorageName {
				repo.BackupSchedules = &crunchyv1beta1.PGBackRestBackupSchedules{
					Full: &backupSchedule.Schedule,
				}

				reposReconciled.PushBack(repo)
				reposToBeReconciled.Remove(er)
				backupSchedulesReconciled.PushBack(backupSchedule)
				backupSchedulesToBeReconciled.Remove(eb)
				availableRepoNames = removeRepoName(availableRepoNames, repo.Name)

				// Keep track of backup storages which are already in use by a repo
				backupStoragesInRepos[backupSchedule.BackupStorageName] = struct{}{}

				pgBackRestGlobal[repo.Name+"-path"] = "/"
				pgBackRestGlobal[repo.Name+"-retention-full"] = fmt.Sprintf("%d", backupSchedule.RetentionCopies)

				sType, err := backupStorageTypeFromBackrestRepo(repo)
				if err != nil {
					return []crunchyv1beta1.PGBackRestRepo{},
						map[string]string{},
						[]byte{},
						err
				}

				err = addBackupStorageCredentialsToPGBackrestSecretIni(sType, pgBackRestSecretIni, repo.Name, backupStoragesSecrets[repoBackupStorageName])
				if err != nil {
					return []crunchyv1beta1.PGBackRestRepo{},
						map[string]string{},
						[]byte{},
						errors.Join(err, errors.New("failed to add backup storage credentials to PGBackrest secret data"))
				}

				break
			}
		}
	}

	// Add new backup schedules
	for eb := backupSchedulesToBeReconciled.Front(); eb != nil; eb = eb.Next() {
		backupSchedule, ok := eb.Value.(everestv1alpha1.BackupSchedule)
		if !ok {
			return []crunchyv1beta1.PGBackRestRepo{}, map[string]string{}, []byte{}, fmt.Errorf("failed to cast backup schedule %v", eb.Value)
		}
		backupStorage, ok := backupStorages[backupSchedule.BackupStorageName]
		if !ok {
			return []crunchyv1beta1.PGBackRestRepo{}, map[string]string{}, []byte{}, fmt.Errorf("unknown backup storage %s", backupSchedule.BackupStorageName)
		}

		if len(availableRepoNames) == 0 {
			return []crunchyv1beta1.PGBackRestRepo{}, map[string]string{}, []byte{}, errors.New("exceeded max number of repos")
		}

		repoName := availableRepoNames[0]
		availableRepoNames = removeRepoName(availableRepoNames, repoName)
		repo, err := genPGBackrestRepo(repoName, backupStorage, &backupSchedule.Schedule)
		if err != nil {
			return []crunchyv1beta1.PGBackRestRepo{}, map[string]string{}, []byte{}, err
		}
		reposReconciled.PushBack(repo)

		// Keep track of backup storages which are already in use by a repo
		backupStoragesInRepos[backupSchedule.BackupStorageName] = struct{}{}

		pgBackRestGlobal[repo.Name+"-path"] = "/"
		pgBackRestGlobal[repo.Name+"-retention-full"] = fmt.Sprintf("%d", backupSchedule.RetentionCopies)
		sType, err := backupStorageTypeFromBackrestRepo(repo)
		if err != nil {
			return []crunchyv1beta1.PGBackRestRepo{},
				map[string]string{},
				[]byte{},
				err
		}

		err = addBackupStorageCredentialsToPGBackrestSecretIni(sType, pgBackRestSecretIni, repo.Name, backupStoragesSecrets[backupSchedule.BackupStorageName])
		if err != nil {
			return []crunchyv1beta1.PGBackRestRepo{},
				map[string]string{},
				[]byte{},
				errors.Join(err, errors.New("failed to add backup storage credentials to PGBackrest secret data"))
		}
	}

	// Add on-demand backups whose backup storage doesn't have a schedule
	// defined
	// XXX some of these backups might be fake, see the XXX comment in the
	// reconcilePGBackupsSpec function for more context. Be very careful if you
	// decide to use fields other that the Spec.BackupStorageName.
	for _, backupRequest := range backupRequests {
		// Backup storage already in repos, skip
		if _, ok := backupStoragesInRepos[backupRequest.Spec.BackupStorageName]; ok {
			continue
		}

		backupStorage, ok := backupStorages[backupRequest.Spec.BackupStorageName]
		if !ok {
			return []crunchyv1beta1.PGBackRestRepo{}, map[string]string{}, []byte{}, fmt.Errorf("unknown backup storage %s", backupRequest.Spec.BackupStorageName)
		}

		if len(availableRepoNames) == 0 {
			return []crunchyv1beta1.PGBackRestRepo{}, map[string]string{}, []byte{}, fmt.Errorf("exceeded max number of repos")
		}

		repoName := availableRepoNames[0]
		availableRepoNames = removeRepoName(availableRepoNames, repoName)
		repo, err := genPGBackrestRepo(repoName, backupStorage, nil)
		if err != nil {
			return []crunchyv1beta1.PGBackRestRepo{}, map[string]string{}, []byte{}, err
		}
		reposReconciled.PushBack(repo)

		// Keep track of backup storages which are already in use by a repo
		backupStoragesInRepos[backupRequest.Spec.BackupStorageName] = struct{}{}

		pgBackRestGlobal[repo.Name+"-path"] = "/"
		sType, err := backupStorageTypeFromBackrestRepo(repo)
		if err != nil {
			return []crunchyv1beta1.PGBackRestRepo{},
				map[string]string{},
				[]byte{},
				err
		}

		err = addBackupStorageCredentialsToPGBackrestSecretIni(sType, pgBackRestSecretIni, repo.Name, backupStoragesSecrets[backupRequest.Spec.BackupStorageName])
		if err != nil {
			return []crunchyv1beta1.PGBackRestRepo{},
				map[string]string{},
				[]byte{},
				errors.Join(err, errors.New("failed to add backup storage credentials to PGBackrest secret data"))
		}
	}

	// The PG operator requires a repo to be set up in order to create
	// replicas. Without any credentials we can't set a cloud-based repo so we
	// define a PVC-backed repo in case the user doesn't define any cloud-based
	// repos. Moreover, we need to keep this repo in the list even if the user
	// defines a cloud-based repo because the PG operator will restart the
	// cluster if the only repo in the list is changed.
	newRepos := []crunchyv1beta1.PGBackRestRepo{
		{
			Name: "repo1",
			Volume: &crunchyv1beta1.RepoPVC{
				VolumeClaimSpec: corev1.PersistentVolumeClaimSpec{
					AccessModes: []corev1.PersistentVolumeAccessMode{
						corev1.ReadWriteOnce,
					},
					StorageClassName: engineStorage.Class,
					Resources: corev1.ResourceRequirements{
						Requests: corev1.ResourceList{
							corev1.ResourceStorage: engineStorage.Size,
						},
					},
				},
			},
		},
	}
	pgBackRestGlobal["repo1-retention-full"] = "1"

	// Add the reconciled repos to the list of repos
	for e := reposReconciled.Front(); e != nil; e = e.Next() {
		repo, ok := e.Value.(crunchyv1beta1.PGBackRestRepo)
		if !ok {
			return []crunchyv1beta1.PGBackRestRepo{}, map[string]string{}, []byte{}, fmt.Errorf("failed to cast repo %v", e.Value)
		}
		newRepos = append(newRepos, repo)
	}

	pgBackrestSecretBuf := new(bytes.Buffer)
	if _, err = pgBackRestSecretIni.WriteTo(pgBackrestSecretBuf); err != nil {
		return []crunchyv1beta1.PGBackRestRepo{}, map[string]string{}, []byte{}, errors.Join(err, errors.New("failed to write PGBackrest secret data"))
	}

	return newRepos, pgBackRestGlobal, pgBackrestSecretBuf.Bytes(), nil
}

//nolint:gocognit
func (r *DatabaseClusterReconciler) reconcilePGBackupsSpec( //nolint:maintidx
	ctx context.Context,
	oldBackups crunchyv1beta1.Backups,
	database *everestv1alpha1.DatabaseCluster,
	engine *everestv1alpha1.DatabaseEngine,
) (crunchyv1beta1.Backups, error) {
	pgbackrestVersion, ok := engine.Status.AvailableVersions.Backup[database.Spec.Engine.Version]
	if !ok {
		return crunchyv1beta1.Backups{}, fmt.Errorf("pgbackrest version %s not available", database.Spec.Engine.Version)
	}

	newBackups := crunchyv1beta1.Backups{
		PGBackRest: crunchyv1beta1.PGBackRestArchive{
			Image:   pgbackrestVersion.ImagePath,
			Manual:  oldBackups.PGBackRest.Manual,
			Restore: oldBackups.PGBackRest.Restore,
		},
	}

	if newBackups.PGBackRest.Manual == nil {
		// This field is required by the operator, but it doesn't impact
		// our manual backup operation because we use the PerconaPGBackup
		// CR to request on-demand backups which then changes the Manual field
		// internally and sets the
		// postgres-operator.crunchydata.com/pgbackrest-backup annotation.
		newBackups.PGBackRest.Manual = &crunchyv1beta1.PGBackRestManualBackup{
			RepoName: "repo1",
		}
	}

	// List DatabaseClusterBackup objects for this database
	backupList := &everestv1alpha1.DatabaseClusterBackupList{}
	listOps := &client.ListOptions{
		FieldSelector: fields.OneTermEqualSelector(dbClusterBackupDBClusterNameField, database.Name),
		Namespace:     database.Namespace,
	}
	err := r.List(ctx, backupList, listOps)
	if err != nil {
		return crunchyv1beta1.Backups{}, errors.Join(err, errors.New("failed to list DatabaseClusterBackup objects"))
	}

	backupStorages := map[string]everestv1alpha1.BackupStorageSpec{}
	backupStoragesSecrets := map[string]*corev1.Secret{}
	// Add backup storages used by on-demand backups to the list
	for _, backup := range backupList.Items {
		// Check if we already fetched that backup storage
		if _, ok := backupStorages[backup.Spec.BackupStorageName]; ok {
			continue
		}

		backupStorage := &everestv1alpha1.BackupStorage{}
		err := r.Get(ctx, types.NamespacedName{Name: backup.Spec.BackupStorageName, Namespace: database.Namespace}, backupStorage)
		if err != nil {
			return crunchyv1beta1.Backups{}, errors.Join(err, fmt.Errorf("failed to get backup storage %s", backup.Spec.BackupStorageName))
		}

		backupStorageSecret := &corev1.Secret{}
		err = r.Get(ctx, types.NamespacedName{Name: backupStorage.Spec.CredentialsSecretName, Namespace: backupStorage.Namespace}, backupStorageSecret)
		if err != nil {
			return crunchyv1beta1.Backups{}, errors.Join(err, fmt.Errorf("failed to get backup storage secret %s", backupStorage.Spec.CredentialsSecretName))
		}

		backupStorages[backupStorage.Name] = backupStorage.Spec
		backupStoragesSecrets[backupStorage.Name] = backupStorageSecret
	}

	// List DatabaseClusterRestore objects for this database
	restoreList := &everestv1alpha1.DatabaseClusterRestoreList{}
	listOps = &client.ListOptions{
		FieldSelector: fields.OneTermEqualSelector(dbClusterRestoreDBClusterNameField, database.Name),
		Namespace:     database.Namespace,
	}
	err = r.List(ctx, restoreList, listOps)
	if err != nil {
		return crunchyv1beta1.Backups{}, errors.Join(err, errors.New("failed to list DatabaseClusterRestore objects"))
	}

	// Add backup storages used by restores to the list
	for _, restore := range restoreList.Items {
		// If the restore has already completed, skip it.
		if restore.Status.State == everestv1alpha1.RestoreState(pgv2.RestoreSucceeded) ||
			restore.Status.State == everestv1alpha1.RestoreState(pgv2.RestoreFailed) {
			continue
		}

		var backupStorageName string
		if restore.Spec.DataSource.DBClusterBackupName != "" {
			backup := &everestv1alpha1.DatabaseClusterBackup{}
			err := r.Get(ctx, types.NamespacedName{Name: restore.Spec.DataSource.DBClusterBackupName, Namespace: restore.Namespace}, backup)
			if err != nil {
				return crunchyv1beta1.Backups{}, errors.Join(err, errors.New("failed to get DatabaseClusterBackup"))
			}

			backupStorageName = backup.Spec.BackupStorageName
		}
		if restore.Spec.DataSource.BackupSource != nil {
			backupStorageName = restore.Spec.DataSource.BackupSource.BackupStorageName
		}

		// Check if we already fetched that backup storage
		if _, ok := backupStorages[backupStorageName]; ok {
			continue
		}

		backupStorage := &everestv1alpha1.BackupStorage{}
		err := r.Get(ctx, types.NamespacedName{Name: backupStorageName, Namespace: database.Namespace}, backupStorage)
		if err != nil {
			return crunchyv1beta1.Backups{}, errors.Join(err, fmt.Errorf("failed to get backup storage %s", backupStorageName))
		}

		backupStorageSecret := &corev1.Secret{}
		err = r.Get(ctx, types.NamespacedName{Name: backupStorage.Spec.CredentialsSecretName, Namespace: backupStorage.Namespace}, backupStorageSecret)
		if err != nil {
			return crunchyv1beta1.Backups{}, errors.Join(err, fmt.Errorf("failed to get backup storage secret %s", backupStorage.Spec.CredentialsSecretName))
		}

		backupStorages[backupStorage.Name] = backupStorage.Spec
		backupStoragesSecrets[backupStorage.Name] = backupStorageSecret

		// XXX We need to add this restore's backup storage to the list of
		// repos.
		// Passing the restoreList to the reconcilePGBackRestRepos function is
		// not a good option because in that case the
		// reconcilePGBackRestRepos function would no longer be purely
		// functional, as it would then need to fetch the DatabaseClusterBackup
		// object referenced by the restore from the API server.
		// We could instead create a new restore type that would also include
		// the backup storage and fetch it here, but that seems a bit overkill.
		// We already pass on the backupList to the reconcilePGBackRestRepos
		// function that only uses the DatabaseClusterBackup reference to the
		// backup storage name which is exactly what we need here too. Let's
		// just add a fake backup to the backupList so that the restore's
		// backup storage is included in the repos.
		backupList.Items = append(backupList.Items, everestv1alpha1.DatabaseClusterBackup{
			Spec: everestv1alpha1.DatabaseClusterBackupSpec{
				BackupStorageName: backupStorageName,
			},
		})
	}

	// Only use the backup schedules if schedules are enabled in the DBC spec
	backupSchedules := []everestv1alpha1.BackupSchedule{}
	if database.Spec.Backup.Enabled {
		backupSchedules = database.Spec.Backup.Schedules
	}

	// Add backup storages used by backup schedules to the list
	for _, schedule := range backupSchedules {
		// Check if we already fetched that backup storage
		if _, ok := backupStorages[schedule.BackupStorageName]; ok {
			continue
		}

		backupStorage := &everestv1alpha1.BackupStorage{}
		err := r.Get(ctx, types.NamespacedName{Name: schedule.BackupStorageName, Namespace: database.Namespace}, backupStorage)
		if err != nil {
			return crunchyv1beta1.Backups{}, errors.Join(err, fmt.Errorf("failed to get backup storage %s", schedule.BackupStorageName))
		}

		backupStorageSecret := &corev1.Secret{}
		err = r.Get(ctx, types.NamespacedName{Name: backupStorage.Spec.CredentialsSecretName, Namespace: backupStorage.Namespace}, backupStorageSecret)
		if err != nil {
			return crunchyv1beta1.Backups{}, errors.Join(err, fmt.Errorf("failed to get backup storage secret %s", backupStorage.Spec.CredentialsSecretName))
		}

		backupStorages[backupStorage.Name] = backupStorage.Spec
		backupStoragesSecrets[backupStorage.Name] = backupStorageSecret
	}

	pgBackrestRepos, pgBackrestGlobal, pgBackrestSecretData, err := reconcilePGBackRestRepos(
		oldBackups.PGBackRest.Repos,
		backupSchedules,
		backupList.Items,
		backupStorages,
		backupStoragesSecrets,
		database.Spec.Engine.Storage,
	)
	if err != nil {
		return crunchyv1beta1.Backups{}, err
	}

	pgBackrestSecret, err := r.createPGBackrestSecret(
		ctx,
		database,
		"s3.conf",
		pgBackrestSecretData,
		database.Name+"-pgbackrest-secrets",
		nil,
	)
	if err != nil {
		return crunchyv1beta1.Backups{}, err
	}

	newBackups.PGBackRest.Configuration = []corev1.VolumeProjection{
		{
			Secret: &corev1.SecretProjection{
				LocalObjectReference: corev1.LocalObjectReference{
					Name: pgBackrestSecret.Name,
				},
			},
		},
	}

	newBackups.PGBackRest.Repos = pgBackrestRepos
	newBackups.PGBackRest.Global = pgBackrestGlobal
	return newBackups, nil
}

func (r *DatabaseClusterReconciler) genPGDataSourceSpec(ctx context.Context, database *everestv1alpha1.DatabaseCluster) (*crunchyv1beta1.DataSource, error) { //nolint:gocognit,lll
	if (database.Spec.DataSource.DBClusterBackupName == "" && database.Spec.DataSource.BackupSource == nil) ||
		(database.Spec.DataSource.DBClusterBackupName != "" && database.Spec.DataSource.BackupSource != nil) {
		return nil, errors.New("either DBClusterBackupName or BackupSource must be specified in the DataSource field")
	}

	var backupBaseName string
	var backupStorageName string
	if database.Spec.DataSource.DBClusterBackupName != "" {
		dbClusterBackup := &everestv1alpha1.DatabaseClusterBackup{}
		err := r.Get(ctx, types.NamespacedName{Name: database.Spec.DataSource.DBClusterBackupName, Namespace: database.Namespace}, dbClusterBackup)
		if err != nil {
			return nil, errors.Join(err, fmt.Errorf("failed to get DBClusterBackup %s", database.Spec.DataSource.DBClusterBackupName))
		}

		if dbClusterBackup.Status.Destination == nil {
			return nil, fmt.Errorf("DBClusterBackup %s has no destination", database.Spec.DataSource.DBClusterBackupName)
		}

		backupBaseName = filepath.Base(*dbClusterBackup.Status.Destination)
		backupStorageName = dbClusterBackup.Spec.BackupStorageName
	}

	if database.Spec.DataSource.BackupSource != nil {
		backupBaseName = filepath.Base(database.Spec.DataSource.BackupSource.Path)
		backupStorageName = database.Spec.DataSource.BackupSource.BackupStorageName
	}

	repoName := "repo1"
	pgDataSource := &crunchyv1beta1.DataSource{
		PGBackRest: &crunchyv1beta1.PGBackRestDataSource{
			Global: map[string]string{
				repoName + "-path": "/",
			},
			Stanza: "db",
			Options: []string{
				"--type=immediate",
				"--set=" + backupBaseName,
			},
			// XXX: Remove this once templates will be available
			Resources: corev1.ResourceRequirements{
				Limits: corev1.ResourceList{
					corev1.ResourceMemory: resource.MustParse("128Mi"),
					corev1.ResourceCPU:    resource.MustParse("200m"),
				},
			},
		},
	}

	backupStorage := &everestv1alpha1.BackupStorage{}
	err := r.Get(ctx, types.NamespacedName{Name: backupStorageName, Namespace: database.Namespace}, backupStorage)
	if err != nil {
		return nil, errors.Join(err, fmt.Errorf("failed to get backup storage %s", backupStorageName))
	}

	switch backupStorage.Spec.Type {
	case everestv1alpha1.BackupStorageTypeS3:
		pgBackRestSecretIni, err := ini.Load([]byte{})
		if err != nil {
			return nil, errors.Join(err, errors.New("failed to initialize PGBackrest secret data"))
		}

		backupStorageSecret := &corev1.Secret{}
		err = r.Get(ctx, types.NamespacedName{Name: backupStorage.Spec.CredentialsSecretName, Namespace: backupStorage.Namespace}, backupStorageSecret)
		if err != nil {
			return nil, errors.Join(err, fmt.Errorf("failed to get backup storage secret %s", backupStorage.Spec.CredentialsSecretName))
		}

		err = addBackupStorageCredentialsToPGBackrestSecretIni(everestv1alpha1.BackupStorageTypeS3, pgBackRestSecretIni, repoName, backupStorageSecret)
		if err != nil {
			return nil, errors.Join(err, errors.New("failed to add data source storage credentials to PGBackrest secret data"))
		}
		pgBackrestSecretBuf := new(bytes.Buffer)
		if _, err = pgBackRestSecretIni.WriteTo(pgBackrestSecretBuf); err != nil {
			return nil, errors.Join(err, errors.New("failed to write PGBackrest secret data"))
		}

		secretData := pgBackrestSecretBuf.Bytes()

		pgBackrestSecret, err := r.createPGBackrestSecret(
			ctx,
			database,
			"s3.conf",
			secretData,
			database.Name+"-pgbackrest-datasource-secrets",
			nil,
		)
		if err != nil {
			return nil, errors.Join(err, errors.New("failed to create pgbackrest secret"))
		}

		pgDataSource.PGBackRest.Configuration = []corev1.VolumeProjection{
			{
				Secret: &corev1.SecretProjection{
					LocalObjectReference: corev1.LocalObjectReference{
						Name: pgBackrestSecret.Name,
					},
				},
			},
		}
		pgDataSource.PGBackRest.Repo = crunchyv1beta1.PGBackRestRepo{
			Name: repoName,
			S3: &crunchyv1beta1.RepoS3{
				Bucket:   backupStorage.Spec.Bucket,
				Endpoint: backupStorage.Spec.EndpointURL,
				Region:   backupStorage.Spec.Region,
			},
		}
	case everestv1alpha1.BackupStorageTypeAzure:
		pgBackRestSecretIni, err := ini.Load([]byte{})
		if err != nil {
			return nil, errors.Join(err, errors.New("failed to initialize PGBackrest secret data"))
		}

		backupStorageSecret := &corev1.Secret{}
		err = r.Get(ctx, types.NamespacedName{Name: backupStorage.Spec.CredentialsSecretName, Namespace: backupStorage.Namespace}, backupStorageSecret)
		if err != nil {
			return nil, errors.Join(err, fmt.Errorf("failed to get backup storage secret %s", backupStorage.Spec.CredentialsSecretName))
		}

		err = addBackupStorageCredentialsToPGBackrestSecretIni(
			everestv1alpha1.BackupStorageTypeAzure, pgBackRestSecretIni, repoName, backupStorageSecret,
		)
		if err != nil {
			return nil, errors.Join(err, errors.New("failed to add data source storage credentials to PGBackrest secret data"))
		}
		pgBackrestSecretBuf := new(bytes.Buffer)
		if _, err = pgBackRestSecretIni.WriteTo(pgBackrestSecretBuf); err != nil {
			return nil, errors.Join(err, errors.New("failed to write PGBackrest secret data"))
		}

		secretData := pgBackrestSecretBuf.Bytes()

		pgBackrestSecret, err := r.createPGBackrestSecret(
			ctx,
			database,
			"azure.conf",
			secretData,
			database.Name+"-pgbackrest-datasource-secrets",
			nil,
		)
		if err != nil {
			return nil, errors.Join(err, errors.New("failed to create pgbackrest secret"))
		}

		pgDataSource.PGBackRest.Configuration = []corev1.VolumeProjection{
			{
				Secret: &corev1.SecretProjection{
					LocalObjectReference: corev1.LocalObjectReference{
						Name: pgBackrestSecret.Name,
					},
				},
			},
		}
		pgDataSource.PGBackRest.Repo = crunchyv1beta1.PGBackRestRepo{
			Name: repoName,
			Azure: &crunchyv1beta1.RepoAzure{
				Container: backupStorage.Spec.Bucket,
			},
		}
	default:
		return nil, fmt.Errorf("unsupported backup storage type %s for %s", backupStorage.Spec.Type, backupStorage.Name)
	}

	return pgDataSource, nil
}

//nolint:gocognit,maintidx,gocyclo,cyclop
func (r *DatabaseClusterReconciler) reconcilePG(ctx context.Context, req ctrl.Request, database *everestv1alpha1.DatabaseCluster) error {
	clusterType, err := r.getClusterType(ctx)
	if err != nil {
		return err
	}

	pgSpec := r.defaultPGSpec()
	if clusterType == ClusterTypeEKS {
		affinity := &corev1.Affinity{
			PodAntiAffinity: &corev1.PodAntiAffinity{
				RequiredDuringSchedulingIgnoredDuringExecution: []corev1.PodAffinityTerm{
					{
						TopologyKey: "kubernetes.io/hostname",
					},
				},
			},
		}
		pgSpec.InstanceSets[0].Affinity = affinity
		pgSpec.Proxy.PGBouncer.Affinity = affinity
	}

	pg := &pgv2.PerconaPGCluster{}
	err = r.Get(ctx, types.NamespacedName{Name: database.Name, Namespace: database.Namespace}, pg)
	if err != nil && !k8serrors.IsNotFound(err) {
		return errors.Join(err, fmt.Errorf("failed to get pg object %s", database.Name))
	}
	pg.Name = database.Name
	pg.Namespace = database.Namespace
	pg.Annotations = database.Annotations
	pg.Spec = *pgSpec

	if pg.Spec.PMM == nil {
		pg.Spec.PMM = &pgv2.PMMSpec{}
	}

	if pg.Spec.PMM.Secret == "" {
		pg.Spec.PMM.Secret = fmt.Sprintf("everest-secrets-%s-pmm", database.Name)
	}

	if len(database.Finalizers) != 0 {
		pg.Finalizers = database.Finalizers
		database.Finalizers = []string{}
	}
	if err := r.Update(ctx, database); err != nil {
		return err
	}

	engine := &everestv1alpha1.DatabaseEngine{}
	err = r.Get(ctx, types.NamespacedName{Name: pgDeploymentName, Namespace: database.Namespace}, engine)
	if err != nil {
		return errors.Join(err, fmt.Errorf("failed to get database engine %s", pgDeploymentName))
	}
	if err := controllerutil.SetControllerReference(database, pg, r.Client.Scheme()); err != nil {
		return err
	}
	_, err = controllerutil.CreateOrUpdate(ctx, r.Client, pg, func() error {
		if !controllerutil.ContainsFinalizer(pg, finalizerDeletePGPVC) {
			controllerutil.AddFinalizer(pg, finalizerDeletePGPVC)
		}
		if !controllerutil.ContainsFinalizer(pg, finalizerDeletePGSSL) {
			controllerutil.AddFinalizer(pg, finalizerDeletePGSSL)
		}
		pg.TypeMeta = metav1.TypeMeta{
			APIVersion: fmt.Sprintf("%s/v2", pgAPIGroup),
			Kind:       PerconaPGClusterKind,
		}

		//nolint:godox
		// FIXME add the secrets name when
		// https://jira.percona.com/browse/K8SPG-309 is fixed
		// pg.Spec.SecretsName = database.Spec.Engine.UserSecretsName
		pg.Spec.Pause = &database.Spec.Paused
		if database.Spec.Engine.Version == "" {
			database.Spec.Engine.Version = engine.BestEngineVersion()
		}
		pgEngineVersion, ok := engine.Status.AvailableVersions.Engine[database.Spec.Engine.Version]
		if !ok {
			return fmt.Errorf("engine version %s not available", database.Spec.Engine.Version)
		}

		pg.Spec.Image = pgEngineVersion.ImagePath

		pgMajorVersionMatch := regexp.MustCompile(`^(\d+)`).FindStringSubmatch(database.Spec.Engine.Version)
		if len(pgMajorVersionMatch) < 2 {
			return fmt.Errorf("failed to extract the major version from %s", database.Spec.Engine.Version)
		}
		pgMajorVersion, err := strconv.Atoi(pgMajorVersionMatch[1])
		if err != nil {
			return err
		}
		pg.Spec.PostgresVersion = pgMajorVersion

		if err := r.updatePGConfig(pg, database); err != nil {
			return errors.Join(err, errors.New("could not update PG config"))
		}

		pg.Spec.InstanceSets[0].Replicas = &database.Spec.Engine.Replicas
		if !database.Spec.Engine.Resources.CPU.IsZero() {
			pg.Spec.InstanceSets[0].Resources.Limits[corev1.ResourceCPU] = database.Spec.Engine.Resources.CPU
		}
		if !database.Spec.Engine.Resources.Memory.IsZero() {
			pg.Spec.InstanceSets[0].Resources.Limits[corev1.ResourceMemory] = database.Spec.Engine.Resources.Memory
		}
		pg.Spec.InstanceSets[0].DataVolumeClaimSpec = corev1.PersistentVolumeClaimSpec{
			AccessModes: []corev1.PersistentVolumeAccessMode{
				corev1.ReadWriteOnce,
			},
			StorageClassName: database.Spec.Engine.Storage.Class,
			Resources: corev1.ResourceRequirements{
				Requests: corev1.ResourceList{
					corev1.ResourceStorage: database.Spec.Engine.Storage.Size,
				},
			},
		}

		pgbouncerAvailVersions, ok := engine.Status.AvailableVersions.Proxy["pgbouncer"]
		if !ok {
			return errors.New("pgbouncer version not available")
		}

		pgbouncerVersion, ok := pgbouncerAvailVersions[database.Spec.Engine.Version]
		if !ok {
			return fmt.Errorf("pgbouncer version %s not available", database.Spec.Engine.Version)
		}

		pg.Spec.Proxy.PGBouncer.Image = pgbouncerVersion.ImagePath

		if database.Spec.Proxy.Replicas == nil {
			// By default we set the same number of replicas as the engine
			pg.Spec.Proxy.PGBouncer.Replicas = &database.Spec.Engine.Replicas
		} else {
			pg.Spec.Proxy.PGBouncer.Replicas = database.Spec.Proxy.Replicas
		}
		//nolint:godox
		// TODO add support for database.Spec.LoadBalancer.LoadBalancerSourceRanges
		// https://jira.percona.com/browse/K8SPG-311
		switch database.Spec.Proxy.Expose.Type {
		case everestv1alpha1.ExposeTypeInternal:
			pg.Spec.Proxy.PGBouncer.ServiceExpose = &pgv2.ServiceExpose{
				Type: string(corev1.ServiceTypeClusterIP),
			}
		case everestv1alpha1.ExposeTypeExternal:
			pg.Spec.Proxy.PGBouncer.ServiceExpose = &pgv2.ServiceExpose{
				Type: string(corev1.ServiceTypeLoadBalancer),
			}
		default:
			return fmt.Errorf("invalid expose type %s", database.Spec.Proxy.Expose.Type)
		}

		if !database.Spec.Proxy.Resources.CPU.IsZero() {
			pg.Spec.Proxy.PGBouncer.Resources.Limits[corev1.ResourceCPU] = database.Spec.Proxy.Resources.CPU
		}
		if !database.Spec.Proxy.Resources.Memory.IsZero() {
			pg.Spec.Proxy.PGBouncer.Resources.Limits[corev1.ResourceMemory] = database.Spec.Proxy.Resources.Memory
		}
		pg.Spec.Proxy.PGBouncer.ExposeSuperusers = true
		pg.Spec.Users = []crunchyv1beta1.PostgresUserSpec{
			{
				Name:       "postgres",
				SecretName: crunchyv1beta1.PostgresIdentifier(database.Spec.Engine.UserSecretsName),
			},
		}

		monitoring := &everestv1alpha1.MonitoringConfig{}
		if database.Spec.Monitoring != nil && database.Spec.Monitoring.MonitoringConfigName != "" {
			err := r.Get(ctx, types.NamespacedName{
				Namespace: req.NamespacedName.Namespace,
				Name:      database.Spec.Monitoring.MonitoringConfigName,
			}, monitoring)
			if err != nil {
				return err
			}
		}

		// We have to assign the default spec here explicitly becase PG reconciliation
		// does not assign the default spec in this createOrUpdate mutate function.
		pg.Spec.PMM = pgSpec.PMM
		if monitoring.Spec.Type == everestv1alpha1.PMMMonitoringType { //nolint:dupl
			image := defaultPMMClientImage
			if monitoring.Spec.PMM.Image != "" {
				image = monitoring.Spec.PMM.Image
			}

			pg.Spec.PMM.Enabled = true
			pmmURL, err := url.Parse(monitoring.Spec.PMM.URL)
			if err != nil {
				return errors.Join(err, errors.New("invalid monitoring URL"))
			}
			pg.Spec.PMM.ServerHost = pmmURL.Hostname()
			pg.Spec.PMM.Image = image
			pg.Spec.PMM.Resources = database.Spec.Monitoring.Resources

			apiKey, err := r.getSecretFromMonitoringConfig(ctx, database, monitoring)
			if err != nil {
				return err
			}

			err = r.createOrUpdateSecretData(ctx, database, pg.Spec.PMM.Secret,
				map[string][]byte{
					"PMM_SERVER_KEY": []byte(apiKey),
				},
			)
			if err != nil {
				return err
			}
		}

		pg.Spec.Backups, err = r.reconcilePGBackupsSpec(ctx, pg.Spec.Backups, database, engine)
		if err != nil {
			return err
		}

		if database.Spec.DataSource != nil {
			pg.Spec.DataSource, err = r.genPGDataSourceSpec(ctx, database)
			if err != nil {
				return err
			}
		}

		return nil
	})
	if err != nil {
		return err
	}

	database.Status.Status = everestv1alpha1.AppState(pg.Status.State)
	// If a restore is running for this database, set the database status to
	// restoring
	restoreList := &everestv1alpha1.DatabaseClusterRestoreList{}
	listOps := &client.ListOptions{
		FieldSelector: fields.OneTermEqualSelector(dbClusterRestoreDBClusterNameField, database.Name),
		Namespace:     database.Namespace,
	}
	err = r.List(ctx, restoreList, listOps)
	if err != nil {
		return errors.Join(err, errors.New("failed to list DatabaseClusterRestore objects"))
	}
	for _, restore := range restoreList.Items {
		if restore.Status.State == everestv1alpha1.RestoreState(pgv2.RestoreRunning) {
			database.Status.Status = everestv1alpha1.AppStateRestoring
			break
		}
	}

	database.Status.Hostname = pg.Status.Host
	database.Status.Ready = pg.Status.Postgres.Ready + pg.Status.PGBouncer.Ready
	database.Status.Size = pg.Status.Postgres.Size + pg.Status.PGBouncer.Size
	database.Status.Port = 5432
	return r.Status().Update(ctx, database)
}

func (r *DatabaseClusterReconciler) updatePGConfig(
	pg *pgv2.PerconaPGCluster, db *everestv1alpha1.DatabaseCluster,
) error {
	if db.Spec.Engine.Config == "" {
		if pg.Spec.Patroni == nil {
			return nil
		}
		pg.Spec.Patroni.DynamicConfiguration = nil
		return nil
	}

	parser := NewPGConfigParser(db.Spec.Engine.Config)
	cfg, err := parser.ParsePGConfig()
	if err != nil {
		return err
	}

	if len(cfg) == 0 {
		return nil
	}

	if pg.Spec.Patroni == nil {
		pg.Spec.Patroni = &crunchyv1beta1.PatroniSpec{}
	}

	if pg.Spec.Patroni.DynamicConfiguration == nil {
		pg.Spec.Patroni.DynamicConfiguration = make(crunchyv1beta1.SchemalessObject)
	}

	dc := pg.Spec.Patroni.DynamicConfiguration
	if _, ok := dc["postgresql"]; !ok {
		dc["postgresql"] = make(map[string]any)
	}

	dcPG, ok := dc["postgresql"].(map[string]any)
	if !ok {
		return errors.New("could not assert postgresql as map[string]any")
	}

	if _, ok := dcPG["parameters"]; !ok {
		dcPG["parameters"] = make(map[string]any)
	}

	if _, ok := dcPG["parameters"].(map[string]any); !ok {
		return errors.New("could not assert postgresql.parameters as map[string]any")
	}

	dcPG["parameters"] = cfg

	return nil
}

func (r *DatabaseClusterReconciler) reconcileLabels(ctx context.Context, database *everestv1alpha1.DatabaseCluster) error {
	needsUpdate := false
	if len(database.ObjectMeta.Labels) == 0 {
		database.ObjectMeta.Labels = map[string]string{
			databaseClusterNameLabel: database.Name,
		}
		needsUpdate = true
	}
	if database.Spec.DataSource != nil {
		if _, ok := database.ObjectMeta.Labels[fmt.Sprintf(backupStorageNameLabelTmpl, database.Spec.DataSource.DBClusterBackupName)]; !ok {
			database.ObjectMeta.Labels[fmt.Sprintf(backupStorageNameLabelTmpl, database.Spec.DataSource.DBClusterBackupName)] = backupStorageLabelValue
			needsUpdate = true
		}
	}
	for _, schedule := range database.Spec.Backup.Schedules {
		if _, ok := database.ObjectMeta.Labels[fmt.Sprintf(backupStorageNameLabelTmpl, schedule.BackupStorageName)]; !ok {
			database.ObjectMeta.Labels[fmt.Sprintf(backupStorageNameLabelTmpl, schedule.BackupStorageName)] = backupStorageLabelValue
			needsUpdate = true
		}
	}
	if database.Spec.Monitoring != nil && database.Spec.Monitoring.MonitoringConfigName != "" {
		if _, ok := database.ObjectMeta.Labels[monitoringConfigNameLabel]; !ok {
			database.ObjectMeta.Labels[monitoringConfigNameLabel] = database.Spec.Monitoring.MonitoringConfigName
			needsUpdate = true
		}
	}
	for key := range database.ObjectMeta.Labels {
		if key == databaseClusterNameLabel {
			continue
		}
		var found bool
		for _, schedule := range database.Spec.Backup.Schedules {
			if key == fmt.Sprintf(backupStorageNameLabelTmpl, schedule.BackupStorageName) {
				found = true
				break
			}
		}
		if !found {
			delete(database.ObjectMeta.Labels, key)
			needsUpdate = true
		}
	}
	if needsUpdate {
		return r.Update(ctx, database)
	}
	return nil
}

func (r *DatabaseClusterReconciler) getOperatorVersion(ctx context.Context, name types.NamespacedName) (*Version, error) {
	unstructuredResource := &unstructured.Unstructured{}
	unstructuredResource.SetGroupVersionKind(schema.GroupVersionKind{
		Group:   "apps",
		Kind:    "Deployment",
		Version: "v1",
	})
	deployment := &appsv1.Deployment{}
	if err := r.Get(ctx, name, unstructuredResource); err != nil {
		return nil, err
	}
	err := runtime.DefaultUnstructuredConverter.
		FromUnstructured(unstructuredResource.Object, deployment)
	if err != nil {
		return nil, err
	}
	version := strings.Split(deployment.Spec.Template.Spec.Containers[0].Image, ":")[1]
	return NewVersion(version)
}

func (r *DatabaseClusterReconciler) addPXCKnownTypes(scheme *runtime.Scheme) error {
	version, err := r.getOperatorVersion(context.Background(), types.NamespacedName{
		Name:      pxcDeploymentName,
		Namespace: os.Getenv("WATCH_NAMESPACE"),
	})
	if err != nil {
		return err
	}
	pxcSchemeGroupVersion := schema.GroupVersion{Group: pxcAPIGroup, Version: strings.ReplaceAll("v"+version.String(), ".", "-")}
	ver, _ := goversion.NewVersion("v1.11.0")
	if version.version.GreaterThan(ver) {
		pxcSchemeGroupVersion = schema.GroupVersion{Group: pxcAPIGroup, Version: "v1"}
	}

	scheme.AddKnownTypes(pxcSchemeGroupVersion,
		&pxcv1.PerconaXtraDBCluster{}, &pxcv1.PerconaXtraDBClusterList{})

	metav1.AddToGroupVersion(scheme, pxcSchemeGroupVersion)
	return nil
}

func (r *DatabaseClusterReconciler) addPSMDBKnownTypes(scheme *runtime.Scheme) error {
	version, err := r.getOperatorVersion(context.Background(), types.NamespacedName{
		Name:      psmdbDeploymentName,
		Namespace: os.Getenv("WATCH_NAMESPACE"),
	})
	if err != nil {
		return err
	}
	psmdbSchemeGroupVersion := schema.GroupVersion{Group: psmdbAPIGroup, Version: strings.ReplaceAll("v"+version.String(), ".", "-")}
	ver, _ := goversion.NewVersion("v1.12.0")
	if version.version.GreaterThan(ver) {
		psmdbSchemeGroupVersion = schema.GroupVersion{Group: psmdbAPIGroup, Version: "v1"}
	}
	scheme.AddKnownTypes(psmdbSchemeGroupVersion,
		&psmdbv1.PerconaServerMongoDB{}, &psmdbv1.PerconaServerMongoDBList{})

	metav1.AddToGroupVersion(scheme, psmdbSchemeGroupVersion)
	return nil
}

func (r *DatabaseClusterReconciler) addPGKnownTypes(scheme *runtime.Scheme) error {
	pgSchemeGroupVersion := schema.GroupVersion{Group: pgAPIGroup, Version: "v2"}
	scheme.AddKnownTypes(pgSchemeGroupVersion,
		&pgv2.PerconaPGCluster{}, &pgv2.PerconaPGClusterList{})

	metav1.AddToGroupVersion(scheme, pgSchemeGroupVersion)
	return nil
}

func (r *DatabaseClusterReconciler) addPSMDBToScheme(scheme *runtime.Scheme) error {
	builder := runtime.NewSchemeBuilder(r.addPSMDBKnownTypes)
	return builder.AddToScheme(scheme)
}

func (r *DatabaseClusterReconciler) addPXCToScheme(scheme *runtime.Scheme) error {
	builder := runtime.NewSchemeBuilder(r.addPXCKnownTypes)
	return builder.AddToScheme(scheme)
}

func (r *DatabaseClusterReconciler) addPGToScheme(scheme *runtime.Scheme) error {
	builder := runtime.NewSchemeBuilder(r.addPGKnownTypes)
	return builder.AddToScheme(scheme)
}

// SetupWithManager sets up the controller with the Manager.
func (r *DatabaseClusterReconciler) SetupWithManager(mgr ctrl.Manager) error {
	if err := r.initIndexers(context.Background(), mgr); err != nil {
		return err
	}

	unstructuredResource := &unstructured.Unstructured{}
	unstructuredResource.SetGroupVersionKind(schema.GroupVersionKind{
		Group:   "apiextensions.k8s.io",
		Kind:    "CustomResourceDefinition",
		Version: "v1",
	})
	controller := ctrl.NewControllerManagedBy(mgr).
		For(&everestv1alpha1.DatabaseCluster{})
	err := r.Get(context.Background(), types.NamespacedName{Name: pxcCRDName}, unstructuredResource)
	if err == nil {
		if err := r.addPXCToScheme(r.Scheme); err == nil {
			controller.Owns(&pxcv1.PerconaXtraDBCluster{})
		}
	}
	err = r.Get(context.Background(), types.NamespacedName{Name: psmdbCRDName}, unstructuredResource)
	if err == nil {
		if err := r.addPSMDBToScheme(r.Scheme); err == nil {
			controller.Owns(&psmdbv1.PerconaServerMongoDB{})
		}
	}
	err = r.Get(context.Background(), types.NamespacedName{Name: pgCRDName}, unstructuredResource)
	if err == nil {
		if err := r.addPGToScheme(r.Scheme); err == nil {
			controller.Owns(&pgv2.PerconaPGCluster{})
		}
	}

	r.initWatchers(controller)

	return controller.Complete(r)
}

func (r *DatabaseClusterReconciler) initIndexers(ctx context.Context, mgr ctrl.Manager) error {
	// Index the BackupStorage's CredentialsSecretName field so that it can be
	// used by the databaseClustersThatReferenceSecret function to
	// find all DatabaseClusters that reference a specific secret through the
	// BackupStorage's CredentialsSecretName field
	err := mgr.GetFieldIndexer().IndexField(
		ctx, &everestv1alpha1.BackupStorage{}, credentialsSecretNameField,
		func(o client.Object) []string {
			var res []string
			backupStorage, ok := o.(*everestv1alpha1.BackupStorage)
			if !ok {
				return res
			}
			res = append(res, backupStorage.Spec.CredentialsSecretName)
			return res
		},
	)
	if err != nil {
		return err
	}

	// Index the BackupStorageName so that it can be used by the
	// databaseClustersThatReferenceObject function to find all
	// DatabaseClusters that reference a specific BackupStorage through the
	// BackupStorageName field
	err = mgr.GetFieldIndexer().IndexField(
		ctx, &everestv1alpha1.DatabaseCluster{}, backupStorageNameField,
		func(o client.Object) []string {
			var res []string
			database, ok := o.(*everestv1alpha1.DatabaseCluster)
			if !ok || !database.Spec.Backup.Enabled {
				return res
			}
			for _, storage := range database.Spec.Backup.Schedules {
				res = append(res, storage.BackupStorageName)
			}
			return res
		},
	)
	if err != nil {
		return err
	}

	// Index the monitoringConfigName field in DatabaseCluster.
	err = mgr.GetFieldIndexer().IndexField(
		ctx, &everestv1alpha1.DatabaseCluster{}, monitoringConfigNameField,
		func(o client.Object) []string {
			var res []string
			dc, ok := o.(*everestv1alpha1.DatabaseCluster)
			if !ok {
				return res
			}
			if dc.Spec.Monitoring != nil {
				res = append(res, dc.Spec.Monitoring.MonitoringConfigName)
			}
			return res
		},
	)
	if err != nil {
		return err
	}

	// Index the credentialsSecretName field in MonitoringConfig.
	err = mgr.GetFieldIndexer().IndexField(
		ctx, &everestv1alpha1.MonitoringConfig{}, monitoringConfigSecretNameField,
		func(o client.Object) []string {
			var res []string
			mc, ok := o.(*everestv1alpha1.MonitoringConfig)
			if !ok {
				return res
			}
			res = append(res, mc.Spec.CredentialsSecretName)
			return res
		},
	)

	return err
}

func (r *DatabaseClusterReconciler) initWatchers(controller *builder.Builder) {
	// In PG reconciliation we create a backup credentials secret because the
	// PG operator requires this secret to be encoded differently from the
	// generic one used in PXC and PSMDB. Therefore, we need to watch for
	// secrets, specifically the ones that are referenced in DatabaseCluster
	// CRs, and trigger a reconciliation if these change so that we can
	// reenconde the secret required by PG.
	controller.Owns(&everestv1alpha1.BackupStorage{})
	controller.Watches(
		&everestv1alpha1.BackupStorage{},
		handler.EnqueueRequestsFromMapFunc(func(ctx context.Context, obj client.Object) []reconcile.Request {
			return r.databaseClustersThatReferenceObject(ctx, backupStorageNameField, obj)
		}),
		builder.WithPredicates(predicate.ResourceVersionChangedPredicate{}),
	)

	controller.Owns(&everestv1alpha1.MonitoringConfig{})
	controller.Watches(
		&everestv1alpha1.MonitoringConfig{},
		handler.EnqueueRequestsFromMapFunc(func(ctx context.Context, obj client.Object) []reconcile.Request {
			return r.databaseClustersThatReferenceObject(ctx, monitoringConfigNameField, obj)
		}),
		builder.WithPredicates(predicate.ResourceVersionChangedPredicate{}),
	)

	controller.Owns(&corev1.Secret{})
	controller.Watches(
		&corev1.Secret{},
		handler.EnqueueRequestsFromMapFunc(r.databaseClustersThatReferenceSecret),
		builder.WithPredicates(predicate.ResourceVersionChangedPredicate{}),
	)

	controller.Watches(
		&everestv1alpha1.DatabaseClusterBackup{},
		handler.EnqueueRequestsFromMapFunc(func(ctx context.Context, obj client.Object) []reconcile.Request {
			dbClusterBackup, ok := obj.(*everestv1alpha1.DatabaseClusterBackup)
			if !ok {
				return []reconcile.Request{}
			}
			return []reconcile.Request{
				{
					NamespacedName: types.NamespacedName{
						Name:      dbClusterBackup.Spec.DBClusterName,
						Namespace: obj.GetNamespace(),
					},
				},
			}
		}),
		builder.WithPredicates(predicate.ResourceVersionChangedPredicate{}),
	)

	controller.Watches(
		&everestv1alpha1.DatabaseClusterRestore{},
		handler.EnqueueRequestsFromMapFunc(func(ctx context.Context, obj client.Object) []reconcile.Request {
			dbClusterRestore, ok := obj.(*everestv1alpha1.DatabaseClusterRestore)
			if !ok {
				return []reconcile.Request{}
			}
			return []reconcile.Request{
				{
					NamespacedName: types.NamespacedName{
						Name:      dbClusterRestore.Spec.DBClusterName,
						Namespace: obj.GetNamespace(),
					},
				},
			}
		}),
		builder.WithPredicates(predicate.ResourceVersionChangedPredicate{}),
	)
}

// databaseClustersThatReferenceObject returns a list of reconcile
// requests for all DatabaseClusters that reference the given object by the provided keyPath.
func (r *DatabaseClusterReconciler) databaseClustersThatReferenceObject(ctx context.Context, keyPath string, obj client.Object) []reconcile.Request {
	attachedDatabaseClusters := &everestv1alpha1.DatabaseClusterList{}
	listOps := &client.ListOptions{
		FieldSelector: fields.OneTermEqualSelector(keyPath, obj.GetName()),
		Namespace:     obj.GetNamespace(),
	}
	err := r.List(ctx, attachedDatabaseClusters, listOps)
	if err != nil {
		return []reconcile.Request{}
	}

	requests := make([]reconcile.Request, len(attachedDatabaseClusters.Items))
	for i, item := range attachedDatabaseClusters.Items {
		requests[i] = reconcile.Request{
			NamespacedName: types.NamespacedName{
				Name:      item.GetName(),
				Namespace: item.GetNamespace(),
			},
		}
	}

	return requests
}

// databaseClustersThatReferenceSecret returns a list of reconcile
// requests for all DatabaseClusters that reference the given secret.
func (r *DatabaseClusterReconciler) databaseClustersThatReferenceSecret(ctx context.Context, secret client.Object) []reconcile.Request {
	logger := log.FromContext(ctx)

	// BackupStorage
	var res []reconcile.Request
	bsList := &everestv1alpha1.BackupStorageList{}
	err := r.findObjectsBySecretName(ctx, secret, credentialsSecretNameField, bsList)
	if err != nil {
		logger.Error(err, "could not find BackupStorage by secret name")
	}
	if err == nil {
		var items []client.Object
		for _, i := range bsList.Items {
			i := i
			items = append(items, &i)
		}
		res = append(res, r.getDBClustersReconcileRequestsByRelatedObjectName(ctx, items, backupStorageNameField)...)
	}

	// MonitoringConfig
	mcList := &everestv1alpha1.MonitoringConfigList{}
	err = r.findObjectsBySecretName(ctx, secret, monitoringConfigSecretNameField, mcList)
	if err != nil {
		logger.Error(err, "could not find MonitoringConfig by secret name")
	}
	if err == nil {
		var items []client.Object
		for _, i := range mcList.Items {
			i := i
			items = append(items, &i)
		}
		res = append(res, r.getDBClustersReconcileRequestsByRelatedObjectName(ctx, items, monitoringConfigNameField)...)
	}

	return res
}

func (r *DatabaseClusterReconciler) findObjectsBySecretName(ctx context.Context, secret client.Object, fieldPath string, obj client.ObjectList) error {
	listOpts := &client.ListOptions{
		FieldSelector: fields.OneTermEqualSelector(fieldPath, secret.GetName()),
		Namespace:     secret.GetNamespace(),
	}
	return r.List(ctx, obj, listOpts)
}

func (r *DatabaseClusterReconciler) getDBClustersReconcileRequestsByRelatedObjectName(ctx context.Context, items []client.Object, fieldPath string) []reconcile.Request {
	var requests []reconcile.Request
	for _, i := range items {
		attachedDatabaseClusters := &everestv1alpha1.DatabaseClusterList{}
		listOps := &client.ListOptions{
			FieldSelector: fields.OneTermEqualSelector(fieldPath, i.GetName()),
			Namespace:     i.GetNamespace(),
		}
		if err := r.List(ctx, attachedDatabaseClusters, listOps); err != nil {
			return []reconcile.Request{}
		}

		for _, item := range attachedDatabaseClusters.Items {
			request := reconcile.Request{
				NamespacedName: types.NamespacedName{
					Name:      item.GetName(),
					Namespace: item.GetNamespace(),
				},
			}
			requests = append(requests, request)
		}
	}

	return requests
}

func mergeMapInternal(dst map[string]interface{}, src map[string]interface{}, parent string) error {
	for k, v := range src {
		if dst[k] != nil && reflect.TypeOf(dst[k]) != reflect.TypeOf(v) {
			return fmt.Errorf("type mismatch for %s.%s, %T != %T", parent, k, dst[k], v)
		}
		switch v.(type) { //nolint:gocritic
		case map[string]interface{}:
			switch dst[k].(type) { //nolint:gocritic
			case nil:
				dst[k] = v
			case map[string]interface{}: //nolint:forcetypeassert
				err := mergeMapInternal(dst[k].(map[string]interface{}),
					v.(map[string]interface{}), fmt.Sprintf("%s.%s", parent, k))
				if err != nil {
					return err
				}
			default:
				return fmt.Errorf("type mismatch for %s.%s, %T != %T", parent, k, dst[k], v)
			}
		default:
			dst[k] = v
		}
	}
	return nil
}

func mergeMap(dst map[string]interface{}, src map[string]interface{}) error {
	return mergeMapInternal(dst, src, "")
}

func (r *DatabaseClusterReconciler) applyTemplate(
	ctx context.Context,
	obj interface{},
	kind string,
	namespacedName types.NamespacedName,
) error {
	unstructuredTemplate := &unstructured.Unstructured{}
	unstructuredDB := &unstructured.Unstructured{}

	unstructuredTemplate.SetGroupVersionKind(schema.GroupVersionKind{
		Group:   "everest.percona.com",
		Kind:    kind,
		Version: "v1alpha1",
	})
	err := r.Get(ctx, namespacedName, unstructuredTemplate)
	if err != nil {
		return err
	}

	unstructuredDB.Object, err = runtime.DefaultUnstructuredConverter.
		ToUnstructured(obj)
	if err != nil {
		return err
	}
	//nolint:forcetypeassert
	err = mergeMap(unstructuredDB.Object["spec"].(map[string]interface{}),
		unstructuredTemplate.Object["spec"].(map[string]interface{}))
	if err != nil {
		return err
	}

	if unstructuredTemplate.Object["metadata"].(map[string]interface{})["annotations"] != nil { //nolint:forcetypeassert
		if unstructuredDB.Object["metadata"].(map[string]interface{})["annotations"] == nil { //nolint:forcetypeassert
			unstructuredDB.Object["metadata"].(map[string]interface{})["annotations"] = make(map[string]interface{}) //nolint:forcetypeassert
		}
		//nolint:forcetypeassert
		err = mergeMap(unstructuredDB.Object["metadata"].(map[string]interface{})["annotations"].(map[string]interface{}),
			unstructuredTemplate.Object["metadata"].(map[string]interface{})["annotations"].(map[string]interface{}))
		if err != nil {
			return err
		}
	}

	if unstructuredTemplate.Object["metadata"].(map[string]interface{})["labels"] != nil { //nolint:forcetypeassert
		if unstructuredDB.Object["metadata"].(map[string]interface{})["labels"] == nil { //nolint:forcetypeassert
			unstructuredDB.Object["metadata"].(map[string]interface{})["labels"] = make(map[string]interface{}) //nolint:forcetypeassert
		}
		//nolint:forcetypeassert
		err = mergeMap(unstructuredDB.Object["metadata"].(map[string]interface{})["labels"].(map[string]interface{}),
			unstructuredTemplate.Object["metadata"].(map[string]interface{})["labels"].(map[string]interface{}))
		if err != nil {
			return err
		}
	}

	err = runtime.DefaultUnstructuredConverter.FromUnstructured(unstructuredDB.Object, obj)
	if err != nil {
		return err
	}
	return nil
}

func getObjectHash(obj runtime.Object) (string, error) {
	var dataToMarshall interface{}
	switch object := obj.(type) {
	case *appsv1.StatefulSet:
		dataToMarshall = object.Spec
	case *appsv1.Deployment:
		dataToMarshall = object.Spec
	case *corev1.Service:
		dataToMarshall = object.Spec
	default:
		dataToMarshall = obj
	}
	data, err := json.Marshal(dataToMarshall)
	if err != nil {
		return "", err
	}
	return base64.StdEncoding.EncodeToString(data), nil
}

func isObjectMetaEqual(oldObj, newObj metav1.Object) bool {
	return reflect.DeepEqual(oldObj.GetAnnotations(), newObj.GetAnnotations()) &&
		reflect.DeepEqual(oldObj.GetLabels(), newObj.GetLabels())
}

// createOrUpdate creates or updates a resource.
// With patchSecretData the new secret Data is applied on top of the original secret's Data.
func (r *DatabaseClusterReconciler) createOrUpdate(ctx context.Context, obj client.Object, patchSecretData bool) error {
	hash, err := getObjectHash(obj)
	if err != nil {
		return errors.Join(err, errors.New("calculate object hash"))
	}

	val := reflect.ValueOf(obj)
	if val.Kind() == reflect.Ptr {
		val = reflect.Indirect(val)
	}
	oldObject, ok := reflect.New(val.Type()).Interface().(client.Object)
	if !ok {
		return errors.New("failed type conversion")
	}

	if obj.GetName() == "" && obj.GetGenerateName() != "" {
		return r.Create(ctx, obj)
	}

	err = r.Get(ctx, types.NamespacedName{
		Name:      obj.GetName(),
		Namespace: obj.GetNamespace(),
	}, oldObject)
	if err != nil {
		if k8serrors.IsNotFound(err) {
			return r.Create(ctx, obj)
		}
		return errors.Join(err, errors.New("get object"))
	}

	oldHash, err := getObjectHash(oldObject)
	if err != nil {
		return errors.Join(err, errors.New("calculate old object hash"))
	}

	if oldHash != hash || !isObjectMetaEqual(obj, oldObject) {
		return r.updateObject(ctx, obj, oldObject, patchSecretData)
	}

	return nil
}

func (r *DatabaseClusterReconciler) updateObject(ctx context.Context, obj, oldObject client.Object, patchSecretData bool) error {
	obj.SetResourceVersion(oldObject.GetResourceVersion())
	switch object := obj.(type) {
	case *corev1.Service:
		oldObjectService, ok := oldObject.(*corev1.Service)
		if !ok {
			return errors.New("failed type conversion to service")
		}
		object.Spec.ClusterIP = oldObjectService.Spec.ClusterIP
		if object.Spec.Type == corev1.ServiceTypeLoadBalancer {
			object.Spec.HealthCheckNodePort = oldObjectService.Spec.HealthCheckNodePort
		}
	case *corev1.Secret:
		if patchSecretData {
			s, ok := oldObject.(*corev1.Secret)
			if !ok {
				return errors.New("failed type conversion to secret")
			}
			for k, v := range object.Data {
				s.Data[k] = v
			}
			object.Data = s.Data
		}
	default:
	}

	return r.Update(ctx, obj)
}

func (r *DatabaseClusterReconciler) defaultPGSpec() *pgv2.PerconaPGClusterSpec {
	return &pgv2.PerconaPGClusterSpec{
		InstanceSets: pgv2.PGInstanceSets{
			{
				Name: "instance1",
				Resources: corev1.ResourceRequirements{
					Limits: corev1.ResourceList{},
				},
			},
		},
		PMM: &pgv2.PMMSpec{
			Enabled: false,
			Resources: corev1.ResourceRequirements{
				Limits: corev1.ResourceList{
					corev1.ResourceMemory: resource.MustParse("300M"),
					corev1.ResourceCPU:    resource.MustParse("500m"),
				},
			},
		},
		Proxy: &pgv2.PGProxySpec{
			PGBouncer: &pgv2.PGBouncerSpec{
				Resources: corev1.ResourceRequirements{
					// XXX: Remove this once templates will be available
					Limits: corev1.ResourceList{
						corev1.ResourceMemory: resource.MustParse("128Mi"),
						corev1.ResourceCPU:    resource.MustParse("200m"),
					},
				},
			},
		},
	}
}

func (r *DatabaseClusterReconciler) defaultPXCSpec() *pxcv1.PerconaXtraDBClusterSpec {
	return &pxcv1.PerconaXtraDBClusterSpec{
		UpdateStrategy: pxcv1.SmartUpdateStatefulSetStrategyType,
		UpgradeOptions: pxcv1.UpgradeOptions{
			Apply:    "never",
			Schedule: "0 4 * * *",
		},
		PXC: &pxcv1.PXCSpec{
			PodSpec: &pxcv1.PodSpec{
				ServiceType: corev1.ServiceTypeClusterIP,
				Affinity: &pxcv1.PodAffinity{
					TopologyKey: pointer.ToString(pxcv1.AffinityTopologyKeyOff),
				},
				PodDisruptionBudget: &pxcv1.PodDisruptionBudgetSpec{
					MaxUnavailable: &maxUnavailable,
				},
				Resources: corev1.ResourceRequirements{
					Limits: corev1.ResourceList{
						corev1.ResourceMemory: resource.MustParse("1G"),
						corev1.ResourceCPU:    resource.MustParse("600m"),
					},
				},
			},
		},
		PMM: &pxcv1.PMMSpec{
			Enabled: false,
			Resources: corev1.ResourceRequirements{
				Limits: corev1.ResourceList{
					corev1.ResourceMemory: resource.MustParse("300M"),
					corev1.ResourceCPU:    resource.MustParse("500m"),
				},
			},
		},
		HAProxy: &pxcv1.HAProxySpec{
			PodSpec: pxcv1.PodSpec{
				Enabled: false,
				Affinity: &pxcv1.PodAffinity{
					TopologyKey: pointer.ToString(pxcv1.AffinityTopologyKeyOff),
				},
				Resources: corev1.ResourceRequirements{
					// XXX: Remove this once templates will be available
					Limits: corev1.ResourceList{
						corev1.ResourceMemory: resource.MustParse("1G"),
						corev1.ResourceCPU:    resource.MustParse("600m"),
					},
				},
			},
		},
		ProxySQL: &pxcv1.PodSpec{
			Enabled: false,
			Affinity: &pxcv1.PodAffinity{
				TopologyKey: pointer.ToString(pxcv1.AffinityTopologyKeyOff),
			},
			Resources: corev1.ResourceRequirements{
				Limits: corev1.ResourceList{
					corev1.ResourceMemory: resource.MustParse("1G"),
					corev1.ResourceCPU:    resource.MustParse("600m"),
				},
			},
		},
	}
}

func (r *DatabaseClusterReconciler) defaultPSMDBSpec() *psmdbv1.PerconaServerMongoDBSpec {
	return &psmdbv1.PerconaServerMongoDBSpec{
		UpdateStrategy: psmdbv1.SmartUpdateStatefulSetStrategyType,
		UpgradeOptions: psmdbv1.UpgradeOptions{
			Apply:    "disabled",
			Schedule: "0 4 * * *",
		},
		PMM: psmdbv1.PMMSpec{
			Enabled: false,
			Resources: corev1.ResourceRequirements{
				Limits: corev1.ResourceList{
					corev1.ResourceMemory: resource.MustParse("300M"),
					corev1.ResourceCPU:    resource.MustParse("500m"),
				},
			},
		},
		Mongod: &psmdbv1.MongodSpec{
			Net: &psmdbv1.MongodSpecNet{
				Port: 27017,
			},
			OperationProfiling: &psmdbv1.MongodSpecOperationProfiling{
				Mode:              psmdbv1.OperationProfilingModeSlowOp,
				SlowOpThresholdMs: 100,
				RateLimit:         100,
			},
			Security: &psmdbv1.MongodSpecSecurity{
				RedactClientLogData:  false,
				EnableEncryption:     pointer.ToBool(true),
				EncryptionCipherMode: psmdbv1.MongodChiperModeCBC,
			},
			SetParameter: &psmdbv1.MongodSpecSetParameter{
				TTLMonitorSleepSecs: 60,
			},
			Storage: &psmdbv1.MongodSpecStorage{
				Engine: psmdbv1.StorageEngineWiredTiger,
				MMAPv1: &psmdbv1.MongodSpecMMAPv1{
					NsSize:     16,
					Smallfiles: false,
				},
				WiredTiger: &psmdbv1.MongodSpecWiredTiger{
					CollectionConfig: &psmdbv1.MongodSpecWiredTigerCollectionConfig{
						BlockCompressor: &psmdbv1.WiredTigerCompressorSnappy,
					},
					EngineConfig: &psmdbv1.MongodSpecWiredTigerEngineConfig{
						DirectoryForIndexes: false,
						JournalCompressor:   &psmdbv1.WiredTigerCompressorSnappy,
					},
					IndexConfig: &psmdbv1.MongodSpecWiredTigerIndexConfig{
						PrefixCompression: true,
					},
				},
			},
		},
		Replsets: []*psmdbv1.ReplsetSpec{
			{
				Name: "rs0",
				MultiAZ: psmdbv1.MultiAZ{
					PodDisruptionBudget: &psmdbv1.PodDisruptionBudgetSpec{
						MaxUnavailable: &maxUnavailable,
					},
					Affinity: &psmdbv1.PodAffinity{
						TopologyKey: pointer.ToString(psmdbv1.AffinityOff),
					},
					Resources: corev1.ResourceRequirements{
						Limits: corev1.ResourceList{},
					},
				},
			},
		},
		Sharding: psmdbv1.Sharding{
			Enabled: false,
		},
	}
}<|MERGE_RESOLUTION|>--- conflicted
+++ resolved
@@ -934,6 +934,14 @@
 		storages[backup.Spec.BackupStorageName] = &pxcv1.BackupStorageSpec{
 			Type: pxcv1.BackupStorageType(backupStorage.Spec.Type),
 		}
+		// XXX: Remove this once templates will be available
+		storages[backup.Spec.BackupStorageName].Resources = corev1.ResourceRequirements{
+			Limits: corev1.ResourceList{
+				corev1.ResourceMemory: resource.MustParse("1G"),
+				corev1.ResourceCPU:    resource.MustParse("600m"),
+			},
+		}
+
 		switch backupStorage.Spec.Type {
 		case everestv1alpha1.BackupStorageTypeS3:
 			storages[backup.Spec.BackupStorageName].S3 = &pxcv1.BackupStorageS3Spec{
@@ -942,19 +950,10 @@
 				Region:            backupStorage.Spec.Region,
 				EndpointURL:       backupStorage.Spec.EndpointURL,
 			}
-<<<<<<< HEAD
 		case everestv1alpha1.BackupStorageTypeAzure:
 			storages[backup.Spec.BackupStorageName].Azure = &pxcv1.BackupStorageAzureSpec{
 				ContainerPath:     backupStorage.Spec.Bucket,
 				CredentialsSecret: backupStorage.Spec.CredentialsSecretName,
-=======
-			// XXX: Remove this once templates will be available
-			storages[backup.Spec.BackupStorageName].Resources = corev1.ResourceRequirements{
-				Limits: corev1.ResourceList{
-					corev1.ResourceMemory: resource.MustParse("1G"),
-					corev1.ResourceCPU:    resource.MustParse("600m"),
-				},
->>>>>>> 2636ed4e
 			}
 		default:
 			return nil, fmt.Errorf("unsupported backup storage type %s for %s", backupStorage.Spec.Type, backupStorage.Name)
