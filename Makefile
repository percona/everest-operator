# VERSION defines the project version for the bundle.
# Update this value when you upgrade the version of your project.
# To re-generate a bundle for another specific version without changing the standard setup, you can:
# - use the VERSION as arg of the bundle target (e.g make bundle VERSION=0.0.2)
# - use environment variables to overwrite this value (e.g export VERSION=0.0.2)
VERSION ?= 0.0.0

# CHANNELS define the bundle channels used in the bundle.
# Add a new line here if you would like to change its default config. (E.g CHANNELS = "candidate,fast,stable")
# To re-generate a bundle for other specific channels without changing the standard setup, you can:
# - use the CHANNELS as arg of the bundle target (e.g make bundle CHANNELS=candidate,fast,stable)
# - use environment variables to overwrite this value (e.g export CHANNELS="candidate,fast,stable")
ifneq ($(origin CHANNELS), undefined)
BUNDLE_CHANNELS := --channels=$(CHANNELS)
endif

# DEFAULT_CHANNEL defines the default channel used in the bundle.
# Add a new line here if you would like to change its default config. (E.g DEFAULT_CHANNEL = "stable")
# To re-generate a bundle for any other default channel without changing the default setup, you can:
# - use the DEFAULT_CHANNEL as arg of the bundle target (e.g make bundle DEFAULT_CHANNEL=stable)
# - use environment variables to overwrite this value (e.g export DEFAULT_CHANNEL="stable")
ifneq ($(origin DEFAULT_CHANNEL), undefined)
BUNDLE_DEFAULT_CHANNEL := --default-channel=$(DEFAULT_CHANNEL)
endif
BUNDLE_METADATA_OPTS ?= $(BUNDLE_CHANNELS) $(BUNDLE_DEFAULT_CHANNEL)

# IMAGE_TAG_BASE defines the docker.io namespace and part of the image name for remote images.
# This variable is used to construct full image tags for bundle and catalog images.
#
# For example, running 'make bundle-build bundle-push catalog-build catalog-push' will build and push both
# percona.com/everest-operator-bundle:$VERSION and percona.com/everest-operator-catalog:$VERSION.
IMAGE_TAG_OWNER ?= docker.io/perconalab
IMAGE_TAG_BASE ?= $(IMAGE_TAG_OWNER)/everest-operator

# BUNDLE_IMG defines the image:tag used for the bundle.
# You can use it as an arg. (E.g make bundle-build BUNDLE_IMG=<some-registry>/<project-name-bundle>:<tag>)
BUNDLE_IMG ?= $(IMAGE_TAG_BASE)-bundle:$(VERSION)

# BUNDLE_GEN_FLAGS are the flags passed to the operator-sdk generate bundle command
BUNDLE_GEN_FLAGS ?= -q --overwrite --version $(VERSION) $(BUNDLE_METADATA_OPTS)

# USE_IMAGE_DIGESTS defines if images are resolved via tags or digests
# You can enable this value if you would like to use SHA Based Digests
# To enable set flag to true
USE_IMAGE_DIGESTS ?= false
ifeq ($(USE_IMAGE_DIGESTS), true)
	BUNDLE_GEN_FLAGS += --use-image-digests
endif

# Image URL to use all building/pushing image targets
IMG ?= $(IMAGE_TAG_BASE):$(VERSION)

# Get the currently used golang install path (in GOPATH/bin, unless GOBIN is set)
ifeq (,$(shell go env GOBIN))
GOBIN=$(shell go env GOPATH)/bin
else
GOBIN=$(shell go env GOBIN)
endif

OS ?= $(shell go env GOOS)
ARCH ?= $(shell go env GOARCH)

# Setting SHELL to bash allows bash commands to be executed by recipes.
# Options are set to exit when a recipe line exits non-zero or a piped command fails.
#SHELL = /usr/bin/env bash -o pipefail
#.SHELLFLAGS = -ec

.PHONY: all
all: build

##@ General

# The help target prints out all targets with their descriptions organized
# beneath their categories. The categories are represented by '##@' and the
# target descriptions by '##'. The awk commands is responsible for reading the
# entire set of makefiles included in this invocation, looking for lines of the
# file as xyz: ## something, and then pretty-format the target and help. Then,
# if there's a line with ##@ something, that gets pretty-printed as a category.
# More info on the usage of ANSI control characters for terminal formatting:
# https://en.wikipedia.org/wiki/ANSI_escape_code#SGR_parameters
# More info on the awk command:
# http://linuxcommand.org/lc3_adv_awk.php

.PHONY: help
help: ## Display this help.
	@awk 'BEGIN {FS = ":.*##"; printf "\nUsage:\n  make \033[36m<target>\033[0m\n"} /^[a-zA-Z_0-9-]+:.*?##/ { printf "  \033[36m%-15s\033[0m %s\n", $$1, $$2 } /^##@/ { printf "\n\033[1m%s\033[0m\n", substr($$0, 5) } ' $(MAKEFILE_LIST)

##@ Development

.PHONY: manifests
manifests: controller-gen ## Generate WebhookConfiguration, ClusterRole and CustomResourceDefinition objects.
	$(CONTROLLER_GEN) rbac:roleName=manager-role crd webhook paths="./..." output:crd:artifacts:config=config/crd/bases

.PHONY: generate
generate: controller-gen ## Generate code containing DeepCopy, DeepCopyInto, and DeepCopyObject method implementations.
	$(CONTROLLER_GEN) object:headerFile="hack/boilerplate.go.txt" paths="./..."

.PHONY: fmt
fmt: ## Run go fmt against code.
	go fmt ./...

.PHONY: vet
vet: ## Run go vet against code.
	go vet ./...

.PHONY: cleanup-localbin
cleanup-localbin:
	@echo "Cleaning up local bin directory..."
	rm -rf $(LOCALBIN)

.PHONY: init
init: cleanup-localbin kustomize controller-gen envtest operator-sdk opm  ## Install development tools
	cd tools && go generate -x -tags=tools

.PHONY: format
format:
	bin/gofumpt -l -w .
	bin/goimports -local github.com/percona/everest-operator -l -w .
	bin/gci write --skip-generated -s standard -s default -s "prefix(github.com/percona/everest-operator)" .

.PHONY: check
check:
	LOG_LEVEL=error bin/golangci-lint run
	bin/go-sumtype ./...

.PHONY: test
test: $(LOCALBIN) manifests generate fmt vet envtest ## Run tests.
	KUBEBUILDER_ASSETS="$(shell $(ENVTEST) use $(ENVTEST_K8S_VERSION) --bin-dir $(LOCALBIN) -p path)" go test ./... -coverprofile cover.out

.PHONY: test-integration-core
test-integration-core: docker-build ## Run integration/core tests against kind cluster
	. ./tests/vars.sh && kubectl kuttl test --config ./tests/integration/kuttl-core.yaml

.PHONY: test-integration-features
test-integration-features: docker-build ## Run feature tests against kind cluster
	. ./tests/vars.sh && kubectl kuttl test --config ./tests/integration/kuttl-features.yaml

.PHONY: test-integration-db-upgrade
test-integration-operator-upgrade: docker-build ## Run operator upgrade tests against kind cluster
	. ./tests/vars.sh && kubectl kuttl test --config ./tests/integration/kuttl-operator-upgrade.yaml

.PHONY: test-e2e-core
test-e2e-core: docker-build ## Run e2e/core tests
	. ./tests/vars.sh && kubectl kuttl test --config ./tests/e2e/kuttl-core.yaml

.PHONY: test-e2e-db-upgrade
test-e2e-db-upgrade: docker-build ## Run e2e/db-upgrade tests
	. ./tests/vars.sh && kubectl kuttl test --config ./tests/e2e/kuttl-db-upgrade.yaml

.PHONY: test-e2e-operator-upgrade
test-e2e-operator-upgrade: docker-build ## Run e2e/operator-upgrade tests
	. ./tests/vars.sh && kubectl kuttl test --config ./tests/e2e/kuttl-operator-upgrade.yaml

.PHONY: test-e2e-data-importer
test-e2e-data-importer: docker-build ## Run e2e/data-importer tests
<<<<<<< HEAD
	. ./tests/vars.sh && kubectl kuttl test --config ./tests/e2e/kuttl-data-importer.yaml --test pxc
=======
	. ./tests/vars.sh && kubectl kuttl test --config ./tests/e2e/kuttl-data-importer.yaml
>>>>>>> 49cd602c

# Cleanup all resources created by the tests
.PHONY: cluster-cleanup
cluster-cleanup:
	kubectl delete db --all-namespaces --all --cascade=foreground --ignore-not-found=true || true
	@namespaces=$$(kubectl get pxc -A -o jsonpath='{.items[*].metadata.namespace}'); \
	for ns in $$namespaces; do \
		kubectl -n $$ns get pxc -o name | xargs --no-run-if-empty -I{} kubectl patch -n $$ns {} -p '{"metadata":{"finalizers":null}}' --type=merge; \
	done
	@namespaces=$$(kubectl get psmdb -A -o jsonpath='{.items[*].metadata.namespace}'); \
	for ns in $$namespaces; do \
		kubectl -n $$ns get psmdb -o name | xargs --no-run-if-empty -I{} kubectl patch -n $$ns {} -p '{"metadata":{"finalizers":null}}' --type=merge; \
	done
	@namespaces=$$(kubectl get pg -A -o jsonpath='{.items[*].metadata.namespace}'); \
	for ns in $$namespaces; do \
		kubectl -n $$ns get pg -o name | xargs --no-run-if-empty -I{} kubectl patch -n $$ns {} -p '{"metadata":{"finalizers":null}}' --type=merge; \
	done
	@namespaces=$$(kubectl get db -A -o jsonpath='{.items[*].metadata.namespace}'); \
	for ns in $$namespaces; do \
		kubectl -n $$ns get db -o name | xargs --no-run-if-empty -I{} kubectl patch -n $$ns {} -p '{"metadata":{"finalizers":null}}' --type=merge; \
	done
	@namespaces=$$(kubectl get db -A -o jsonpath='{.items[*].metadata.namespace}'); \
	for ns in $$namespaces; do \
		kubectl -n $$ns delete -f ./tests/testdata/minio --ignore-not-found || true; \
	done
	kubectl delete pvc --all-namespaces --all --ignore-not-found=true || true
	kubectl delete backupstorage --all-namespaces --all --ignore-not-found=true || true
	kubectl get ns -o name | grep kuttl | xargs --no-run-if-empty kubectl delete || true
	kubectl delete ns operators olm --ignore-not-found=true --wait=false || true
	sleep 10
	kubectl delete apiservice v1.packages.operators.coreos.com --ignore-not-found=true || true
	kubectl get crd -o name | grep .coreos.com$ | xargs --no-run-if-empty kubectl delete || true
	kubectl get crd -o name | grep .percona.com$ | xargs --no-run-if-empty kubectl delete || true
	kubectl delete crd postgresclusters.postgres-operator.crunchydata.com --ignore-not-found=true || true

##@ Build

.PHONY: build
<<<<<<< HEAD
build: manifests generate fmt vet ## Build manager binary.
	go build -o bin/manager cmd/main.go
	go build -o bin/data-importer internal/data-importer/main.go
=======
build: $(LOCALBIN) manifests generate fmt vet ## Build manager binary.
	go build -o $(LOCALBIN)/manager cmd/main.go
	go build -o $(LOCALBIN)/data-importer internal/data-importer/main.go
>>>>>>> 49cd602c

.PHONY: build-debug
build-debug: $(LOCALBIN) manifests generate fmt vet ## Build manager binary with debug symbols.
	CGO_ENABLED=0 go build -gcflags 'all=-N -l' -o $(LOCALBIN)/manager cmd/main.go

.PHONY: run
run: manifests generate fmt vet ## Run a controller from your host.
	go run ./cmd/main.go

# If you wish built the manager image targeting other platforms you can use the --platform flag.
# (i.e. docker build --platform linux/arm64 ). However, you must enable docker buildKit for it.
# More info: https://docs.docker.com/develop/develop-images/build_enhancements/
.PHONY: docker-build
docker-build: ## Build docker image with the manager.
	docker build -t ${IMG} .

.PHONY: docker-push
docker-push: ## Push docker image with the manager.
	docker push ${IMG}

# PLATFORMS defines the target platforms for  the manager image be build to provide support to multiple
# architectures. (i.e. make docker-buildx IMG=myregistry/mypoperator:0.0.1). To use this option you need to:
# - able to use docker buildx . More info: https://docs.docker.com/build/buildx/
# - have enable BuildKit, More info: https://docs.docker.com/develop/develop-images/build_enhancements/
# - be able to push the image for your registry (i.e. if you do not inform a valid value via IMG=<myregistry/image:<tag>> then the export will fail)
# To properly provided solutions that supports more than one platform you should use this option.
PLATFORMS ?= linux/arm64,linux/amd64,linux/s390x,linux/ppc64le
.PHONY: docker-buildx
docker-buildx: test ## Build and push docker image for the manager for cross-platform support
	# copy existing Dockerfile and insert --platform=${BUILDPLATFORM} into Dockerfile.cross, and preserve the original Dockerfile
	sed -e '1 s/\(^FROM\)/FROM --platform=\$$\{BUILDPLATFORM\}/; t' -e ' 1,// s//FROM --platform=\$$\{BUILDPLATFORM\}/' Dockerfile > Dockerfile.cross
	- docker buildx create --name project-v3-builder
	docker buildx use project-v3-builder
	- docker buildx build --push --platform=$(PLATFORMS) --tag ${IMG} -f Dockerfile.cross .
	- docker buildx rm project-v3-builder
	rm Dockerfile.cross

##@ Deployment

ifndef ignore-not-found
  ignore-not-found = false
endif

.PHONY: install
install: manifests kustomize ## Install CRDs into the K8s cluster specified in ~/.kube/config.
	$(KUSTOMIZE) build config/crd | kubectl apply -f -

.PHONY: uninstall
uninstall: manifests kustomize ## Uninstall CRDs from the K8s cluster specified in ~/.kube/config. Call with ignore-not-found=true to ignore resource not found errors during deletion.
	$(KUSTOMIZE) build config/crd | kubectl delete --ignore-not-found=$(ignore-not-found) -f -

.PHONY: deploy
deploy: manifests kustomize ## Deploy controller to the K8s cluster specified in ~/.kube/config.
	cd config/manager && $(KUSTOMIZE) edit set image controller=${IMG}
	$(KUSTOMIZE) build config/default | kubectl apply -f -

.PHONY: deploy-test
deploy-test: manifests kustomize ## Deploy controller to the K8s cluster specified in ~/.kube/config.
	$(KUSTOMIZE) build config/test | kubectl apply -f -

.PHONY: undeploy
undeploy: ## Undeploy controller from the K8s cluster specified in ~/.kube/config. Call with ignore-not-found=true to ignore resource not found errors during deletion.
	$(KUSTOMIZE) build config/default | kubectl delete --ignore-not-found=$(ignore-not-found) -f -

##@ Build Dependencies

## Location to install dependencies to
LOCALBIN := $(shell pwd)/bin
$(LOCALBIN):
	mkdir -p $(LOCALBIN)

## Tool Versions
KUSTOMIZE_VERSION ?= v5.7.0
CONTROLLER_TOOLS_VERSION ?= v0.18.0
# Set the Operator SDK version to use.
OPERATOR_SDK_VERSION ?= v1.40.0
# Set the OPM version to use.
OPM_VERSION ?= v1.56.0
# ENVTEST_K8S_VERSION refers to the version of kubebuilder assets to be downloaded by envtest binary.
ENVTEST_K8S_VERSION = 1.29

.PHONY: kustomize
KUSTOMIZE_INSTALL_SCRIPT = "https://raw.githubusercontent.com/kubernetes-sigs/kustomize/master/hack/install_kustomize.sh"
KUSTOMIZE = $(LOCALBIN)/kustomize-$(KUSTOMIZE_VERSION)
kustomize: $(LOCALBIN) ## Download kustomize locally if necessary. If wrong version is installed, it will be removed before downloading.
ifeq (,$(wildcard $(KUSTOMIZE)))
	curl -Ss $(KUSTOMIZE_INSTALL_SCRIPT) | bash -s -- $(subst v,,$(KUSTOMIZE_VERSION)) $(LOCALBIN)
	mv $(LOCALBIN)/kustomize $(KUSTOMIZE)
endif

.PHONY: controller-gen
CONTROLLER_GEN = $(LOCALBIN)/controller-gen-$(CONTROLLER_TOOLS_VERSION)
controller-gen: $(LOCALBIN) ## Download controller-gen locally if necessary. If wrong version is installed, it will be overwritten.
ifeq (,$(wildcard $(CONTROLLER_GEN)))
	GOBIN=$(LOCALBIN) go install sigs.k8s.io/controller-tools/cmd/controller-gen@$(CONTROLLER_TOOLS_VERSION)
	mv $(LOCALBIN)/controller-gen $(CONTROLLER_GEN)
endif

.PHONY: envtest
ENVTEST = $(LOCALBIN)/setup-envtest
envtest: $(LOCALBIN) ## Download envtest-setup locally if necessary.
ifeq (,$(wildcard $(ENVTEST)))
	GOBIN=$(LOCALBIN) go install sigs.k8s.io/controller-runtime/tools/setup-envtest@latest
endif

.PHONY: operator-sdk
OPERATOR_SDK_DL_URL = https://github.com/operator-framework/operator-sdk/releases/download/$(OPERATOR_SDK_VERSION)
OPERATOR_SDK = $(LOCALBIN)/operator-sdk-$(OPERATOR_SDK_VERSION)
operator-sdk: $(LOCALBIN) ## Download operator-sdk locally if necessary.
ifeq (,$(wildcard $(OPERATOR_SDK)))
	@{ \
	set -e ;\
	curl -sSLo $(OPERATOR_SDK) ${OPERATOR_SDK_DL_URL}/operator-sdk_${OS}_${ARCH} ;\
	chmod +x $(OPERATOR_SDK) ;\
	}
endif

.PHONY: opm
OPM_DL_URL = https://github.com/operator-framework/operator-registry/releases/download/$(OPM_VERSION)
OPM = $(LOCALBIN)/opm-$(OPM_VERSION)
opm: $(LOCALBIN) ## Download opm locally if necessary.
ifeq (,$(wildcard $(OPM)))
	@{ \
	set -e ;\
	curl -sSLo $(OPM) $(OPM_DL_URL)/$(OS)-$(ARCH)-opm ;\
	chmod +x $(OPM) ;\
	}
endif

.PHONY: bundle
bundle: manifests kustomize operator-sdk ## Generate bundle manifests and metadata, then validate generated files.
	$(OPERATOR_SDK) generate kustomize manifests -q
	cd config/manager && $(KUSTOMIZE) edit set image controller=$(IMG)
	$(KUSTOMIZE) build config/manifests | $(OPERATOR_SDK) generate bundle $(BUNDLE_GEN_FLAGS)
	$(OPERATOR_SDK) bundle validate ./bundle

.PHONY: bundle-build
bundle-build: ## Build the bundle image.
	docker build -f bundle.Dockerfile -t $(BUNDLE_IMG) .

.PHONY: bundle-push
bundle-push: ## Push the bundle image.
	$(MAKE) docker-push IMG=$(BUNDLE_IMG)

# A comma-separated list of bundle images (e.g. make catalog-build BUNDLE_IMGS=example.com/operator-bundle:v0.1.0,example.com/operator-bundle:v0.2.0).
# These images MUST exist in a registry and be pull-able.
BUNDLE_IMGS ?= $(BUNDLE_IMG)

# The image tag given to the resulting catalog image (e.g. make catalog-build CATALOG_IMG=example.com/operator-catalog:v0.2.0).
CATALOG_IMG ?= $(IMAGE_TAG_BASE)-catalog:v$(VERSION)

# Set CATALOG_BASE_IMG to an existing catalog image tag to add $BUNDLE_IMGS to that image.
ifneq ($(origin CATALOG_BASE_IMG), undefined)
FROM_INDEX_OPT := --from-index $(CATALOG_BASE_IMG)
endif

# Build a catalog image by adding bundle images to an empty catalog using the operator package manager tool, 'opm'.
# This recipe invokes 'opm' in 'semver' bundle add mode. For more information on add modes, see:
# https://github.com/operator-framework/community-operators/blob/7f1438c/docs/packaging-operator.md#updating-your-existing-operator
.PHONY: catalog-build
catalog-build: opm ## Build a catalog image.
	$(OPM) index add --container-tool docker --mode semver --tag $(CATALOG_IMG) --bundles $(BUNDLE_IMGS) $(FROM_INDEX_OPT)

# Push the catalog image.
.PHONY: catalog-push
catalog-push: ## Push a catalog image.
	$(MAKE) docker-push IMG=$(CATALOG_IMG)

# Create a local minikube cluster
.PHONY: local-env-up
local-env-up: ## Create a local minikube cluster
	minikube start --nodes=3 --cpus=4 --memory=4g --apiserver-names host.docker.internal
	minikube addons disable storage-provisioner
	kubectl delete storageclass standard
	kubectl apply -f ./dev/kubevirt-hostpath-provisioner.yaml

## Location to output deployment manifests
DEPLOYDIR = ./deploy
$(DEPLOYDIR)/bundle.yaml: manifests kustomize ## Generate deploy/bundle.yaml
	$(KUSTOMIZE) build config/default -o $(DEPLOYDIR)/bundle.yaml

.PHONY: release
release:  generate manifests bundle format $(DEPLOYDIR)/bundle.yaml ## Prepare release<|MERGE_RESOLUTION|>--- conflicted
+++ resolved
@@ -153,11 +153,7 @@
 
 .PHONY: test-e2e-data-importer
 test-e2e-data-importer: docker-build ## Run e2e/data-importer tests
-<<<<<<< HEAD
 	. ./tests/vars.sh && kubectl kuttl test --config ./tests/e2e/kuttl-data-importer.yaml --test pxc
-=======
-	. ./tests/vars.sh && kubectl kuttl test --config ./tests/e2e/kuttl-data-importer.yaml
->>>>>>> 49cd602c
 
 # Cleanup all resources created by the tests
 .PHONY: cluster-cleanup
@@ -196,15 +192,9 @@
 ##@ Build
 
 .PHONY: build
-<<<<<<< HEAD
-build: manifests generate fmt vet ## Build manager binary.
-	go build -o bin/manager cmd/main.go
-	go build -o bin/data-importer internal/data-importer/main.go
-=======
 build: $(LOCALBIN) manifests generate fmt vet ## Build manager binary.
 	go build -o $(LOCALBIN)/manager cmd/main.go
 	go build -o $(LOCALBIN)/data-importer internal/data-importer/main.go
->>>>>>> 49cd602c
 
 .PHONY: build-debug
 build-debug: $(LOCALBIN) manifests generate fmt vet ## Build manager binary with debug symbols.
