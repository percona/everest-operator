# VERSION defines the project version for the bundle.
# Update this value when you upgrade the version of your project.
# To re-generate a bundle for another specific version without changing the standard setup, you can:
# - use the VERSION as arg of the bundle target (e.g make bundle VERSION=0.0.2)
# - use environment variables to overwrite this value (e.g export VERSION=0.0.2)
VERSION ?= 0.0.0

FLAGS = -X 'github.com/percona/everest-operator/internal/consts.Version=$(VERSION)'
LD_FLAGS_OPERATOR = -ldflags " $(FLAGS)"

# CHANNELS define the bundle channels used in the bundle.
# Add a new line here if you would like to change its default config. (E.g CHANNELS = "candidate,fast,stable")
# To re-generate a bundle for other specific channels without changing the standard setup, you can:
# - use the CHANNELS as arg of the bundle target (e.g make bundle CHANNELS=candidate,fast,stable)
# - use environment variables to overwrite this value (e.g export CHANNELS="candidate,fast,stable")
ifneq ($(origin CHANNELS), undefined)
BUNDLE_CHANNELS := --channels=$(CHANNELS)
endif

# DEFAULT_CHANNEL defines the default channel used in the bundle.
# Add a new line here if you would like to change its default config. (E.g DEFAULT_CHANNEL = "stable")
# To re-generate a bundle for any other default channel without changing the default setup, you can:
# - use the DEFAULT_CHANNEL as arg of the bundle target (e.g make bundle DEFAULT_CHANNEL=stable)
# - use environment variables to overwrite this value (e.g export DEFAULT_CHANNEL="stable")
ifneq ($(origin DEFAULT_CHANNEL), undefined)
BUNDLE_DEFAULT_CHANNEL := --default-channel=$(DEFAULT_CHANNEL)
endif
BUNDLE_METADATA_OPTS ?= $(BUNDLE_CHANNELS) $(BUNDLE_DEFAULT_CHANNEL)

# IMAGE_TAG_BASE defines the docker.io namespace and part of the image name for remote images.
# This variable is used to construct full image tags for bundle and catalog images.
#
# For example, running 'make bundle-build bundle-push catalog-build catalog-push' will build and push both
# percona.com/everest-operator-bundle:$VERSION and percona.com/everest-operator-catalog:$VERSION.
IMAGE_TAG_OWNER ?= docker.io/perconalab
IMAGE_TAG_BASE ?= $(IMAGE_TAG_OWNER)/everest-operator

# BUNDLE_IMG defines the image:tag used for the bundle.
# You can use it as an arg. (E.g make bundle-build BUNDLE_IMG=<some-registry>/<project-name-bundle>:<tag>)
BUNDLE_IMG ?= $(IMAGE_TAG_BASE)-bundle:$(VERSION)

# BUNDLE_GEN_FLAGS are the flags passed to the operator-sdk generate bundle command
BUNDLE_GEN_FLAGS ?= -q --overwrite --version $(VERSION) $(BUNDLE_METADATA_OPTS)

# USE_IMAGE_DIGESTS defines if images are resolved via tags or digests
# You can enable this value if you would like to use SHA Based Digests
# To enable set flag to true
USE_IMAGE_DIGESTS ?= false
ifeq ($(USE_IMAGE_DIGESTS), true)
	BUNDLE_GEN_FLAGS += --use-image-digests
endif

# Image URL to use all building/pushing image targets
IMG ?= $(IMAGE_TAG_BASE):$(VERSION)

# Get the currently used golang install path (in GOPATH/bin, unless GOBIN is set)
ifeq (,$(shell go env GOBIN))
GOBIN=$(shell go env GOPATH)/bin
else
GOBIN=$(shell go env GOBIN)
endif

OS=$(shell go env GOHOSTOS)
ARCH=$(shell go env GOHOSTARCH)

# Setting SHELL to bash allows bash commands to be executed by recipes.
# Options are set to exit when a recipe line exits non-zero or a piped command fails.
#SHELL = /usr/bin/env bash -o pipefail
#.SHELLFLAGS = -ec

.PHONY: all
all: build

##@ General

# The help target prints out all targets with their descriptions organized
# beneath their categories. The categories are represented by '##@' and the
# target descriptions by '##'. The awk commands is responsible for reading the
# entire set of makefiles included in this invocation, looking for lines of the
# file as xyz: ## something, and then pretty-format the target and help. Then,
# if there's a line with ##@ something, that gets pretty-printed as a category.
# More info on the usage of ANSI control characters for terminal formatting:
# https://en.wikipedia.org/wiki/ANSI_escape_code#SGR_parameters
# More info on the awk command:
# http://linuxcommand.org/lc3_adv_awk.php

.PHONY: help
help: ## Display this help.
	@awk 'BEGIN {FS = ":.*##"; printf "\nUsage:\n  make \033[36m<target>\033[0m\n"} /^[a-zA-Z_0-9-]+:.*?##/ { printf "  \033[36m%-15s\033[0m %s\n", $$1, $$2 } /^##@/ { printf "\n\033[1m%s\033[0m\n", substr($$0, 5) } ' $(MAKEFILE_LIST)

##@ Development

.PHONY: init
init: cleanup-localbin  ## Install development tools
	$(MAKE) kustomize
	$(MAKE) controller-gen
	$(MAKE) envtest
	$(MAKE) operator-sdk
	$(MAKE) opm

.PHONY: manifests
manifests: controller-gen ## Generate WebhookConfiguration, ClusterRole and CustomResourceDefinition objects.
	$(CONTROLLER_GEN) rbac:roleName=manager-role crd webhook paths="./..." output:crd:artifacts:config=config/crd/bases

.PHONY: generate
generate: controller-gen ## Generate code containing DeepCopy, DeepCopyInto, and DeepCopyObject method implementations.
	$(CONTROLLER_GEN) object:headerFile="hack/boilerplate.go.txt" paths="./..."

.PHONY: cleanup-localbin
cleanup-localbin:
	@echo "Cleaning up local bin directory..."
	rm -rf $(LOCALBIN)

.PHONY: format
format: ## Format code with gofmt, goimports, and gci.
	GOOS=$(OS) GOARCH=$(ARCH) go tool gofumpt -l -w .
	GOOS=$(OS) GOARCH=$(ARCH) go tool goimports -local github.com/percona/everest-operator -l -w .
	GOOS=$(OS) GOARCH=$(ARCH) go tool gci write --skip-generated -s standard -s default -s "prefix(github.com/percona/everest-operator)" .

.PHONY: static-check
static-check: ## Run static checks.
	go tool golangci-lint run --config=./.golangci.yml --new-from-rev=$(shell git merge-base main HEAD) --fix
	go tool license-eye -c .licenserc.yaml header fix

.PHONY: build
build: $(LOCALBIN) manifests generate format ## Build manager binary.
	go build -o $(LOCALBIN)/manager cmd/main.go
	go build -o $(LOCALBIN)/data-importer internal/data-importer/main.go

.PHONY: build-debug
build-debug: $(LOCALBIN) manifests generate format ## Build manager binary with debug symbols.
	CGO_ENABLED=0 go build -gcflags 'all=-N -l' -o $(LOCALBIN)/manager cmd/main.go

.PHONY: run
run: manifests generate format ## Run a controller from your host.
	go run ./cmd/main.go

.PHONY: local-env-up
minikube-cluster-up: ## Create a local minikube cluster
	minikube start --nodes=3 --cpus=4 --memory=4g --apiserver-names host.docker.internal
	minikube addons disable storage-provisioner
	kubectl delete storageclass standard
	kubectl apply -f ./dev/kubevirt-hostpath-provisioner.yaml

.PHONY: prepare-pr
prepare-pr: manifests generate static-check format build ## Prepare the code for creating PR.

##@ Testing

.PHONY: test
test: $(LOCALBIN) manifests generate format envtest ## Run unit tests.
	KUBEBUILDER_ASSETS="$(shell $(ENVTEST) use $(ENVTEST_K8S_VERSION) --bin-dir $(LOCALBIN) -p path)" go test ./... -coverprofile cover.out

.PHONY: test-integration-core
test-integration-core: docker-build k3d-upload-image ## Run integration/core tests against K8S cluster
	. ./tests/vars.sh && kubectl kuttl test --config ./tests/integration/kuttl-core.yaml

.PHONY: test-integration-features
test-integration-features: docker-build k3d-upload-image ## Run feature tests against K8S cluster
	. ./tests/vars.sh && kubectl kuttl test --config ./tests/integration/kuttl-features.yaml

.PHONY: test-integration-operator-upgrade
test-integration-operator-upgrade: docker-build k3d-upload-image ## Run operator upgrade tests against K8S cluster
	. ./tests/vars.sh && kubectl kuttl test --config ./tests/integration/kuttl-operator-upgrade.yaml

.PHONY: test-e2e-core
test-e2e-core: docker-build ## Run e2e/core tests
	. ./tests/vars.sh && kubectl kuttl test --config ./tests/e2e/kuttl-core.yaml

.PHONY: test-e2e-db-upgrade
test-e2e-db-upgrade: docker-build ## Run e2e/db-upgrade tests
	. ./tests/vars.sh && kubectl kuttl test --config ./tests/e2e/kuttl-db-upgrade.yaml

.PHONY: test-e2e-operator-upgrade
test-e2e-operator-upgrade: docker-build ## Run e2e/operator-upgrade tests
	. ./tests/vars.sh && kubectl kuttl test --config ./tests/e2e/kuttl-operator-upgrade.yaml

.PHONY: test-e2e-data-importer
test-e2e-data-importer: docker-build k3d-upload-image ## Run e2e/data-importer tests
	. ./tests/vars.sh && kubectl kuttl test --config ./tests/e2e/kuttl-data-importer.yaml

.PHONY: test-e2e-data-importer-pg
test-e2e-data-importer-pg: docker-build k3d-upload-image ## Run e2e/data-importer PG test
	. ./tests/vars.sh && kubectl kuttl test --config ./tests/e2e/kuttl-data-importer.yaml --test pg

.PHONY: test-e2e-data-importer-psmdb
test-e2e-data-importer-psmdb: docker-build k3d-upload-image ## Run e2e/data-importer PSMDB test
	. ./tests/vars.sh && kubectl kuttl test --config ./tests/e2e/kuttl-data-importer.yaml --test psmdb

.PHONY: test-e2e-data-importer-pxc
test-e2e-data-importer-pxc: docker-build k3d-upload-image ## Run e2e/data-importer PXC test
	. ./tests/vars.sh && kubectl kuttl test --config ./tests/e2e/kuttl-data-importer.yaml --test pxc

.PHONY: k3d-cluster-up
k3d-cluster-up: ## Create a K8S cluster for testing
	k3d cluster create --config ./tests/k3d_config.yaml
	k3d kubeconfig get everest-operator-test > ./tests/kubeconfig

.PHONY: k3d-cluster-up
k3d-cluster-down: ## Create a K8S cluster for testing
	k3d cluster delete --config ./tests/k3d_config.yaml
	rm -f ./tests/kubeconfig || true

.PHONY: k3d-upload-image
k3d-upload-image:
	k3d image import -c everest-operator-test -m direct $(IMG)

# Cleanup all resources created by the tests
.PHONY: cluster-cleanup
cluster-cleanup:
	kubectl delete db --all-namespaces --all --cascade=foreground --ignore-not-found=true || true
	@namespaces=$$(kubectl get pxc -A -o jsonpath='{.items[*].metadata.namespace}'); \
	for ns in $$namespaces; do \
		kubectl -n $$ns get pxc -o name | xargs --no-run-if-empty -I{} kubectl patch -n $$ns {} -p '{"metadata":{"finalizers":null}}' --type=merge; \
	done
	@namespaces=$$(kubectl get psmdb -A -o jsonpath='{.items[*].metadata.namespace}'); \
	for ns in $$namespaces; do \
		kubectl -n $$ns get psmdb -o name | xargs --no-run-if-empty -I{} kubectl patch -n $$ns {} -p '{"metadata":{"finalizers":null}}' --type=merge; \
	done
	@namespaces=$$(kubectl get pg -A -o jsonpath='{.items[*].metadata.namespace}'); \
	for ns in $$namespaces; do \
		kubectl -n $$ns get pg -o name | xargs --no-run-if-empty -I{} kubectl patch -n $$ns {} -p '{"metadata":{"finalizers":null}}' --type=merge; \
	done
	@namespaces=$$(kubectl get db -A -o jsonpath='{.items[*].metadata.namespace}'); \
	for ns in $$namespaces; do \
		kubectl -n $$ns get db -o name | xargs --no-run-if-empty -I{} kubectl patch -n $$ns {} -p '{"metadata":{"finalizers":null}}' --type=merge; \
	done
	@namespaces=$$(kubectl get db -A -o jsonpath='{.items[*].metadata.namespace}'); \
	for ns in $$namespaces; do \
		kubectl -n $$ns delete -f ./tests/testdata/minio --ignore-not-found || true; \
	done
	kubectl delete pvc --all-namespaces --all --ignore-not-found=true || true
	kubectl delete backupstorage --all-namespaces --all --ignore-not-found=true || true
	kubectl get ns -o name | grep kuttl | xargs --no-run-if-empty kubectl delete || true
	kubectl delete ns operators olm --ignore-not-found=true --wait=false || true
	sleep 10
	kubectl delete apiservice v1.packages.operators.coreos.com --ignore-not-found=true || true
	kubectl get crd -o name | grep .coreos.com$ | xargs --no-run-if-empty kubectl delete || true
	kubectl get crd -o name | grep .percona.com$ | xargs --no-run-if-empty kubectl delete || true
	kubectl delete crd postgresclusters.postgres-operator.crunchydata.com --ignore-not-found=true || true

<<<<<<< HEAD
##@ Build

.PHONY: build
build: $(LOCALBIN) manifests generate format ## Build manager binary.
	go build -v $(LD_FLAGS_OPERATOR) -o $(LOCALBIN)/manager cmd/main.go
	go build -v $(LD_FLAGS_OPERATOR) -o $(LOCALBIN)/data-importer internal/data-importer/main.go
	go build -v $(LD_FLAGS_OPERATOR) -o $(LOCALBIN)/migrator internal/migrate/main.go

.PHONY: build-debug
build-debug: $(LOCALBIN) manifests generate format ## Build manager binary with debug symbols.
	CGO_ENABLED=0 go build -gcflags 'all=-N -l' -v $(LD_FLAGS_OPERATOR)  -o $(LOCALBIN)/manager cmd/main.go

.PHONY: run
run: manifests generate format ## Run a controller from your host.
	go run ./cmd/main.go
=======
##@ Docker build
>>>>>>> 57f31fa7

# If you wish built the manager image targeting other platforms you can use the --platform flag.
# (i.e. docker build --platform linux/arm64 ). However, you must enable docker buildKit for it.
# More info: https://docs.docker.com/develop/develop-images/build_enhancements/
.PHONY: docker-build
docker-build: ## Build docker image with the manager.
	docker build --build-arg FLAGS="$(FLAGS)" -t ${IMG} .

.PHONY: docker-push
docker-push: ## Push docker image with the manager.
	docker push ${IMG}

# PLATFORMS defines the target platforms for  the manager image be build to provide support to multiple
# architectures. (i.e. make docker-buildx IMG=myregistry/mypoperator:0.0.1). To use this option you need to:
# - able to use docker buildx . More info: https://docs.docker.com/build/buildx/
# - have enable BuildKit, More info: https://docs.docker.com/develop/develop-images/build_enhancements/
# - be able to push the image for your registry (i.e. if you do not inform a valid value via IMG=<myregistry/image:<tag>> then the export will fail)
# To properly provided solutions that supports more than one platform you should use this option.
PLATFORMS ?= linux/arm64,linux/amd64,linux/s390x,linux/ppc64le
.PHONY: docker-buildx
docker-buildx: test ## Build and push docker image for the manager for cross-platform support
	# copy existing Dockerfile and insert --platform=${BUILDPLATFORM} into Dockerfile.cross, and preserve the original Dockerfile
	sed -e '1 s/\(^FROM\)/FROM --platform=\$$\{BUILDPLATFORM\}/; t' -e ' 1,// s//FROM --platform=\$$\{BUILDPLATFORM\}/' Dockerfile > Dockerfile.cross
	- docker buildx create --name project-v3-builder
	docker buildx use project-v3-builder
	- docker buildx build --push --platform=$(PLATFORMS) --tag ${IMG} -f Dockerfile.cross .
	- docker buildx rm project-v3-builder
	rm Dockerfile.cross

.PHONY: bundle-build
bundle-build: ## Build the bundle image.
	docker build -f bundle.Dockerfile -t $(BUNDLE_IMG) .

.PHONY: bundle-push
bundle-push: ## Push the bundle image.
	$(MAKE) docker-push IMG=$(BUNDLE_IMG)

##@ Deployment

ifndef ignore-not-found
  ignore-not-found = false
endif

.PHONY: install
install: manifests kustomize ## Install CRDs into the K8s cluster specified in ~/.kube/config.
	$(KUSTOMIZE) build config/crd | kubectl apply -f -

.PHONY: uninstall
uninstall: manifests kustomize ## Uninstall CRDs from the K8s cluster specified in ~/.kube/config. Call with ignore-not-found=true to ignore resource not found errors during deletion.
	$(KUSTOMIZE) build config/crd | kubectl delete --ignore-not-found=$(ignore-not-found) -f -

.PHONY: deploy
deploy: manifests kustomize ## Deploy controller to the K8s cluster specified in ~/.kube/config.
	cd config/manager && $(KUSTOMIZE) edit set image controller=${IMG}
	$(KUSTOMIZE) build config/default | kubectl apply -f -

.PHONY: deploy-test
deploy-test: manifests kustomize ## Deploy controller adjusted for test to the K8s cluster specified in ~/.kube/config.
	$(KUSTOMIZE) build config/test | kubectl apply -f -

.PHONY: undeploy
undeploy: ## Undeploy controller from the K8s cluster specified in ~/.kube/config. Call with ignore-not-found=true to ignore resource not found errors during deletion.
	$(KUSTOMIZE) build config/default | kubectl delete --ignore-not-found=$(ignore-not-found) -f -

##@ Build Dependencies

## Location to install dependencies to
LOCALBIN := $(shell pwd)/bin
$(LOCALBIN):
	mkdir -p $(LOCALBIN)

## Tool Versions
KUSTOMIZE_VERSION ?= v5.7.0
CONTROLLER_TOOLS_VERSION ?= v0.18.0
# Set the Operator SDK version to use.
OPERATOR_SDK_VERSION ?= v1.40.0
# Set the OPM version to use.
OPM_VERSION ?= v1.56.0
# ENVTEST_K8S_VERSION refers to the version of kubebuilder assets to be downloaded by envtest binary.
ENVTEST_K8S_VERSION = 1.29

.PHONY: kustomize
KUSTOMIZE_INSTALL_SCRIPT = "https://raw.githubusercontent.com/kubernetes-sigs/kustomize/master/hack/install_kustomize.sh"
KUSTOMIZE = $(LOCALBIN)/kustomize-$(KUSTOMIZE_VERSION)
kustomize: $(LOCALBIN) ## Download kustomize locally if necessary.
ifeq (,$(wildcard $(KUSTOMIZE)))
	curl -Ss $(KUSTOMIZE_INSTALL_SCRIPT) | bash -s -- $(subst v,,$(KUSTOMIZE_VERSION)) $(LOCALBIN)
	mv $(LOCALBIN)/kustomize $(KUSTOMIZE)
endif

.PHONY: controller-gen
CONTROLLER_GEN = $(LOCALBIN)/controller-gen-$(CONTROLLER_TOOLS_VERSION)
controller-gen: $(LOCALBIN) ## Download controller-gen locally if necessary.
ifeq (,$(wildcard $(CONTROLLER_GEN)))
	GOBIN=$(LOCALBIN) GOOS=$(OS) GOARCH=$(ARCH) go install sigs.k8s.io/controller-tools/cmd/controller-gen@$(CONTROLLER_TOOLS_VERSION)
	mv $(LOCALBIN)/controller-gen $(CONTROLLER_GEN)
endif

.PHONY: envtest
ENVTEST = $(LOCALBIN)/setup-envtest
envtest: $(LOCALBIN) ## Download envtest-setup locally if necessary.
ifeq (,$(wildcard $(ENVTEST)))
	GOBIN=$(LOCALBIN) GOOS=$(OS) GOARCH=$(ARCH) go install sigs.k8s.io/controller-runtime/tools/setup-envtest@latest
endif

.PHONY: operator-sdk
OPERATOR_SDK_DL_URL = https://github.com/operator-framework/operator-sdk/releases/download/$(OPERATOR_SDK_VERSION)
OPERATOR_SDK = $(LOCALBIN)/operator-sdk-$(OPERATOR_SDK_VERSION)
operator-sdk: $(LOCALBIN) ## Download operator-sdk locally if necessary.
ifeq (,$(wildcard $(OPERATOR_SDK)))
	@{ \
	set -e ;\
	curl -sSLo $(OPERATOR_SDK) ${OPERATOR_SDK_DL_URL}/operator-sdk_$(OS)_$(ARCH) ;\
	chmod +x $(OPERATOR_SDK) ;\
	}
endif

.PHONY: opm
OPM_DL_URL = https://github.com/operator-framework/operator-registry/releases/download/$(OPM_VERSION)
OPM = $(LOCALBIN)/opm-$(OPM_VERSION)
opm: $(LOCALBIN) ## Download opm locally if necessary.
ifeq (,$(wildcard $(OPM)))
	@{ \
	set -e ;\
	curl -sSLo $(OPM) $(OPM_DL_URL)/$(OS)-$(ARCH)-opm ;\
	chmod +x $(OPM) ;\
	}
endif

##@ Release Preparation

.PHONY: bundle
bundle: manifests kustomize operator-sdk ## Generate bundle manifests and metadata, then validate generated files.
	$(OPERATOR_SDK) generate kustomize manifests -q
	cd config/manager && $(KUSTOMIZE) edit set image controller=$(IMG)
	$(KUSTOMIZE) build config/manifests | $(OPERATOR_SDK) generate bundle $(BUNDLE_GEN_FLAGS)
	$(OPERATOR_SDK) bundle validate ./bundle

# A comma-separated list of bundle images (e.g. make catalog-build BUNDLE_IMGS=example.com/operator-bundle:v0.1.0,example.com/operator-bundle:v0.2.0).
# These images MUST exist in a registry and be pull-able.
BUNDLE_IMGS ?= $(BUNDLE_IMG)

# The image tag given to the resulting catalog image (e.g. make catalog-build CATALOG_IMG=example.com/operator-catalog:v0.2.0).
CATALOG_IMG ?= $(IMAGE_TAG_BASE)-catalog:v$(VERSION)

# Set CATALOG_BASE_IMG to an existing catalog image tag to add $BUNDLE_IMGS to that image.
ifneq ($(origin CATALOG_BASE_IMG), undefined)
FROM_INDEX_OPT := --from-index $(CATALOG_BASE_IMG)
endif

# Build a catalog image by adding bundle images to an empty catalog using the operator package manager tool, 'opm'.
# This recipe invokes 'opm' in 'semver' bundle add mode. For more information on add modes, see:
# https://github.com/operator-framework/community-operators/blob/7f1438c/docs/packaging-operator.md#updating-your-existing-operator
.PHONY: catalog-build
catalog-build: opm ## Build a catalog image.
	$(OPM) index add --container-tool docker --mode semver --tag $(CATALOG_IMG) --bundles $(BUNDLE_IMGS) $(FROM_INDEX_OPT)

# Push the catalog image.
.PHONY: catalog-push
catalog-push: ## Push a catalog image.
	$(MAKE) docker-push IMG=$(CATALOG_IMG)

## Location to output deployment manifests
DEPLOYDIR = ./deploy
$(DEPLOYDIR)/bundle.yaml: manifests kustomize ## Generate deploy/bundle.yaml
	$(KUSTOMIZE) build config/default -o $(DEPLOYDIR)/bundle.yaml

.PHONY: release
release:  generate manifests bundle format $(DEPLOYDIR)/bundle.yaml ## Prepare release<|MERGE_RESOLUTION|>--- conflicted
+++ resolved
@@ -239,25 +239,7 @@
 	kubectl get crd -o name | grep .percona.com$ | xargs --no-run-if-empty kubectl delete || true
 	kubectl delete crd postgresclusters.postgres-operator.crunchydata.com --ignore-not-found=true || true
 
-<<<<<<< HEAD
-##@ Build
-
-.PHONY: build
-build: $(LOCALBIN) manifests generate format ## Build manager binary.
-	go build -v $(LD_FLAGS_OPERATOR) -o $(LOCALBIN)/manager cmd/main.go
-	go build -v $(LD_FLAGS_OPERATOR) -o $(LOCALBIN)/data-importer internal/data-importer/main.go
-	go build -v $(LD_FLAGS_OPERATOR) -o $(LOCALBIN)/migrator internal/migrate/main.go
-
-.PHONY: build-debug
-build-debug: $(LOCALBIN) manifests generate format ## Build manager binary with debug symbols.
-	CGO_ENABLED=0 go build -gcflags 'all=-N -l' -v $(LD_FLAGS_OPERATOR)  -o $(LOCALBIN)/manager cmd/main.go
-
-.PHONY: run
-run: manifests generate format ## Run a controller from your host.
-	go run ./cmd/main.go
-=======
 ##@ Docker build
->>>>>>> 57f31fa7
 
 # If you wish built the manager image targeting other platforms you can use the --platform flag.
 # (i.e. docker build --platform linux/arm64 ). However, you must enable docker buildKit for it.
