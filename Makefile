# VERSION defines the project version for the bundle.
# Update this value when you upgrade the version of your project.
# To re-generate a bundle for another specific version without changing the standard setup, you can:
# - use the VERSION as arg of the bundle target (e.g make bundle VERSION=0.0.2)
# - use environment variables to overwrite this value (e.g export VERSION=0.0.2)
VERSION ?= 0.0.0

FLAGS = -X 'github.com/percona/everest-operator/internal/consts.Version=$(VERSION)'
LD_FLAGS_OPERATOR = -ldflags " $(FLAGS)"

# CHANNELS define the bundle channels used in the bundle.
# Add a new line here if you would like to change its default config. (E.g CHANNELS = "candidate,fast,stable")
# To re-generate a bundle for other specific channels without changing the standard setup, you can:
# - use the CHANNELS as arg of the bundle target (e.g make bundle CHANNELS=candidate,fast,stable)
# - use environment variables to overwrite this value (e.g export CHANNELS="candidate,fast,stable")
ifneq ($(origin CHANNELS), undefined)
BUNDLE_CHANNELS := --channels=$(CHANNELS)
endif

# DEFAULT_CHANNEL defines the default channel used in the bundle.
# Add a new line here if you would like to change its default config. (E.g DEFAULT_CHANNEL = "stable")
# To re-generate a bundle for any other default channel without changing the default setup, you can:
# - use the DEFAULT_CHANNEL as arg of the bundle target (e.g make bundle DEFAULT_CHANNEL=stable)
# - use environment variables to overwrite this value (e.g export DEFAULT_CHANNEL="stable")
ifneq ($(origin DEFAULT_CHANNEL), undefined)
BUNDLE_DEFAULT_CHANNEL := --default-channel=$(DEFAULT_CHANNEL)
endif
BUNDLE_METADATA_OPTS ?= $(BUNDLE_CHANNELS) $(BUNDLE_DEFAULT_CHANNEL)

# IMAGE_TAG_BASE defines the docker.io namespace and part of the image name for remote images.
# This variable is used to construct full image tags for bundle and catalog images.
#
# For example, running 'make bundle-build bundle-push catalog-build catalog-push' will build and push both
# percona.com/everest-operator-bundle:$VERSION and percona.com/everest-operator-catalog:$VERSION.
IMAGE_TAG_OWNER ?= docker.io/perconalab
IMAGE_TAG_BASE ?= $(IMAGE_TAG_OWNER)/everest-operator

# BUNDLE_IMG defines the image:tag used for the bundle.
# You can use it as an arg. (E.g make bundle-build BUNDLE_IMG=<some-registry>/<project-name-bundle>:<tag>)
BUNDLE_IMG ?= $(IMAGE_TAG_BASE)-bundle:$(VERSION)

# BUNDLE_GEN_FLAGS are the flags passed to the operator-sdk generate bundle command
BUNDLE_GEN_FLAGS ?= -q --overwrite --version $(VERSION) $(BUNDLE_METADATA_OPTS)

# USE_IMAGE_DIGESTS defines if images are resolved via tags or digests
# You can enable this value if you would like to use SHA Based Digests
# To enable set flag to true
USE_IMAGE_DIGESTS ?= false
ifeq ($(USE_IMAGE_DIGESTS), true)
	BUNDLE_GEN_FLAGS += --use-image-digests
endif

# Image URL to use all building/pushing image targets
IMG ?= $(IMAGE_TAG_BASE):$(VERSION)

# Get the currently used golang install path (in GOPATH/bin, unless GOBIN is set)
ifeq (,$(shell go env GOBIN))
GOBIN=$(shell go env GOPATH)/bin
else
GOBIN=$(shell go env GOBIN)
endif

OS=$(shell go env GOHOSTOS)
ARCH=$(shell go env GOHOSTARCH)
CWD=$(shell pwd)

# Setting SHELL to bash allows bash commands to be executed by recipes.
# Options are set to exit when a recipe line exits non-zero or a piped command fails.
#SHELL = /usr/bin/env bash -o pipefail
#.SHELLFLAGS = -ec

.PHONY: all
all: help

##@ General

# The help target prints out all targets with their descriptions organized
# beneath their categories. The categories are represented by '##@' and the
# target descriptions by '##'. The awk commands is responsible for reading the
# entire set of makefiles included in this invocation, looking for lines of the
# file as xyz: ## something, and then pretty-format the target and help. Then,
# if there's a line with ##@ something, that gets pretty-printed as a category.
# More info on the usage of ANSI control characters for terminal formatting:
# https://en.wikipedia.org/wiki/ANSI_escape_code#SGR_parameters
# More info on the awk command:
# http://linuxcommand.org/lc3_adv_awk.php

.PHONY: help
help: ## Display this help.
	@awk 'BEGIN {FS = ":.*##"; printf "\nUsage:\n  make \033[36m<target>\033[0m\n"} /^[a-zA-Z_0-9-]+:.*?##/ { printf "  \033[36m%-15s\033[0m %s\n", $$1, $$2 } /^##@/ { printf "\n\033[1m%s\033[0m\n", substr($$0, 5) } ' $(MAKEFILE_LIST)

##@ Development

.PHONY: init
init: cleanup-localbin  ## Install development tools
	$(MAKE) kustomize
	$(MAKE) controller-gen
<<<<<<< HEAD
=======
	$(MAKE) setup-envtest
>>>>>>> 54e9ac81
	$(MAKE) operator-sdk
	$(MAKE) opm
	$(MAKE) kubebuilder

.PHONY: manifests
manifests: controller-gen ## Generate WebhookConfiguration, ClusterRole and CustomResourceDefinition objects.
	$(CONTROLLER_GEN) rbac:roleName=manager-role crd webhook paths="./..." output:crd:artifacts:config=config/crd/bases

.PHONY: generate
generate: controller-gen ## Generate code containing DeepCopy, DeepCopyInto, and DeepCopyObject method implementations.
	$(CONTROLLER_GEN) object:headerFile="hack/boilerplate.go.txt" paths="./..."

.PHONY: cleanup-localbin
cleanup-localbin:
	@echo "Cleaning up local bin directory..."
	rm -rf $(LOCALBIN)

.PHONY: format
format: ## Format code with gofmt, goimports, and gci.
	GOOS=$(OS) GOARCH=$(ARCH) go tool gofumpt -l -w .
	GOOS=$(OS) GOARCH=$(ARCH) go tool goimports -local github.com/percona/everest-operator -l -w .
	GOOS=$(OS) GOARCH=$(ARCH) go tool gci write --skip-generated -s standard -s default -s "prefix(github.com/percona/everest-operator)" .

.PHONY: static-check
static-check: ## Run static checks.
	go tool golangci-lint run --config=./.golangci.yml --new-from-rev=$(shell git merge-base main HEAD) --fix
	go tool license-eye -c .licenserc.yaml header fix

.PHONY: build
build: $(LOCALBIN) manifests generate format ## Build manager binary.
	go build -o $(LOCALBIN)/manager cmd/main.go
	go build -o $(LOCALBIN)/data-importer internal/data-importer/main.go

.PHONY: build-debug
build-debug: $(LOCALBIN) manifests generate format ## Build manager binary with debug symbols.
	CGO_ENABLED=0 go build -gcflags 'all=-N -l' -o $(LOCALBIN)/manager cmd/main.go

.PHONY: run
run: manifests generate format ## Run a controller from your host.
	go run ./cmd/main.go

.PHONY: local-env-up
minikube-cluster-up: ## Create a local minikube cluster
	minikube start --nodes=3 --cpus=4 --memory=4g --apiserver-names host.docker.internal
	minikube addons disable storage-provisioner
	kubectl delete storageclass standard
	kubectl apply -f ./dev/kubevirt-hostpath-provisioner.yaml

.PHONY: prepare-pr
prepare-pr: manifests generate static-check format build ## Prepare the code for creating PR.

##@ Testing

.PHONY: test
<<<<<<< HEAD
test: ## Run unit tests.
=======
#test: $(LOCALBIN) manifests generate format setup-envtest ## Run unit tests.

KUBECONFIG := $(CWD)/test/kubeconfig
test: $(LOCALBIN) manifests generate format ## Run unit tests. Call `make k3d-cluster-up` beforehand to create a K8S cluster for tests that require it.
	#KUBEBUILDER_ASSETS="$(shell $(ENVTEST) use $(ENVTEST_K8S_VERSION) --bin-dir $(LOCALBIN) -p path)" go test ./... -coverprofile cover.out
	#KUBECONFIG=$(KUBECONFIG) go test ./... -coverprofile cover.out
	#go test ./... -coverprofile cover.out
>>>>>>> 54e9ac81
	go test ./...

.PHONY: test-integration-core
test-integration-core: docker-build k3d-upload-image ## Run integration/core tests against K8S cluster
	. ./test/vars.sh && kubectl kuttl test --config ./test/integration/kuttl-core.yaml

.PHONY: test-integration-features
test-integration-features: docker-build k3d-upload-image ## Run feature tests against K8S cluster
	. ./test/vars.sh && kubectl kuttl test --config ./test/integration/kuttl-features.yaml
<<<<<<< HEAD
=======

.PHONY: test-integration-engine-features
test-integration-engine-features: docker-build k3d-upload-image ## Run engine-features tests against K8S cluster
	. ./test/vars.sh && kubectl kuttl test --config ./test/integration/kuttl-engine-features.yaml
>>>>>>> 54e9ac81

.PHONY: test-integration-operator-upgrade
test-integration-operator-upgrade: docker-build k3d-upload-image ## Run operator upgrade tests against K8S cluster
	. ./test/vars.sh && kubectl kuttl test --config ./test/integration/kuttl-operator-upgrade.yaml

.PHONY: test-e2e-core
test-e2e-core: docker-build ## Run e2e/core tests
	. ./test/vars.sh && kubectl kuttl test --config ./test/e2e/kuttl-core.yaml

.PHONY: test-e2e-db-upgrade
test-e2e-db-upgrade: docker-build ## Run e2e/db-upgrade tests
	. ./test/vars.sh && kubectl kuttl test --config ./test/e2e/kuttl-db-upgrade.yaml

.PHONY: test-e2e-operator-upgrade
test-e2e-operator-upgrade: docker-build ## Run e2e/operator-upgrade tests
	. ./test/vars.sh && kubectl kuttl test --config ./test/e2e/kuttl-operator-upgrade.yaml

.PHONY: test-e2e-data-importer
test-e2e-data-importer: docker-build k3d-upload-image ## Run e2e/data-importer tests
	. ./test/vars.sh && kubectl kuttl test --config ./test/e2e/kuttl-data-importer.yaml

.PHONY: test-e2e-data-importer-pg
test-e2e-data-importer-pg: docker-build k3d-upload-image ## Run e2e/data-importer PG test
	. ./test/vars.sh && kubectl kuttl test --config ./test/e2e/kuttl-data-importer.yaml --test pg

.PHONY: test-e2e-data-importer-psmdb
test-e2e-data-importer-psmdb: docker-build k3d-upload-image ## Run e2e/data-importer PSMDB test
	. ./test/vars.sh && kubectl kuttl test --config ./test/e2e/kuttl-data-importer.yaml --test psmdb

.PHONY: test-e2e-data-importer-pxc
test-e2e-data-importer-pxc: docker-build k3d-upload-image ## Run e2e/data-importer PXC test
	. ./test/vars.sh && kubectl kuttl test --config ./test/e2e/kuttl-data-importer.yaml --test pxc
<<<<<<< HEAD
=======

.PHONY: test-e2e-engine-features
test-e2e-engine-features: docker-build k3d-upload-image ## Run e2e/engine-features tests
	. ./test/vars.sh && kubectl kuttl test --config ./test/e2e/kuttl-engine-features.yaml
>>>>>>> 54e9ac81

.PHONY: k3d-cluster-up
k3d-cluster-up: ## Create a K8S cluster for testing.
	k3d cluster create --config ./test/k3d_config.yaml
	k3d kubeconfig get everest-operator-test > ./test/kubeconfig

.PHONY: k3d-cluster-up
k3d-cluster-down: ## Create a K8S cluster for testing.
	k3d cluster delete --config ./test/k3d_config.yaml
	rm -f ./test/kubeconfig || true

.PHONY: k3d-cluster-reset
k3d-cluster-reset: k3d-cluster-down k3d-cluster-up ## Recreate a K8S cluster for testing.

.PHONY: k3d-upload-image
k3d-upload-image:
	k3d image import -c everest-operator-test -m direct $(IMG)

# Cleanup all resources created by the tests
.PHONY: cluster-cleanup
cluster-cleanup:
	kubectl delete db --all-namespaces --all --cascade=foreground --ignore-not-found=true || true
	@namespaces=$$(kubectl get pxc -A -o jsonpath='{.items[*].metadata.namespace}'); \
	for ns in $$namespaces; do \
		kubectl -n $$ns get pxc -o name | xargs --no-run-if-empty -I{} kubectl patch -n $$ns {} -p '{"metadata":{"finalizers":null}}' --type=merge; \
	done
	@namespaces=$$(kubectl get psmdb -A -o jsonpath='{.items[*].metadata.namespace}'); \
	for ns in $$namespaces; do \
		kubectl -n $$ns get psmdb -o name | xargs --no-run-if-empty -I{} kubectl patch -n $$ns {} -p '{"metadata":{"finalizers":null}}' --type=merge; \
	done
	@namespaces=$$(kubectl get pg -A -o jsonpath='{.items[*].metadata.namespace}'); \
	for ns in $$namespaces; do \
		kubectl -n $$ns get pg -o name | xargs --no-run-if-empty -I{} kubectl patch -n $$ns {} -p '{"metadata":{"finalizers":null}}' --type=merge; \
	done
	@namespaces=$$(kubectl get db -A -o jsonpath='{.items[*].metadata.namespace}'); \
	for ns in $$namespaces; do \
		kubectl -n $$ns get db -o name | xargs --no-run-if-empty -I{} kubectl patch -n $$ns {} -p '{"metadata":{"finalizers":null}}' --type=merge; \
	done
	@namespaces=$$(kubectl get db -A -o jsonpath='{.items[*].metadata.namespace}'); \
	for ns in $$namespaces; do \
		kubectl -n $$ns delete -f ./test/testdata/minio --ignore-not-found || true; \
	done
	kubectl delete pvc --all-namespaces --all --ignore-not-found=true || true
	kubectl delete backupstorage --all-namespaces --all --ignore-not-found=true || true
	kubectl get ns -o name | grep kuttl | xargs --no-run-if-empty kubectl delete || true
	kubectl delete ns operators olm --ignore-not-found=true --wait=false || true
	sleep 10
	kubectl delete apiservice v1.packages.operators.coreos.com --ignore-not-found=true || true
	kubectl get crd -o name | grep .coreos.com$ | xargs --no-run-if-empty kubectl delete || true
	kubectl get crd -o name | grep .percona.com$ | xargs --no-run-if-empty kubectl delete || true
	kubectl delete crd postgresclusters.postgres-operator.crunchydata.com --ignore-not-found=true || true

##@ Docker build

# If you wish built the manager image targeting other platforms you can use the --platform flag.
# (i.e. docker build --platform linux/arm64 ). However, you must enable docker buildKit for it.
# More info: https://docs.docker.com/develop/develop-images/build_enhancements/
.PHONY: docker-build
docker-build: ## Build docker image with the manager.
	docker build --build-arg FLAGS="$(FLAGS)" -t ${IMG} .

.PHONY: docker-push
docker-push: ## Push docker image with the manager.
	docker push ${IMG}

# PLATFORMS defines the target platforms for  the manager image be build to provide support to multiple
# architectures. (i.e. make docker-buildx IMG=myregistry/mypoperator:0.0.1). To use this option you need to:
# - able to use docker buildx . More info: https://docs.docker.com/build/buildx/
# - have enable BuildKit, More info: https://docs.docker.com/develop/develop-images/build_enhancements/
# - be able to push the image for your registry (i.e. if you do not inform a valid value via IMG=<myregistry/image:<tag>> then the export will fail)
# To properly provided solutions that supports more than one platform you should use this option.
PLATFORMS ?= linux/arm64,linux/amd64,linux/s390x,linux/ppc64le
.PHONY: docker-buildx
docker-buildx: test ## Build and push docker image for the manager for cross-platform support
	# copy existing Dockerfile and insert --platform=${BUILDPLATFORM} into Dockerfile.cross, and preserve the original Dockerfile
	sed -e '1 s/\(^FROM\)/FROM --platform=\$$\{BUILDPLATFORM\}/; t' -e ' 1,// s//FROM --platform=\$$\{BUILDPLATFORM\}/' Dockerfile > Dockerfile.cross
	- docker buildx create --name project-v3-builder
	docker buildx use project-v3-builder
	- docker buildx build --push --platform=$(PLATFORMS) --tag ${IMG} -f Dockerfile.cross .
	- docker buildx rm project-v3-builder
	rm Dockerfile.cross

.PHONY: bundle-build
bundle-build: ## Build the bundle image.
	docker build -f bundle.Dockerfile -t $(BUNDLE_IMG) .

.PHONY: bundle-push
bundle-push: ## Push the bundle image.
	$(MAKE) docker-push IMG=$(BUNDLE_IMG)

##@ Deployment

ifndef ignore-not-found
  ignore-not-found = false
endif

.PHONY: install
install: manifests kustomize ## Install CRDs into the K8s cluster specified in ~/.kube/config.
	$(KUSTOMIZE) build config/crd | kubectl apply -f -

.PHONY: uninstall
uninstall: manifests kustomize ## Uninstall CRDs from the K8s cluster specified in ~/.kube/config. Call with ignore-not-found=true to ignore resource not found errors during deletion.
	$(KUSTOMIZE) build config/crd | kubectl delete --ignore-not-found=$(ignore-not-found) -f -

.PHONY: deploy
deploy: manifests kustomize ## Deploy controller to the K8s cluster specified in ~/.kube/config.
	cd config/manager && $(KUSTOMIZE) edit set image controller=${IMG}
	$(KUSTOMIZE) build config/default | kubectl apply -f -

.PHONY: deploy-test
deploy-test: manifests kustomize ## Deploy controller adjusted for test to the K8s cluster specified in ~/.kube/config.
	$(KUSTOMIZE) build config/test | kubectl apply -f -

.PHONY: undeploy
undeploy: ## Undeploy controller from the K8s cluster specified in ~/.kube/config. Call with ignore-not-found=true to ignore resource not found errors during deletion.
	$(KUSTOMIZE) build config/default | kubectl delete --ignore-not-found=$(ignore-not-found) -f -

##@ Build Dependencies

## Location to install dependencies to
LOCALBIN := $(CWD)/bin
$(LOCALBIN):
	mkdir -p $(LOCALBIN)

## Tool Versions
KUSTOMIZE_VERSION ?= v5.7.0
CONTROLLER_TOOLS_VERSION ?= v0.18.0
# Set the Operator SDK version to use.
OPERATOR_SDK_VERSION ?= v1.40.0
# Set the OPM version to use.
OPM_VERSION ?= v1.56.0
<<<<<<< HEAD
=======
# ENVTEST_K8S_VERSION refers to the version of kubebuilder assets to be downloaded by envtest binary.
ENVTEST_K8S_VERSION = 1.30
# Kubebuilder version to download.
KUBEBUILDER_VERSION = v4.9.0
>>>>>>> 54e9ac81

.PHONY: kustomize
KUSTOMIZE_INSTALL_SCRIPT = "https://raw.githubusercontent.com/kubernetes-sigs/kustomize/master/hack/install_kustomize.sh"
KUSTOMIZE = $(LOCALBIN)/kustomize-$(KUSTOMIZE_VERSION)
kustomize: $(LOCALBIN) ## Download kustomize locally if necessary.
ifeq (,$(wildcard $(KUSTOMIZE)))
	curl -Ss $(KUSTOMIZE_INSTALL_SCRIPT) | bash -s -- $(subst v,,$(KUSTOMIZE_VERSION)) $(LOCALBIN)
	mv $(LOCALBIN)/kustomize $(KUSTOMIZE)
endif

.PHONY: controller-gen
CONTROLLER_GEN = $(LOCALBIN)/controller-gen-$(CONTROLLER_TOOLS_VERSION)
controller-gen: $(LOCALBIN) ## Download controller-gen locally if necessary.
ifeq (,$(wildcard $(CONTROLLER_GEN)))
	GOBIN=$(LOCALBIN) GOOS=$(OS) GOARCH=$(ARCH) go install sigs.k8s.io/controller-tools/cmd/controller-gen@$(CONTROLLER_TOOLS_VERSION)
	mv $(LOCALBIN)/controller-gen $(CONTROLLER_GEN)
endif

<<<<<<< HEAD
=======
.PHONY: setup-envtest
ENVTEST = $(LOCALBIN)/setup-envtest
setup-envtest: $(LOCALBIN) ## Download envtest-setup locally if necessary.
ifeq (,$(wildcard $(ENVTEST)))
	GOBIN=$(LOCALBIN) GOOS=$(OS) GOARCH=$(ARCH) go install sigs.k8s.io/controller-runtime/tools/setup-envtest@latest
endif

>>>>>>> 54e9ac81
.PHONY: operator-sdk
OPERATOR_SDK_DL_URL = https://github.com/operator-framework/operator-sdk/releases/download/$(OPERATOR_SDK_VERSION)
OPERATOR_SDK = $(LOCALBIN)/operator-sdk-$(OPERATOR_SDK_VERSION)
operator-sdk: $(LOCALBIN) ## Download operator-sdk locally if necessary.
ifeq (,$(wildcard $(OPERATOR_SDK)))
	@{ \
	set -e ;\
	curl -sSLo $(OPERATOR_SDK) ${OPERATOR_SDK_DL_URL}/operator-sdk_$(OS)_$(ARCH) ;\
	chmod +x $(OPERATOR_SDK) ;\
	}
endif

.PHONY: opm
OPM_DL_URL = https://github.com/operator-framework/operator-registry/releases/download/$(OPM_VERSION)
OPM = $(LOCALBIN)/opm-$(OPM_VERSION)
opm: $(LOCALBIN) ## Download opm locally if necessary.
ifeq (,$(wildcard $(OPM)))
	@{ \
	set -e ;\
	curl -sSLo $(OPM) $(OPM_DL_URL)/$(OS)-$(ARCH)-opm ;\
	chmod +x $(OPM) ;\
	}
endif

.PHONY: kubebuilder
KUBEBUILDER_DL_URL = https://github.com/kubernetes-sigs/kubebuilder/releases/download/$(KUBEBUILDER_VERSION)
KUBEBUILDER = $(LOCALBIN)/kubebuilder-$(KUBEBUILDER_VERSION)
kubebuilder: $(LOCALBIN) ## Download kubebuilder locally if necessary.
ifeq (,$(wildcard $(KUBEBUILDER)))
	@{ \
	set -e ;\
	curl -sSLo $(KUBEBUILDER) $(KUBEBUILDER_DL_URL)/kubebuilder_$(OS)_$(ARCH) ;\
	chmod +x $(KUBEBUILDER) ;\
	}
endif

##@ Release Preparation

.PHONY: bundle
bundle: manifests kustomize operator-sdk ## Generate bundle manifests and metadata, then validate generated files.
	$(OPERATOR_SDK) generate kustomize manifests -q
	cd config/manager && $(KUSTOMIZE) edit set image controller=$(IMG)
	$(KUSTOMIZE) build config/manifests | $(OPERATOR_SDK) generate bundle $(BUNDLE_GEN_FLAGS)
	$(OPERATOR_SDK) bundle validate ./bundle

# A comma-separated list of bundle images (e.g. make catalog-build BUNDLE_IMGS=example.com/operator-bundle:v0.1.0,example.com/operator-bundle:v0.2.0).
# These images MUST exist in a registry and be pull-able.
BUNDLE_IMGS ?= $(BUNDLE_IMG)

# The image tag given to the resulting catalog image (e.g. make catalog-build CATALOG_IMG=example.com/operator-catalog:v0.2.0).
CATALOG_IMG ?= $(IMAGE_TAG_BASE)-catalog:v$(VERSION)

# Set CATALOG_BASE_IMG to an existing catalog image tag to add $BUNDLE_IMGS to that image.
ifneq ($(origin CATALOG_BASE_IMG), undefined)
FROM_INDEX_OPT := --from-index $(CATALOG_BASE_IMG)
endif

# Build a catalog image by adding bundle images to an empty catalog using the operator package manager tool, 'opm'.
# This recipe invokes 'opm' in 'semver' bundle add mode. For more information on add modes, see:
# https://github.com/operator-framework/community-operators/blob/7f1438c/docs/packaging-operator.md#updating-your-existing-operator
.PHONY: catalog-build
catalog-build: opm ## Build a catalog image.
	$(OPM) index add --container-tool docker --mode semver --tag $(CATALOG_IMG) --bundles $(BUNDLE_IMGS) $(FROM_INDEX_OPT)

# Push the catalog image.
.PHONY: catalog-push
catalog-push: ## Push a catalog image.
	$(MAKE) docker-push IMG=$(CATALOG_IMG)

## Location to output deployment manifests
DEPLOYDIR = ./deploy
$(DEPLOYDIR)/bundle.yaml: manifests kustomize ## Generate deploy/bundle.yaml
	$(KUSTOMIZE) build config/default -o $(DEPLOYDIR)/bundle.yaml

.PHONY: release
release:  generate manifests bundle format $(DEPLOYDIR)/bundle.yaml ## Prepare release<|MERGE_RESOLUTION|>--- conflicted
+++ resolved
@@ -95,10 +95,6 @@
 init: cleanup-localbin  ## Install development tools
 	$(MAKE) kustomize
 	$(MAKE) controller-gen
-<<<<<<< HEAD
-=======
-	$(MAKE) setup-envtest
->>>>>>> 54e9ac81
 	$(MAKE) operator-sdk
 	$(MAKE) opm
 	$(MAKE) kubebuilder
@@ -153,17 +149,7 @@
 ##@ Testing
 
 .PHONY: test
-<<<<<<< HEAD
 test: ## Run unit tests.
-=======
-#test: $(LOCALBIN) manifests generate format setup-envtest ## Run unit tests.
-
-KUBECONFIG := $(CWD)/test/kubeconfig
-test: $(LOCALBIN) manifests generate format ## Run unit tests. Call `make k3d-cluster-up` beforehand to create a K8S cluster for tests that require it.
-	#KUBEBUILDER_ASSETS="$(shell $(ENVTEST) use $(ENVTEST_K8S_VERSION) --bin-dir $(LOCALBIN) -p path)" go test ./... -coverprofile cover.out
-	#KUBECONFIG=$(KUBECONFIG) go test ./... -coverprofile cover.out
-	#go test ./... -coverprofile cover.out
->>>>>>> 54e9ac81
 	go test ./...
 
 .PHONY: test-integration-core
@@ -173,13 +159,10 @@
 .PHONY: test-integration-features
 test-integration-features: docker-build k3d-upload-image ## Run feature tests against K8S cluster
 	. ./test/vars.sh && kubectl kuttl test --config ./test/integration/kuttl-features.yaml
-<<<<<<< HEAD
-=======
 
 .PHONY: test-integration-engine-features
 test-integration-engine-features: docker-build k3d-upload-image ## Run engine-features tests against K8S cluster
 	. ./test/vars.sh && kubectl kuttl test --config ./test/integration/kuttl-engine-features.yaml
->>>>>>> 54e9ac81
 
 .PHONY: test-integration-operator-upgrade
 test-integration-operator-upgrade: docker-build k3d-upload-image ## Run operator upgrade tests against K8S cluster
@@ -212,13 +195,10 @@
 .PHONY: test-e2e-data-importer-pxc
 test-e2e-data-importer-pxc: docker-build k3d-upload-image ## Run e2e/data-importer PXC test
 	. ./test/vars.sh && kubectl kuttl test --config ./test/e2e/kuttl-data-importer.yaml --test pxc
-<<<<<<< HEAD
-=======
 
 .PHONY: test-e2e-engine-features
 test-e2e-engine-features: docker-build k3d-upload-image ## Run e2e/engine-features tests
 	. ./test/vars.sh && kubectl kuttl test --config ./test/e2e/kuttl-engine-features.yaml
->>>>>>> 54e9ac81
 
 .PHONY: k3d-cluster-up
 k3d-cluster-up: ## Create a K8S cluster for testing.
@@ -350,13 +330,10 @@
 OPERATOR_SDK_VERSION ?= v1.40.0
 # Set the OPM version to use.
 OPM_VERSION ?= v1.56.0
-<<<<<<< HEAD
-=======
 # ENVTEST_K8S_VERSION refers to the version of kubebuilder assets to be downloaded by envtest binary.
 ENVTEST_K8S_VERSION = 1.30
 # Kubebuilder version to download.
 KUBEBUILDER_VERSION = v4.9.0
->>>>>>> 54e9ac81
 
 .PHONY: kustomize
 KUSTOMIZE_INSTALL_SCRIPT = "https://raw.githubusercontent.com/kubernetes-sigs/kustomize/master/hack/install_kustomize.sh"
@@ -375,16 +352,6 @@
 	mv $(LOCALBIN)/controller-gen $(CONTROLLER_GEN)
 endif
 
-<<<<<<< HEAD
-=======
-.PHONY: setup-envtest
-ENVTEST = $(LOCALBIN)/setup-envtest
-setup-envtest: $(LOCALBIN) ## Download envtest-setup locally if necessary.
-ifeq (,$(wildcard $(ENVTEST)))
-	GOBIN=$(LOCALBIN) GOOS=$(OS) GOARCH=$(ARCH) go install sigs.k8s.io/controller-runtime/tools/setup-envtest@latest
-endif
-
->>>>>>> 54e9ac81
 .PHONY: operator-sdk
 OPERATOR_SDK_DL_URL = https://github.com/operator-framework/operator-sdk/releases/download/$(OPERATOR_SDK_VERSION)
 OPERATOR_SDK = $(LOCALBIN)/operator-sdk-$(OPERATOR_SDK_VERSION)
