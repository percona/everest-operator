--- conflicted
+++ resolved
@@ -192,14 +192,9 @@
 ##@ Build
 
 .PHONY: build
-<<<<<<< HEAD
-build: manifests generate fmt vet ## Build manager binary.
-	go build -o bin/manager cmd/main.go
-	go build -o bin/data-importer internal/data-importer/main.go
-=======
 build: $(LOCALBIN) manifests generate fmt vet ## Build manager binary.
 	go build -o $(LOCALBIN)/manager cmd/main.go
->>>>>>> d92cc178
+	go build -o $(LOCALBIN)/data-importer internal/data-importer/main.go
 
 .PHONY: build-debug
 build-debug: $(LOCALBIN) manifests generate fmt vet ## Build manager binary with debug symbols.
