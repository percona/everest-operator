--- conflicted
+++ resolved
@@ -114,17 +114,10 @@
 	GOOS=$(OS) GOARCH=$(ARCH) go tool goimports -local github.com/percona/everest-operator -l -w .
 	GOOS=$(OS) GOARCH=$(ARCH) go tool gci write --skip-generated -s standard -s default -s "prefix(github.com/percona/everest-operator)" .
 
-<<<<<<< HEAD
-.PHONY: check
-check: ## Check code quality.
-	LOG_LEVEL=error go tool golangci-lint run
-	go tool go-sumtype ./...
-=======
 .PHONY: static-check
 static-check:
 	go tool golangci-lint run --config=./.golangci.yml --new-from-rev=$(shell git merge-base main HEAD) --fix
 	go tool license-eye -c .licenserc.yaml header fix
->>>>>>> 2dfba8ae
 
 .PHONY: test
 test: $(LOCALBIN) manifests generate format envtest ## Run tests.
@@ -186,42 +179,8 @@
 
 # Cleanup all resources created by the tests
 .PHONY: cluster-cleanup
-<<<<<<< HEAD
 cluster-cleanup: ## Cleanup all resources created by the tests from the K8S cluster
-	kubectl delete db --all-namespaces --all --cascade=foreground --ignore-not-found=true || true
-	@namespaces=$$(kubectl get pxc -A -o jsonpath='{.items[*].metadata.namespace}'); \
-	for ns in $$namespaces; do \
-		kubectl -n $$ns get pxc -o name | xargs --no-run-if-empty -I{} kubectl patch -n $$ns {} -p '{"metadata":{"finalizers":null}}' --type=merge; \
-	done
-	@namespaces=$$(kubectl get psmdb -A -o jsonpath='{.items[*].metadata.namespace}'); \
-	for ns in $$namespaces; do \
-		kubectl -n $$ns get psmdb -o name | xargs --no-run-if-empty -I{} kubectl patch -n $$ns {} -p '{"metadata":{"finalizers":null}}' --type=merge; \
-	done
-	@namespaces=$$(kubectl get pg -A -o jsonpath='{.items[*].metadata.namespace}'); \
-	for ns in $$namespaces; do \
-		kubectl -n $$ns get pg -o name | xargs --no-run-if-empty -I{} kubectl patch -n $$ns {} -p '{"metadata":{"finalizers":null}}' --type=merge; \
-	done
-	@namespaces=$$(kubectl get db -A -o jsonpath='{.items[*].metadata.namespace}'); \
-	for ns in $$namespaces; do \
-		kubectl -n $$ns get db -o name | xargs --no-run-if-empty -I{} kubectl patch -n $$ns {} -p '{"metadata":{"finalizers":null}}' --type=merge; \
-	done
-	@namespaces=$$(kubectl get db -A -o jsonpath='{.items[*].metadata.namespace}'); \
-	for ns in $$namespaces; do \
-		kubectl -n $$ns delete -f ./tests/testdata/minio --ignore-not-found || true; \
-	done
-	kubectl delete pvc --all-namespaces --all --ignore-not-found=true || true
-	kubectl delete backupstorage --all-namespaces --all --ignore-not-found=true || true
-	kubectl get ns -o name | grep kuttl | xargs --no-run-if-empty kubectl delete || true
-	kubectl delete ns operators olm --ignore-not-found=true --wait=false || true
-	sleep 10
-	kubectl delete apiservice v1.packages.operators.coreos.com --ignore-not-found=true || true
-	kubectl get crd -o name | grep .coreos.com$ | xargs --no-run-if-empty kubectl delete || true
-	kubectl get crd -o name | grep .percona.com$ | xargs --no-run-if-empty kubectl delete || true
-	kubectl delete crd postgresclusters.postgres-operator.crunchydata.com --ignore-not-found=true || true
-=======
-cluster-cleanup:
 	./scripts/cluster-cleanup.sh
->>>>>>> 2dfba8ae
 
 ##@ Build
 
